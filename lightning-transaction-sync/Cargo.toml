[package]
name = "lightning-transaction-sync"
version = "0.0.118"
authors = ["Elias Rohrer"]
license = "MIT OR Apache-2.0"
repository = "https://github.com/lightningdevkit/rust-lightning"
description = """
Utilities for syncing LDK via the transaction-based `Confirm` interface.
"""
edition = "2018"

[package.metadata.docs.rs]
all-features = true
rustdoc-args = ["--cfg", "docsrs"]

[features]
default = []
esplora-async = ["async-interface", "esplora-client/async", "futures"]
esplora-async-https = ["esplora-async", "esplora-client/async-https-rustls"]
esplora-blocking = ["esplora-client/blocking"]
electrum = ["electrum-client"]
async-interface = []

[dependencies]
lightning = { version = "0.0.118", path = "../lightning", default-features = false }
bitcoin = { version = "0.30.2", default-features = false }
bdk-macros = "0.6"
futures = { version = "0.3", optional = true }
esplora-client = { version = "0.6", default-features = false, optional = true }
<<<<<<< HEAD
reqwest = { version = "0.11", optional = true, default-features = false, features = ["json"] }

[dev-dependencies]
lightning = { version = "0.0.118", path = "../lightning", features = ["std"] }
electrsd = { version = "0.26.0", features = ["legacy", "esplora_a33e97e1", "bitcoind_25_0"] }
electrum-client = "0.18.0"
=======
electrum-client = { version = "0.18.0", optional = true }

[dev-dependencies]
lightning = { version = "0.0.118", path = "../lightning", features = ["std", "_test_utils"] }
electrsd = { version = "0.26.0", features = ["legacy", "esplora_a33e97e1", "bitcoind_25_0"] }
>>>>>>> 146a291f
tokio = { version = "1.14.0", features = ["full"] }<|MERGE_RESOLUTION|>--- conflicted
+++ resolved
@@ -27,18 +27,9 @@
 bdk-macros = "0.6"
 futures = { version = "0.3", optional = true }
 esplora-client = { version = "0.6", default-features = false, optional = true }
-<<<<<<< HEAD
-reqwest = { version = "0.11", optional = true, default-features = false, features = ["json"] }
-
-[dev-dependencies]
-lightning = { version = "0.0.118", path = "../lightning", features = ["std"] }
-electrsd = { version = "0.26.0", features = ["legacy", "esplora_a33e97e1", "bitcoind_25_0"] }
-electrum-client = "0.18.0"
-=======
 electrum-client = { version = "0.18.0", optional = true }
 
 [dev-dependencies]
 lightning = { version = "0.0.118", path = "../lightning", features = ["std", "_test_utils"] }
 electrsd = { version = "0.26.0", features = ["legacy", "esplora_a33e97e1", "bitcoind_25_0"] }
->>>>>>> 146a291f
 tokio = { version = "1.14.0", features = ["full"] }