[package]
name = "lightning-rapid-gossip-sync"
<<<<<<< HEAD
version = "0.0.122"
=======
version = "0.0.123-beta"
>>>>>>> 9a438eea
authors = ["Arik Sosman <git@arik.io>"]
license = "MIT OR Apache-2.0"
repository = "https://github.com/lightningdevkit/rust-lightning"
edition = "2021"
description = """
Utility to process gossip routing data from Rapid Gossip Sync Server.
"""

[features]
default = ["std"]
no-std = ["lightning/no-std"]
std = ["lightning/std"]

[dependencies]
<<<<<<< HEAD
lightning = { version = "0.0.122", path = "../lightning", default-features = false }
=======
lightning = { version = "0.0.123-beta", path = "../lightning", default-features = false }
>>>>>>> 9a438eea
bitcoin = { version = "0.30.2", default-features = false }

[target.'cfg(ldk_bench)'.dependencies]
criterion = { version = "0.4", optional = true, default-features = false }

[dev-dependencies]
<<<<<<< HEAD
lightning = { version = "0.0.122", path = "../lightning", features = ["_test_utils"] }
=======
lightning = { version = "0.0.123-beta", path = "../lightning", features = ["_test_utils"] }
>>>>>>> 9a438eea
<|MERGE_RESOLUTION|>--- conflicted
+++ resolved
@@ -1,10 +1,6 @@
 [package]
 name = "lightning-rapid-gossip-sync"
-<<<<<<< HEAD
-version = "0.0.122"
-=======
 version = "0.0.123-beta"
->>>>>>> 9a438eea
 authors = ["Arik Sosman <git@arik.io>"]
 license = "MIT OR Apache-2.0"
 repository = "https://github.com/lightningdevkit/rust-lightning"
@@ -19,19 +15,11 @@
 std = ["lightning/std"]
 
 [dependencies]
-<<<<<<< HEAD
-lightning = { version = "0.0.122", path = "../lightning", default-features = false }
-=======
 lightning = { version = "0.0.123-beta", path = "../lightning", default-features = false }
->>>>>>> 9a438eea
 bitcoin = { version = "0.30.2", default-features = false }
 
 [target.'cfg(ldk_bench)'.dependencies]
 criterion = { version = "0.4", optional = true, default-features = false }
 
 [dev-dependencies]
-<<<<<<< HEAD
-lightning = { version = "0.0.122", path = "../lightning", features = ["_test_utils"] }
-=======
-lightning = { version = "0.0.123-beta", path = "../lightning", features = ["_test_utils"] }
->>>>>>> 9a438eea
+lightning = { version = "0.0.123-beta", path = "../lightning", features = ["_test_utils"] }