// This file is Copyright its original authors, visible in version control
// history.
//
// This file is licensed under the Apache License, Version 2.0 <LICENSE-APACHE
// or http://www.apache.org/licenses/LICENSE-2.0> or the MIT license
// <LICENSE-MIT or http://opensource.org/licenses/MIT>, at your option.
// You may not use this file except in accordance with one or both of these
// licenses.

//! Test that monitor update failures don't get our channel state out of sync.
//! One of the biggest concern with the monitor update failure handling code is that messages
//! resent after monitor updating is restored are delivered out-of-order, resulting in
//! commitment_signed messages having "invalid signatures".
//! To test this we stand up a network of three nodes and read bytes from the fuzz input to denote
//! actions such as sending payments, handling events, or changing monitor update return values on
//! a per-node basis. This should allow it to find any cases where the ordering of actions results
//! in us getting out of sync with ourselves, and, assuming at least one of our recieve- or
//! send-side handling is correct, other peers. We consider it a failure if any action results in a
//! channel being force-closed.

use bitcoin::blockdata::constants::genesis_block;
use bitcoin::blockdata::transaction::{Transaction, TxOut};
use bitcoin::blockdata::script::{Builder, ScriptBuf};
use bitcoin::blockdata::opcodes;
use bitcoin::blockdata::locktime::absolute::LockTime;
use bitcoin::network::constants::Network;

use bitcoin::hashes::Hash as TraitImport;
use bitcoin::hashes::sha256::Hash as Sha256;
use bitcoin::hashes::sha256d::Hash as Sha256dHash;
use bitcoin::hash_types::{BlockHash, WPubkeyHash};

use lightning::blinded_path::BlindedPath;
use lightning::blinded_path::payment::ReceiveTlvs;
use lightning::chain;
use lightning::chain::{BestBlock, ChannelMonitorUpdateStatus, chainmonitor, channelmonitor, Confirm, Watch};
use lightning::chain::channelmonitor::{ChannelMonitor, MonitorEvent};
use lightning::chain::transaction::OutPoint;
use lightning::chain::chaininterface::{BroadcasterInterface, ConfirmationTarget, FeeEstimator};
use lightning::sign::{KeyMaterial, InMemorySigner, Recipient, EntropySource, NodeSigner, SignerProvider};
use lightning::events;
use lightning::events::MessageSendEventsProvider;
use lightning::ln::{ChannelId, PaymentHash, PaymentPreimage, PaymentSecret};
use lightning::ln::channelmanager::{ChainParameters, ChannelDetails, ChannelManager, PaymentSendFailure, ChannelManagerReadArgs, PaymentId, RecipientOnionFields};
use lightning::ln::channel::FEE_SPIKE_BUFFER_FEE_INCREASE_MULTIPLE;
use lightning::ln::msgs::{self, CommitmentUpdate, ChannelMessageHandler, DecodeError, UpdateAddHTLC, Init};
use lightning::ln::script::ShutdownScript;
use lightning::ln::functional_test_utils::*;
use lightning::offers::invoice::{BlindedPayInfo, UnsignedBolt12Invoice};
use lightning::offers::invoice_request::UnsignedInvoiceRequest;
use lightning::onion_message::messenger::{Destination, MessageRouter, OnionMessagePath};
use lightning::util::test_channel_signer::{TestChannelSigner, EnforcementState};
use lightning::util::errors::APIError;
use lightning::util::hash_tables::*;
use lightning::util::logger::Logger;
use lightning::util::config::UserConfig;
use lightning::util::ser::{Readable, ReadableArgs, Writeable, Writer};
use lightning::routing::router::{InFlightHtlcs, Path, Route, RouteHop, RouteParameters, Router};

use crate::utils::test_logger::{self, Output};
use crate::utils::test_persister::TestPersister;

use bitcoin::secp256k1::{Message, PublicKey, SecretKey, Scalar, Secp256k1, self};
use bitcoin::secp256k1::ecdh::SharedSecret;
use bitcoin::secp256k1::ecdsa::{RecoverableSignature, Signature};
use bitcoin::secp256k1::schnorr;

use std::mem;
use std::cmp::{self, Ordering};
use std::sync::{Arc,Mutex};
use std::sync::atomic;
use std::io::Cursor;
use bitcoin::bech32::u5;

const MAX_FEE: u32 = 10_000;
struct FuzzEstimator {
	ret_val: atomic::AtomicU32,
}
impl FeeEstimator for FuzzEstimator {
	fn get_est_sat_per_1000_weight(&self, conf_target: ConfirmationTarget) -> u32 {
		// We force-close channels if our counterparty sends us a feerate which is a small multiple
		// of our HighPriority fee estimate or smaller than our Background fee estimate. Thus, we
		// always return a HighPriority feerate here which is >= the maximum Normal feerate and a
		// Background feerate which is <= the minimum Normal feerate.
		match conf_target {
			ConfirmationTarget::OnChainSweep => MAX_FEE,
			ConfirmationTarget::ChannelCloseMinimum|ConfirmationTarget::AnchorChannelFee|ConfirmationTarget::MinAllowedAnchorChannelRemoteFee|ConfirmationTarget::MinAllowedNonAnchorChannelRemoteFee|ConfirmationTarget::OutputSpendingFee => 253,
			ConfirmationTarget::NonAnchorChannelFee => cmp::min(self.ret_val.load(atomic::Ordering::Acquire), MAX_FEE),
		}
	}
}

struct FuzzRouter {}

impl Router for FuzzRouter {
	fn find_route(
		&self, _payer: &PublicKey, _params: &RouteParameters, _first_hops: Option<&[&ChannelDetails]>,
		_inflight_htlcs: InFlightHtlcs
	) -> Result<Route, msgs::LightningError> {
		Err(msgs::LightningError {
			err: String::from("Not implemented"),
			action: msgs::ErrorAction::IgnoreError
		})
	}

<<<<<<< HEAD
	fn create_blinded_payment_paths<
		ES: EntropySource + ?Sized, T: secp256k1::Signing + secp256k1::Verification
	>(
		&self, _recipient: PublicKey, _first_hops: Vec<ChannelDetails>, _tlvs: ReceiveTlvs,
		_amount_msats: u64, _entropy_source: &ES, _secp_ctx: &Secp256k1<T>
=======
	fn create_blinded_payment_paths<T: secp256k1::Signing + secp256k1::Verification>(
		&self, _recipient: PublicKey, _first_hops: Vec<ChannelDetails>, _tlvs: ReceiveTlvs,
		_amount_msats: u64, _secp_ctx: &Secp256k1<T>,
>>>>>>> 9a438eea
	) -> Result<Vec<(BlindedPayInfo, BlindedPath)>, ()> {
		unreachable!()
	}
}

impl MessageRouter for FuzzRouter {
	fn find_path(
		&self, _sender: PublicKey, _peers: Vec<PublicKey>, _destination: Destination
	) -> Result<OnionMessagePath, ()> {
		unreachable!()
	}

<<<<<<< HEAD
	fn create_blinded_paths<
		ES: EntropySource + ?Sized, T: secp256k1::Signing + secp256k1::Verification
	>(
		&self, _recipient: PublicKey, _peers: Vec<PublicKey>, _entropy_source: &ES,
		_secp_ctx: &Secp256k1<T>
=======
	fn create_blinded_paths<T: secp256k1::Signing + secp256k1::Verification>(
		&self, _recipient: PublicKey, _peers: Vec<PublicKey>, _secp_ctx: &Secp256k1<T>,
>>>>>>> 9a438eea
	) -> Result<Vec<BlindedPath>, ()> {
		unreachable!()
	}
}

pub struct TestBroadcaster {}
impl BroadcasterInterface for TestBroadcaster {
	fn broadcast_transactions(&self, _txs: &[&Transaction]) { }
}

pub struct VecWriter(pub Vec<u8>);
impl Writer for VecWriter {
	fn write_all(&mut self, buf: &[u8]) -> Result<(), ::std::io::Error> {
		self.0.extend_from_slice(buf);
		Ok(())
	}
}

struct TestChainMonitor {
	pub logger: Arc<dyn Logger>,
	pub keys: Arc<KeyProvider>,
	pub persister: Arc<TestPersister>,
	pub chain_monitor: Arc<chainmonitor::ChainMonitor<TestChannelSigner, Arc<dyn chain::Filter>, Arc<TestBroadcaster>, Arc<FuzzEstimator>, Arc<dyn Logger>, Arc<TestPersister>>>,
	// If we reload a node with an old copy of ChannelMonitors, the ChannelManager deserialization
	// logic will automatically force-close our channels for us (as we don't have an up-to-date
	// monitor implying we are not able to punish misbehaving counterparties). Because this test
	// "fails" if we ever force-close a channel, we avoid doing so, always saving the latest
	// fully-serialized monitor state here, as well as the corresponding update_id.
	pub latest_monitors: Mutex<HashMap<OutPoint, (u64, Vec<u8>)>>,
}
impl TestChainMonitor {
	pub fn new(broadcaster: Arc<TestBroadcaster>, logger: Arc<dyn Logger>, feeest: Arc<FuzzEstimator>, persister: Arc<TestPersister>, keys: Arc<KeyProvider>) -> Self {
		Self {
			chain_monitor: Arc::new(chainmonitor::ChainMonitor::new(None, broadcaster, logger.clone(), feeest, Arc::clone(&persister))),
			logger,
			keys,
			persister,
			latest_monitors: Mutex::new(new_hash_map()),
		}
	}
}
impl chain::Watch<TestChannelSigner> for TestChainMonitor {
	fn watch_channel(&self, funding_txo: OutPoint, monitor: channelmonitor::ChannelMonitor<TestChannelSigner>) -> Result<chain::ChannelMonitorUpdateStatus, ()> {
		let mut ser = VecWriter(Vec::new());
		monitor.write(&mut ser).unwrap();
		if let Some(_) = self.latest_monitors.lock().unwrap().insert(funding_txo, (monitor.get_latest_update_id(), ser.0)) {
			panic!("Already had monitor pre-watch_channel");
		}
		self.chain_monitor.watch_channel(funding_txo, monitor)
	}

	fn update_channel(&self, funding_txo: OutPoint, update: &channelmonitor::ChannelMonitorUpdate) -> chain::ChannelMonitorUpdateStatus {
		let mut map_lock = self.latest_monitors.lock().unwrap();
		let map_entry = map_lock.get_mut(&funding_txo).expect("Didn't have monitor on update call");
		let deserialized_monitor = <(BlockHash, channelmonitor::ChannelMonitor<TestChannelSigner>)>::
			read(&mut Cursor::new(&map_entry.1), (&*self.keys, &*self.keys)).unwrap().1;
		deserialized_monitor.update_monitor(update, &&TestBroadcaster{}, &&FuzzEstimator { ret_val: atomic::AtomicU32::new(253) }, &self.logger).unwrap();
		let mut ser = VecWriter(Vec::new());
		deserialized_monitor.write(&mut ser).unwrap();
		*map_entry = (update.update_id, ser.0);
		self.chain_monitor.update_channel(funding_txo, update)
	}

	fn release_pending_monitor_events(&self) -> Vec<(OutPoint, ChannelId, Vec<MonitorEvent>, Option<PublicKey>)> {
		return self.chain_monitor.release_pending_monitor_events();
	}
}

struct KeyProvider {
	node_secret: SecretKey,
	rand_bytes_id: atomic::AtomicU32,
	enforcement_states: Mutex<HashMap<[u8;32], Arc<Mutex<EnforcementState>>>>,
}

impl EntropySource for KeyProvider {
	fn get_secure_random_bytes(&self) -> [u8; 32] {
		let id = self.rand_bytes_id.fetch_add(1, atomic::Ordering::Relaxed);
		let mut res = [0, 0, 0, 0, 0, 0, 0, 0, 0, 0, 0, 0, 0, 0, 0, 0, 0, 0, 0, 0, 0, 0, 0, 0, 0, 0, 0, 0, 0, 0, 11, self.node_secret[31]];
		res[30-4..30].copy_from_slice(&id.to_le_bytes());
		res
	}
}

impl NodeSigner for KeyProvider {
	fn get_node_id(&self, recipient: Recipient) -> Result<PublicKey, ()> {
		let node_secret = match recipient {
			Recipient::Node => Ok(&self.node_secret),
			Recipient::PhantomNode => Err(())
		}?;
		Ok(PublicKey::from_secret_key(&Secp256k1::signing_only(), node_secret))
	}

	fn ecdh(&self, recipient: Recipient, other_key: &PublicKey, tweak: Option<&Scalar>) -> Result<SharedSecret, ()> {
		let mut node_secret = match recipient {
			Recipient::Node => Ok(self.node_secret.clone()),
			Recipient::PhantomNode => Err(())
		}?;
		if let Some(tweak) = tweak {
			node_secret = node_secret.mul_tweak(tweak).map_err(|_| ())?;
		}
		Ok(SharedSecret::new(other_key, &node_secret))
	}

	fn get_inbound_payment_key_material(&self) -> KeyMaterial {
		KeyMaterial([0, 0, 0, 0, 0, 0, 0, 0, 0, 0, 0, 0, 0, 0, 0, 0, 0, 0, 0, 0, 0, 0, 0, 0, 0, 0, 0, 0, 0, 0, 1, self.node_secret[31]])
	}

	fn sign_invoice(&self, _hrp_bytes: &[u8], _invoice_data: &[u5], _recipient: Recipient) -> Result<RecoverableSignature, ()> {
		unreachable!()
	}

	fn sign_bolt12_invoice_request(
		&self, _invoice_request: &UnsignedInvoiceRequest
	) -> Result<schnorr::Signature, ()> {
		unreachable!()
	}

	fn sign_bolt12_invoice(
		&self, _invoice: &UnsignedBolt12Invoice,
	) -> Result<schnorr::Signature, ()> {
		unreachable!()
	}

	fn sign_gossip_message(&self, msg: lightning::ln::msgs::UnsignedGossipMessage) -> Result<Signature, ()> {
		let msg_hash = Message::from_slice(&Sha256dHash::hash(&msg.encode()[..])[..]).map_err(|_| ())?;
		let secp_ctx = Secp256k1::signing_only();
		Ok(secp_ctx.sign_ecdsa(&msg_hash, &self.node_secret))
	}
}

impl SignerProvider for KeyProvider {
	type EcdsaSigner = TestChannelSigner;
	#[cfg(taproot)]
	type TaprootSigner = TestChannelSigner;

	fn generate_channel_keys_id(&self, _inbound: bool, _channel_value_satoshis: u64, _user_channel_id: u128) -> [u8; 32] {
		let id = self.rand_bytes_id.fetch_add(1, atomic::Ordering::Relaxed) as u8;
		[id; 32]
	}

	fn derive_channel_signer(&self, channel_value_satoshis: u64, channel_keys_id: [u8; 32]) -> Self::EcdsaSigner {
		let secp_ctx = Secp256k1::signing_only();
		let id = channel_keys_id[0];
		let keys = InMemorySigner::new(
			&secp_ctx,
			SecretKey::from_slice(&[0, 0, 0, 0, 0, 0, 0, 0, 0, 0, 0, 0, 0, 0, 0, 0, 0, 0, 0, 0, 0, 0, 0, 0, 0, 0, 0, 0, 0, 0, 4, self.node_secret[31]]).unwrap(),
			SecretKey::from_slice(&[0, 0, 0, 0, 0, 0, 0, 0, 0, 0, 0, 0, 0, 0, 0, 0, 0, 0, 0, 0, 0, 0, 0, 0, 0, 0, 0, 0, 0, 0, 5, self.node_secret[31]]).unwrap(),
			SecretKey::from_slice(&[0, 0, 0, 0, 0, 0, 0, 0, 0, 0, 0, 0, 0, 0, 0, 0, 0, 0, 0, 0, 0, 0, 0, 0, 0, 0, 0, 0, 0, 0, 6, self.node_secret[31]]).unwrap(),
			SecretKey::from_slice(&[0, 0, 0, 0, 0, 0, 0, 0, 0, 0, 0, 0, 0, 0, 0, 0, 0, 0, 0, 0, 0, 0, 0, 0, 0, 0, 0, 0, 0, 0, 7, self.node_secret[31]]).unwrap(),
			SecretKey::from_slice(&[0, 0, 0, 0, 0, 0, 0, 0, 0, 0, 0, 0, 0, 0, 0, 0, 0, 0, 0, 0, 0, 0, 0, 0, 0, 0, 0, 0, 0, 0, 8, self.node_secret[31]]).unwrap(),
			[id, 0, 0, 0, 0, 0, 0, 0, 0, 0, 0, 0, 0, 0, 0, 0, 0, 0, 0, 0, 0, 0, 0, 0, 0, 0, 0, 0, 0, 0, 9, self.node_secret[31]],
			channel_value_satoshis,
			channel_keys_id,
			channel_keys_id,
		);
		let revoked_commitment = self.make_enforcement_state_cell(keys.commitment_seed);
		TestChannelSigner::new_with_revoked(keys, revoked_commitment, false)
	}

	fn read_chan_signer(&self, buffer: &[u8]) -> Result<Self::EcdsaSigner, DecodeError> {
		let mut reader = std::io::Cursor::new(buffer);

		let inner: InMemorySigner = ReadableArgs::read(&mut reader, self)?;
		let state = self.make_enforcement_state_cell(inner.commitment_seed);

		Ok(TestChannelSigner {
			inner,
			state,
			disable_revocation_policy_check: false,
			available: Arc::new(Mutex::new(true)),
		})
	}

	fn get_destination_script(&self, _channel_keys_id: [u8; 32]) -> Result<ScriptBuf, ()> {
		let secp_ctx = Secp256k1::signing_only();
		let channel_monitor_claim_key = SecretKey::from_slice(&[0, 0, 0, 0, 0, 0, 0, 0, 0, 0, 0, 0, 0, 0, 0, 0, 0, 0, 0, 0, 0, 0, 0, 0, 0, 0, 0, 0, 0, 0, 2, self.node_secret[31]]).unwrap();
		let our_channel_monitor_claim_key_hash = WPubkeyHash::hash(&PublicKey::from_secret_key(&secp_ctx, &channel_monitor_claim_key).serialize());
		Ok(Builder::new().push_opcode(opcodes::all::OP_PUSHBYTES_0).push_slice(our_channel_monitor_claim_key_hash).into_script())
	}

	fn get_shutdown_scriptpubkey(&self) -> Result<ShutdownScript, ()> {
		let secp_ctx = Secp256k1::signing_only();
		let secret_key = SecretKey::from_slice(&[0, 0, 0, 0, 0, 0, 0, 0, 0, 0, 0, 0, 0, 0, 0, 0, 0, 0, 0, 0, 0, 0, 0, 0, 0, 0, 0, 0, 0, 0, 3, self.node_secret[31]]).unwrap();
		let pubkey_hash = WPubkeyHash::hash(&PublicKey::from_secret_key(&secp_ctx, &secret_key).serialize());
		Ok(ShutdownScript::new_p2wpkh(&pubkey_hash))
	}
}

impl KeyProvider {
	fn make_enforcement_state_cell(&self, commitment_seed: [u8; 32]) -> Arc<Mutex<EnforcementState>> {
		let mut revoked_commitments = self.enforcement_states.lock().unwrap();
		if !revoked_commitments.contains_key(&commitment_seed) {
			revoked_commitments.insert(commitment_seed, Arc::new(Mutex::new(EnforcementState::new())));
		}
		let cell = revoked_commitments.get(&commitment_seed).unwrap();
		Arc::clone(cell)
	}
}

#[inline]
fn check_api_err(api_err: APIError, sendable_bounds_violated: bool) {
	match api_err {
		APIError::APIMisuseError { .. } => panic!("We can't misuse the API"),
		APIError::FeeRateTooHigh { .. } => panic!("We can't send too much fee?"),
		APIError::InvalidRoute { .. } => panic!("Our routes should work"),
		APIError::ChannelUnavailable { err } => {
			// Test the error against a list of errors we can hit, and reject
			// all others. If you hit this panic, the list of acceptable errors
			// is probably just stale and you should add new messages here.
			match err.as_str() {
				"Peer for first hop currently disconnected" => {},
				_ if err.starts_with("Cannot send less than our next-HTLC minimum - ") => {},
				_ if err.starts_with("Cannot send more than our next-HTLC maximum - ") => {},
				_ => panic!("{}", err),
			}
			assert!(sendable_bounds_violated);
		},
		APIError::MonitorUpdateInProgress => {
			// We can (obviously) temp-fail a monitor update
		},
		APIError::IncompatibleShutdownScript { .. } => panic!("Cannot send an incompatible shutdown script"),
	}
}
#[inline]
fn check_payment_err(send_err: PaymentSendFailure, sendable_bounds_violated: bool) {
	match send_err {
		PaymentSendFailure::ParameterError(api_err) => check_api_err(api_err, sendable_bounds_violated),
		PaymentSendFailure::PathParameterError(per_path_results) => {
			for res in per_path_results { if let Err(api_err) = res { check_api_err(api_err, sendable_bounds_violated); } }
		},
		PaymentSendFailure::AllFailedResendSafe(per_path_results) => {
			for api_err in per_path_results { check_api_err(api_err, sendable_bounds_violated); }
		},
		PaymentSendFailure::PartialFailure { results, .. } => {
			for res in results { if let Err(api_err) = res { check_api_err(api_err, sendable_bounds_violated); } }
		},
		PaymentSendFailure::DuplicatePayment => panic!(),
	}
}

type ChanMan<'a> = ChannelManager<Arc<TestChainMonitor>, Arc<TestBroadcaster>, Arc<KeyProvider>, Arc<KeyProvider>, Arc<KeyProvider>, Arc<FuzzEstimator>, &'a FuzzRouter, Arc<dyn Logger>>;

#[inline]
fn get_payment_secret_hash(dest: &ChanMan, payment_id: &mut u8) -> Option<(PaymentSecret, PaymentHash)> {
	let mut payment_hash;
	for _ in 0..256 {
		payment_hash = PaymentHash(Sha256::hash(&[*payment_id; 1]).to_byte_array());
		if let Ok(payment_secret) = dest.create_inbound_payment_for_hash(payment_hash, None, 3600, None) {
			return Some((payment_secret, payment_hash));
		}
		*payment_id = payment_id.wrapping_add(1);
	}
	None
}

#[inline]
fn send_payment(source: &ChanMan, dest: &ChanMan, dest_chan_id: u64, amt: u64, payment_id: &mut u8, payment_idx: &mut u64) -> bool {
	let (payment_secret, payment_hash) =
		if let Some((secret, hash)) = get_payment_secret_hash(dest, payment_id) { (secret, hash) } else { return true; };
	let mut payment_id = [0; 32];
	payment_id[0..8].copy_from_slice(&payment_idx.to_ne_bytes());
	*payment_idx += 1;
	let (min_value_sendable, max_value_sendable) = source.list_usable_channels()
		.iter().find(|chan| chan.short_channel_id == Some(dest_chan_id))
		.map(|chan|
			(chan.next_outbound_htlc_minimum_msat, chan.next_outbound_htlc_limit_msat))
		.unwrap_or((0, 0));
	if let Err(err) = source.send_payment_with_route(&Route {
		paths: vec![Path { hops: vec![RouteHop {
			pubkey: dest.get_our_node_id(),
			node_features: dest.node_features(),
			short_channel_id: dest_chan_id,
			channel_features: dest.channel_features(),
			fee_msat: amt,
			cltv_expiry_delta: 200,
			maybe_announced_channel: true,
		}], blinded_tail: None }],
		route_params: None,
	}, payment_hash, RecipientOnionFields::secret_only(payment_secret), PaymentId(payment_id)) {
		check_payment_err(err, amt > max_value_sendable || amt < min_value_sendable);
		false
	} else {
		// Note that while the max is a strict upper-bound, we can occasionally send substantially
		// below the minimum, with some gap which is unusable immediately below the minimum. Thus,
		// we don't check against min_value_sendable here.
		assert!(amt <= max_value_sendable);
		true
	}
}
#[inline]
fn send_hop_payment(source: &ChanMan, middle: &ChanMan, middle_chan_id: u64, dest: &ChanMan, dest_chan_id: u64, amt: u64, payment_id: &mut u8, payment_idx: &mut u64) -> bool {
	let (payment_secret, payment_hash) =
		if let Some((secret, hash)) = get_payment_secret_hash(dest, payment_id) { (secret, hash) } else { return true; };
	let mut payment_id = [0; 32];
	payment_id[0..8].copy_from_slice(&payment_idx.to_ne_bytes());
	*payment_idx += 1;
	let (min_value_sendable, max_value_sendable) = source.list_usable_channels()
		.iter().find(|chan| chan.short_channel_id == Some(middle_chan_id))
		.map(|chan|
			(chan.next_outbound_htlc_minimum_msat, chan.next_outbound_htlc_limit_msat))
		.unwrap_or((0, 0));
	let first_hop_fee = 50_000;
	if let Err(err) = source.send_payment_with_route(&Route {
		paths: vec![Path { hops: vec![RouteHop {
			pubkey: middle.get_our_node_id(),
			node_features: middle.node_features(),
			short_channel_id: middle_chan_id,
			channel_features: middle.channel_features(),
			fee_msat: first_hop_fee,
			cltv_expiry_delta: 100,
			maybe_announced_channel: true,
		}, RouteHop {
			pubkey: dest.get_our_node_id(),
			node_features: dest.node_features(),
			short_channel_id: dest_chan_id,
			channel_features: dest.channel_features(),
			fee_msat: amt,
			cltv_expiry_delta: 200,
			maybe_announced_channel: true,
		}], blinded_tail: None }],
		route_params: None,
	}, payment_hash, RecipientOnionFields::secret_only(payment_secret), PaymentId(payment_id)) {
		let sent_amt = amt + first_hop_fee;
		check_payment_err(err, sent_amt < min_value_sendable || sent_amt > max_value_sendable);
		false
	} else {
		// Note that while the max is a strict upper-bound, we can occasionally send substantially
		// below the minimum, with some gap which is unusable immediately below the minimum. Thus,
		// we don't check against min_value_sendable here.
		assert!(amt + first_hop_fee <= max_value_sendable);
		true
	}
}

#[inline]
pub fn do_test<Out: Output>(data: &[u8], underlying_out: Out, anchors: bool) {
	let out = SearchingOutput::new(underlying_out);
	let broadcast = Arc::new(TestBroadcaster{});
	let router = FuzzRouter {};

	macro_rules! make_node {
		($node_id: expr, $fee_estimator: expr) => { {
			let logger: Arc<dyn Logger> = Arc::new(test_logger::TestLogger::new($node_id.to_string(), out.clone()));
			let node_secret = SecretKey::from_slice(&[0, 0, 0, 0, 0, 0, 0, 0, 0, 0, 0, 0, 0, 0, 0, 0, 0, 0, 0, 0, 0, 0, 0, 0, 0, 0, 0, 0, 0, 0, 1, $node_id]).unwrap();
			let keys_manager = Arc::new(KeyProvider { node_secret, rand_bytes_id: atomic::AtomicU32::new(0), enforcement_states: Mutex::new(new_hash_map()) });
			let monitor = Arc::new(TestChainMonitor::new(broadcast.clone(), logger.clone(), $fee_estimator.clone(),
				Arc::new(TestPersister {
					update_ret: Mutex::new(ChannelMonitorUpdateStatus::Completed)
				}), Arc::clone(&keys_manager)));

			let mut config = UserConfig::default();
			config.channel_config.forwarding_fee_proportional_millionths = 0;
			config.channel_handshake_config.announced_channel = true;
			if anchors {
				config.channel_handshake_config.negotiate_anchors_zero_fee_htlc_tx = true;
				config.manually_accept_inbound_channels = true;
			}
			let network = Network::Bitcoin;
			let best_block_timestamp = genesis_block(network).header.time;
			let params = ChainParameters {
				network,
				best_block: BestBlock::from_network(network),
			};
			(ChannelManager::new($fee_estimator.clone(), monitor.clone(), broadcast.clone(), &router, Arc::clone(&logger), keys_manager.clone(), keys_manager.clone(), keys_manager.clone(), config, params, best_block_timestamp),
			monitor, keys_manager)
		} }
	}

	macro_rules! reload_node {
		($ser: expr, $node_id: expr, $old_monitors: expr, $keys_manager: expr, $fee_estimator: expr) => { {
		    let keys_manager = Arc::clone(& $keys_manager);
			let logger: Arc<dyn Logger> = Arc::new(test_logger::TestLogger::new($node_id.to_string(), out.clone()));
			let chain_monitor = Arc::new(TestChainMonitor::new(broadcast.clone(), logger.clone(), $fee_estimator.clone(),
				Arc::new(TestPersister {
					update_ret: Mutex::new(ChannelMonitorUpdateStatus::Completed)
				}), Arc::clone(& $keys_manager)));

			let mut config = UserConfig::default();
			config.channel_config.forwarding_fee_proportional_millionths = 0;
			config.channel_handshake_config.announced_channel = true;
			if anchors {
				config.channel_handshake_config.negotiate_anchors_zero_fee_htlc_tx = true;
				config.manually_accept_inbound_channels = true;
			}

			let mut monitors = new_hash_map();
			let mut old_monitors = $old_monitors.latest_monitors.lock().unwrap();
			for (outpoint, (update_id, monitor_ser)) in old_monitors.drain() {
				monitors.insert(outpoint, <(BlockHash, ChannelMonitor<TestChannelSigner>)>::read(&mut Cursor::new(&monitor_ser), (&*$keys_manager, &*$keys_manager)).expect("Failed to read monitor").1);
				chain_monitor.latest_monitors.lock().unwrap().insert(outpoint, (update_id, monitor_ser));
			}
			let mut monitor_refs = new_hash_map();
			for (outpoint, monitor) in monitors.iter_mut() {
				monitor_refs.insert(*outpoint, monitor);
			}

			let read_args = ChannelManagerReadArgs {
				entropy_source: keys_manager.clone(),
				node_signer: keys_manager.clone(),
				signer_provider: keys_manager.clone(),
				fee_estimator: $fee_estimator.clone(),
				chain_monitor: chain_monitor.clone(),
				tx_broadcaster: broadcast.clone(),
				router: &router,
				logger,
				default_config: config,
				channel_monitors: monitor_refs,
			};

			let res = (<(BlockHash, ChanMan)>::read(&mut Cursor::new(&$ser.0), read_args).expect("Failed to read manager").1, chain_monitor.clone());
			for (funding_txo, mon) in monitors.drain() {
				assert_eq!(chain_monitor.chain_monitor.watch_channel(funding_txo, mon),
					Ok(ChannelMonitorUpdateStatus::Completed));
			}
			res
		} }
	}

	let mut channel_txn = Vec::new();
	macro_rules! make_channel {
		($source: expr, $dest: expr, $dest_keys_manager: expr, $chan_id: expr) => { {
			$source.peer_connected(&$dest.get_our_node_id(), &Init {
				features: $dest.init_features(), networks: None, remote_network_address: None
			}, true).unwrap();
			$dest.peer_connected(&$source.get_our_node_id(), &Init {
				features: $source.init_features(), networks: None, remote_network_address: None
			}, false).unwrap();

			$source.create_channel($dest.get_our_node_id(), 100_000, 42, 0, None, None).unwrap();
			let open_channel = {
				let events = $source.get_and_clear_pending_msg_events();
				assert_eq!(events.len(), 1);
				if let events::MessageSendEvent::SendOpenChannel { ref msg, .. } = events[0] {
					msg.clone()
				} else { panic!("Wrong event type"); }
			};

			$dest.handle_open_channel(&$source.get_our_node_id(), &open_channel);
			let accept_channel = {
				if anchors {
					let events = $dest.get_and_clear_pending_events();
					assert_eq!(events.len(), 1);
					if let events::Event::OpenChannelRequest {
						ref temporary_channel_id, ref counterparty_node_id, ..
					} = events[0] {
						let mut random_bytes = [0u8; 16];
						random_bytes.copy_from_slice(&$dest_keys_manager.get_secure_random_bytes()[..16]);
						let user_channel_id = u128::from_be_bytes(random_bytes);
						$dest.accept_inbound_channel(
							temporary_channel_id,
							counterparty_node_id,
							user_channel_id,
						).unwrap();
					} else { panic!("Wrong event type"); }
				}
				let events = $dest.get_and_clear_pending_msg_events();
				assert_eq!(events.len(), 1);
				if let events::MessageSendEvent::SendAcceptChannel { ref msg, .. } = events[0] {
					msg.clone()
				} else { panic!("Wrong event type"); }
			};

			$source.handle_accept_channel(&$dest.get_our_node_id(), &accept_channel);
			let funding_output;
			{
				let events = $source.get_and_clear_pending_events();
				assert_eq!(events.len(), 1);
				if let events::Event::FundingGenerationReady { ref temporary_channel_id, ref channel_value_satoshis, ref output_script, .. } = events[0] {
					let tx = Transaction { version: $chan_id, lock_time: LockTime::ZERO, input: Vec::new(), output: vec![TxOut {
						value: *channel_value_satoshis, script_pubkey: output_script.clone(),
					}]};
					funding_output = OutPoint { txid: tx.txid(), index: 0 };
					$source.funding_transaction_generated(&temporary_channel_id, &$dest.get_our_node_id(), tx.clone()).unwrap();
					channel_txn.push(tx);
				} else { panic!("Wrong event type"); }
			}

			let funding_created = {
				let events = $source.get_and_clear_pending_msg_events();
				assert_eq!(events.len(), 1);
				if let events::MessageSendEvent::SendFundingCreated { ref msg, .. } = events[0] {
					msg.clone()
				} else { panic!("Wrong event type"); }
			};
			$dest.handle_funding_created(&$source.get_our_node_id(), &funding_created);

			let funding_signed = {
				let events = $dest.get_and_clear_pending_msg_events();
				assert_eq!(events.len(), 1);
				if let events::MessageSendEvent::SendFundingSigned { ref msg, .. } = events[0] {
					msg.clone()
				} else { panic!("Wrong event type"); }
			};
			let events = $dest.get_and_clear_pending_events();
			assert_eq!(events.len(), 1);
			if let events::Event::ChannelPending{ ref counterparty_node_id, .. } = events[0] {
				assert_eq!(counterparty_node_id, &$source.get_our_node_id());
			} else { panic!("Wrong event type"); }

			$source.handle_funding_signed(&$dest.get_our_node_id(), &funding_signed);
			let events = $source.get_and_clear_pending_events();
			assert_eq!(events.len(), 1);
			if let events::Event::ChannelPending{ ref counterparty_node_id, .. } = events[0] {
				assert_eq!(counterparty_node_id, &$dest.get_our_node_id());
			} else { panic!("Wrong event type"); }

			funding_output
		} }
	}

	macro_rules! confirm_txn {
		($node: expr) => { {
			let chain_hash = genesis_block(Network::Bitcoin).block_hash();
			let mut header = create_dummy_header(chain_hash, 42);
			let txdata: Vec<_> = channel_txn.iter().enumerate().map(|(i, tx)| (i + 1, tx)).collect();
			$node.transactions_confirmed(&header, &txdata, 1);
			for _ in 2..100 {
				header = create_dummy_header(header.block_hash(), 42);
			}
			$node.best_block_updated(&header, 99);
		} }
	}

	macro_rules! lock_fundings {
		($nodes: expr) => { {
			let mut node_events = Vec::new();
			for node in $nodes.iter() {
				node_events.push(node.get_and_clear_pending_msg_events());
			}
			for (idx, node_event) in node_events.iter().enumerate() {
				for event in node_event {
					if let events::MessageSendEvent::SendChannelReady { ref node_id, ref msg } = event {
						for node in $nodes.iter() {
							if node.get_our_node_id() == *node_id {
								node.handle_channel_ready(&$nodes[idx].get_our_node_id(), msg);
							}
						}
					} else { panic!("Wrong event type"); }
				}
			}

			for node in $nodes.iter() {
				let events = node.get_and_clear_pending_msg_events();
				for event in events {
					if let events::MessageSendEvent::SendAnnouncementSignatures { .. } = event {
					} else { panic!("Wrong event type"); }
				}
			}
		} }
	}

	let fee_est_a = Arc::new(FuzzEstimator { ret_val: atomic::AtomicU32::new(253) });
	let mut last_htlc_clear_fee_a =  253;
	let fee_est_b = Arc::new(FuzzEstimator { ret_val: atomic::AtomicU32::new(253) });
	let mut last_htlc_clear_fee_b =  253;
	let fee_est_c = Arc::new(FuzzEstimator { ret_val: atomic::AtomicU32::new(253) });
	let mut last_htlc_clear_fee_c =  253;

	// 3 nodes is enough to hit all the possible cases, notably unknown-source-unknown-dest
	// forwarding.
	let (node_a, mut monitor_a, keys_manager_a) = make_node!(0, fee_est_a);
	let (node_b, mut monitor_b, keys_manager_b) = make_node!(1, fee_est_b);
	let (node_c, mut monitor_c, keys_manager_c) = make_node!(2, fee_est_c);

	let mut nodes = [node_a, node_b, node_c];

	let chan_1_funding = make_channel!(nodes[0], nodes[1], keys_manager_b, 0);
	let chan_2_funding = make_channel!(nodes[1], nodes[2], keys_manager_c, 1);

	for node in nodes.iter() {
		confirm_txn!(node);
	}

	lock_fundings!(nodes);

	let chan_a = nodes[0].list_usable_channels()[0].short_channel_id.unwrap();
	let chan_b = nodes[2].list_usable_channels()[0].short_channel_id.unwrap();

	let mut payment_id: u8 = 0;
	let mut payment_idx: u64 = 0;

	let mut chan_a_disconnected = false;
	let mut chan_b_disconnected = false;
	let mut ab_events = Vec::new();
	let mut ba_events = Vec::new();
	let mut bc_events = Vec::new();
	let mut cb_events = Vec::new();

	let mut node_a_ser = VecWriter(Vec::new());
	nodes[0].write(&mut node_a_ser).unwrap();
	let mut node_b_ser = VecWriter(Vec::new());
	nodes[1].write(&mut node_b_ser).unwrap();
	let mut node_c_ser = VecWriter(Vec::new());
	nodes[2].write(&mut node_c_ser).unwrap();

	macro_rules! test_return {
		() => { {
			assert_eq!(nodes[0].list_channels().len(), 1);
			assert_eq!(nodes[1].list_channels().len(), 2);
			assert_eq!(nodes[2].list_channels().len(), 1);
			return;
		} }
	}

	let mut read_pos = 0;
	macro_rules! get_slice {
		($len: expr) => {
			{
				let slice_len = $len as usize;
				if data.len() < read_pos + slice_len {
					test_return!();
				}
				read_pos += slice_len;
				&data[read_pos - slice_len..read_pos]
			}
		}
	}

	loop {
		// Push any events from Node B onto ba_events and bc_events
		macro_rules! push_excess_b_events {
			($excess_events: expr, $expect_drop_node: expr) => { {
				let a_id = nodes[0].get_our_node_id();
				let expect_drop_node: Option<usize> = $expect_drop_node;
				let expect_drop_id = if let Some(id) = expect_drop_node { Some(nodes[id].get_our_node_id()) } else { None };
				for event in $excess_events {
					let push_a = match event {
						events::MessageSendEvent::UpdateHTLCs { ref node_id, .. } => {
							if Some(*node_id) == expect_drop_id { panic!("peer_disconnected should drop msgs bound for the disconnected peer"); }
							*node_id == a_id
						},
						events::MessageSendEvent::SendRevokeAndACK { ref node_id, .. } => {
							if Some(*node_id) == expect_drop_id { panic!("peer_disconnected should drop msgs bound for the disconnected peer"); }
							*node_id == a_id
						},
						events::MessageSendEvent::SendChannelReestablish { ref node_id, .. } => {
							if Some(*node_id) == expect_drop_id { panic!("peer_disconnected should drop msgs bound for the disconnected peer"); }
							*node_id == a_id
						},
						events::MessageSendEvent::SendChannelReady { .. } => continue,
						events::MessageSendEvent::SendAnnouncementSignatures { .. } => continue,
						events::MessageSendEvent::SendChannelUpdate { ref node_id, ref msg } => {
							assert_eq!(msg.contents.flags & 2, 0); // The disable bit must never be set!
							if Some(*node_id) == expect_drop_id { panic!("peer_disconnected should drop msgs bound for the disconnected peer"); }
							*node_id == a_id
						},
						_ => panic!("Unhandled message event {:?}", event),
					};
					if push_a { ba_events.push(event); } else { bc_events.push(event); }
				}
			} }
		}

		// While delivering messages, we select across three possible message selection processes
		// to ensure we get as much coverage as possible. See the individual enum variants for more
		// details.
		#[derive(PartialEq)]
		enum ProcessMessages {
			/// Deliver all available messages, including fetching any new messages from
			/// `get_and_clear_pending_msg_events()` (which may have side effects).
			AllMessages,
			/// Call `get_and_clear_pending_msg_events()` first, and then deliver up to one
			/// message (which may already be queued).
			OneMessage,
			/// Deliver up to one already-queued message. This avoids any potential side-effects
			/// of `get_and_clear_pending_msg_events()` (eg freeing the HTLC holding cell), which
			/// provides potentially more coverage.
			OnePendingMessage,
		}

		macro_rules! process_msg_events {
			($node: expr, $corrupt_forward: expr, $limit_events: expr) => { {
				let mut events = if $node == 1 {
					let mut new_events = Vec::new();
					mem::swap(&mut new_events, &mut ba_events);
					new_events.extend_from_slice(&bc_events[..]);
					bc_events.clear();
					new_events
				} else if $node == 0 {
					let mut new_events = Vec::new();
					mem::swap(&mut new_events, &mut ab_events);
					new_events
				} else {
					let mut new_events = Vec::new();
					mem::swap(&mut new_events, &mut cb_events);
					new_events
				};
				let mut new_events = Vec::new();
				if $limit_events != ProcessMessages::OnePendingMessage {
					new_events = nodes[$node].get_and_clear_pending_msg_events();
				}
				let mut had_events = false;
				let mut events_iter = events.drain(..).chain(new_events.drain(..));
				let mut extra_ev = None;
				for event in &mut events_iter {
					had_events = true;
					match event {
						events::MessageSendEvent::UpdateHTLCs { node_id, updates: CommitmentUpdate { update_add_htlcs, update_fail_htlcs, update_fulfill_htlcs, update_fail_malformed_htlcs, update_fee, commitment_signed } } => {
							for (idx, dest) in nodes.iter().enumerate() {
								if dest.get_our_node_id() == node_id {
									for update_add in update_add_htlcs.iter() {
										out.locked_write(format!("Delivering update_add_htlc to node {}.\n", idx).as_bytes());
										if !$corrupt_forward {
											dest.handle_update_add_htlc(&nodes[$node].get_our_node_id(), update_add);
										} else {
											// Corrupt the update_add_htlc message so that its HMAC
											// check will fail and we generate a
											// update_fail_malformed_htlc instead of an
											// update_fail_htlc as we do when we reject a payment.
											let mut msg_ser = update_add.encode();
											msg_ser[1000] ^= 0xff;
											let new_msg = UpdateAddHTLC::read(&mut Cursor::new(&msg_ser)).unwrap();
											dest.handle_update_add_htlc(&nodes[$node].get_our_node_id(), &new_msg);
										}
									}
									for update_fulfill in update_fulfill_htlcs.iter() {
										out.locked_write(format!("Delivering update_fulfill_htlc to node {}.\n", idx).as_bytes());
										dest.handle_update_fulfill_htlc(&nodes[$node].get_our_node_id(), update_fulfill);
									}
									for update_fail in update_fail_htlcs.iter() {
										out.locked_write(format!("Delivering update_fail_htlc to node {}.\n", idx).as_bytes());
										dest.handle_update_fail_htlc(&nodes[$node].get_our_node_id(), update_fail);
									}
									for update_fail_malformed in update_fail_malformed_htlcs.iter() {
										out.locked_write(format!("Delivering update_fail_malformed_htlc to node {}.\n", idx).as_bytes());
										dest.handle_update_fail_malformed_htlc(&nodes[$node].get_our_node_id(), update_fail_malformed);
									}
									if let Some(msg) = update_fee {
										out.locked_write(format!("Delivering update_fee to node {}.\n", idx).as_bytes());
										dest.handle_update_fee(&nodes[$node].get_our_node_id(), &msg);
									}
									let processed_change = !update_add_htlcs.is_empty() || !update_fulfill_htlcs.is_empty() ||
										!update_fail_htlcs.is_empty() || !update_fail_malformed_htlcs.is_empty();
									if $limit_events != ProcessMessages::AllMessages && processed_change {
										// If we only want to process some messages, don't deliver the CS until later.
										extra_ev = Some(events::MessageSendEvent::UpdateHTLCs { node_id, updates: CommitmentUpdate {
											update_add_htlcs: Vec::new(),
											update_fail_htlcs: Vec::new(),
											update_fulfill_htlcs: Vec::new(),
											update_fail_malformed_htlcs: Vec::new(),
											update_fee: None,
											commitment_signed
										} });
										break;
									}
									out.locked_write(format!("Delivering commitment_signed to node {}.\n", idx).as_bytes());
									dest.handle_commitment_signed(&nodes[$node].get_our_node_id(), &commitment_signed);
									break;
								}
							}
						},
						events::MessageSendEvent::SendRevokeAndACK { ref node_id, ref msg } => {
							for (idx, dest) in nodes.iter().enumerate() {
								if dest.get_our_node_id() == *node_id {
									out.locked_write(format!("Delivering revoke_and_ack to node {}.\n", idx).as_bytes());
									dest.handle_revoke_and_ack(&nodes[$node].get_our_node_id(), msg);
								}
							}
						},
						events::MessageSendEvent::SendChannelReestablish { ref node_id, ref msg } => {
							for (idx, dest) in nodes.iter().enumerate() {
								if dest.get_our_node_id() == *node_id {
									out.locked_write(format!("Delivering channel_reestablish to node {}.\n", idx).as_bytes());
									dest.handle_channel_reestablish(&nodes[$node].get_our_node_id(), msg);
								}
							}
						},
						events::MessageSendEvent::SendChannelReady { .. } => {
							// Can be generated as a reestablish response
						},
						events::MessageSendEvent::SendAnnouncementSignatures { .. } => {
							// Can be generated as a reestablish response
						},
						events::MessageSendEvent::SendChannelUpdate { ref msg, .. } => {
							// When we reconnect we will resend a channel_update to make sure our
							// counterparty has the latest parameters for receiving payments
							// through us. We do, however, check that the message does not include
							// the "disabled" bit, as we should never ever have a channel which is
							// disabled when we send such an update (or it may indicate channel
							// force-close which we should detect as an error).
							assert_eq!(msg.contents.flags & 2, 0);
						},
						_ => if out.may_fail.load(atomic::Ordering::Acquire) {
							return;
						} else {
							panic!("Unhandled message event {:?}", event)
						},
					}
					if $limit_events != ProcessMessages::AllMessages {
						break;
					}
				}
				if $node == 1 {
					push_excess_b_events!(extra_ev.into_iter().chain(events_iter), None);
				} else if $node == 0 {
					if let Some(ev) = extra_ev { ab_events.push(ev); }
					for event in events_iter { ab_events.push(event); }
				} else {
					if let Some(ev) = extra_ev { cb_events.push(ev); }
					for event in events_iter { cb_events.push(event); }
				}
				had_events
			} }
		}

		macro_rules! drain_msg_events_on_disconnect {
			($counterparty_id: expr) => { {
				if $counterparty_id == 0 {
					for event in nodes[0].get_and_clear_pending_msg_events() {
						match event {
							events::MessageSendEvent::UpdateHTLCs { .. } => {},
							events::MessageSendEvent::SendRevokeAndACK { .. } => {},
							events::MessageSendEvent::SendChannelReestablish { .. } => {},
							events::MessageSendEvent::SendChannelReady { .. } => {},
							events::MessageSendEvent::SendAnnouncementSignatures { .. } => {},
							events::MessageSendEvent::SendChannelUpdate { ref msg, .. } => {
								assert_eq!(msg.contents.flags & 2, 0); // The disable bit must never be set!
							},
							_ => if out.may_fail.load(atomic::Ordering::Acquire) {
								return;
							} else {
								panic!("Unhandled message event")
							},
						}
					}
					push_excess_b_events!(nodes[1].get_and_clear_pending_msg_events().drain(..), Some(0));
					ab_events.clear();
					ba_events.clear();
				} else {
					for event in nodes[2].get_and_clear_pending_msg_events() {
						match event {
							events::MessageSendEvent::UpdateHTLCs { .. } => {},
							events::MessageSendEvent::SendRevokeAndACK { .. } => {},
							events::MessageSendEvent::SendChannelReestablish { .. } => {},
							events::MessageSendEvent::SendChannelReady { .. } => {},
							events::MessageSendEvent::SendAnnouncementSignatures { .. } => {},
							events::MessageSendEvent::SendChannelUpdate { ref msg, .. } => {
								assert_eq!(msg.contents.flags & 2, 0); // The disable bit must never be set!
							},
							_ => if out.may_fail.load(atomic::Ordering::Acquire) {
								return;
							} else {
								panic!("Unhandled message event")
							},
						}
					}
					push_excess_b_events!(nodes[1].get_and_clear_pending_msg_events().drain(..), Some(2));
					bc_events.clear();
					cb_events.clear();
				}
			} }
		}

		macro_rules! process_events {
			($node: expr, $fail: expr) => { {
				// In case we get 256 payments we may have a hash collision, resulting in the
				// second claim/fail call not finding the duplicate-hash HTLC, so we have to
				// deduplicate the calls here.
				let mut claim_set = new_hash_map();
				let mut events = nodes[$node].get_and_clear_pending_events();
				// Sort events so that PendingHTLCsForwardable get processed last. This avoids a
				// case where we first process a PendingHTLCsForwardable, then claim/fail on a
				// PaymentClaimable, claiming/failing two HTLCs, but leaving a just-generated
				// PaymentClaimable event for the second HTLC in our pending_events (and breaking
				// our claim_set deduplication).
				events.sort_by(|a, b| {
					if let events::Event::PaymentClaimable { .. } = a {
						if let events::Event::PendingHTLCsForwardable { .. } = b {
							Ordering::Less
						} else { Ordering::Equal }
					} else if let events::Event::PendingHTLCsForwardable { .. } = a {
						if let events::Event::PaymentClaimable { .. } = b {
							Ordering::Greater
						} else { Ordering::Equal }
					} else { Ordering::Equal }
				});
				let had_events = !events.is_empty();
				for event in events.drain(..) {
					match event {
						events::Event::PaymentClaimable { payment_hash, .. } => {
							if claim_set.insert(payment_hash.0, ()).is_none() {
								if $fail {
									nodes[$node].fail_htlc_backwards(&payment_hash);
								} else {
									nodes[$node].claim_funds(PaymentPreimage(payment_hash.0));
								}
							}
						},
						events::Event::PaymentSent { .. } => {},
						events::Event::PaymentClaimed { .. } => {},
						events::Event::PaymentPathSuccessful { .. } => {},
						events::Event::PaymentPathFailed { .. } => {},
						events::Event::PaymentFailed { .. } => {},
						events::Event::ProbeSuccessful { .. } | events::Event::ProbeFailed { .. } => {
							// Even though we don't explicitly send probes, because probes are
							// detected based on hashing the payment hash+preimage, its rather
							// trivial for the fuzzer to build payments that accidentally end up
							// looking like probes.
						},
						events::Event::PaymentForwarded { .. } if $node == 1 => {},
						events::Event::ChannelReady { .. } => {},
						events::Event::PendingHTLCsForwardable { .. } => {
							nodes[$node].process_pending_htlc_forwards();
						},
						events::Event::HTLCHandlingFailed { .. } => {},
						_ => if out.may_fail.load(atomic::Ordering::Acquire) {
							return;
						} else {
							panic!("Unhandled event")
						},
					}
				}
				had_events
			} }
		}

		let v = get_slice!(1)[0];
		out.locked_write(format!("READ A BYTE! HANDLING INPUT {:x}...........\n", v).as_bytes());
		match v {
			// In general, we keep related message groups close together in binary form, allowing
			// bit-twiddling mutations to have similar effects. This is probably overkill, but no
			// harm in doing so.

			0x00 => *monitor_a.persister.update_ret.lock().unwrap() = ChannelMonitorUpdateStatus::InProgress,
			0x01 => *monitor_b.persister.update_ret.lock().unwrap() = ChannelMonitorUpdateStatus::InProgress,
			0x02 => *monitor_c.persister.update_ret.lock().unwrap() = ChannelMonitorUpdateStatus::InProgress,
			0x04 => *monitor_a.persister.update_ret.lock().unwrap() = ChannelMonitorUpdateStatus::Completed,
			0x05 => *monitor_b.persister.update_ret.lock().unwrap() = ChannelMonitorUpdateStatus::Completed,
			0x06 => *monitor_c.persister.update_ret.lock().unwrap() = ChannelMonitorUpdateStatus::Completed,

			0x08 => {
				if let Some((id, _)) = monitor_a.latest_monitors.lock().unwrap().get(&chan_1_funding) {
					monitor_a.chain_monitor.force_channel_monitor_updated(chan_1_funding, *id);
					nodes[0].process_monitor_events();
				}
			},
			0x09 => {
				if let Some((id, _)) = monitor_b.latest_monitors.lock().unwrap().get(&chan_1_funding) {
					monitor_b.chain_monitor.force_channel_monitor_updated(chan_1_funding, *id);
					nodes[1].process_monitor_events();
				}
			},
			0x0a => {
				if let Some((id, _)) = monitor_b.latest_monitors.lock().unwrap().get(&chan_2_funding) {
					monitor_b.chain_monitor.force_channel_monitor_updated(chan_2_funding, *id);
					nodes[1].process_monitor_events();
				}
			},
			0x0b => {
				if let Some((id, _)) = monitor_c.latest_monitors.lock().unwrap().get(&chan_2_funding) {
					monitor_c.chain_monitor.force_channel_monitor_updated(chan_2_funding, *id);
					nodes[2].process_monitor_events();
				}
			},

			0x0c => {
				if !chan_a_disconnected {
					nodes[0].peer_disconnected(&nodes[1].get_our_node_id());
					nodes[1].peer_disconnected(&nodes[0].get_our_node_id());
					chan_a_disconnected = true;
					drain_msg_events_on_disconnect!(0);
				}
			},
			0x0d => {
				if !chan_b_disconnected {
					nodes[1].peer_disconnected(&nodes[2].get_our_node_id());
					nodes[2].peer_disconnected(&nodes[1].get_our_node_id());
					chan_b_disconnected = true;
					drain_msg_events_on_disconnect!(2);
				}
			},
			0x0e => {
				if chan_a_disconnected {
					nodes[0].peer_connected(&nodes[1].get_our_node_id(), &Init {
						features: nodes[1].init_features(), networks: None, remote_network_address: None
					}, true).unwrap();
					nodes[1].peer_connected(&nodes[0].get_our_node_id(), &Init {
						features: nodes[0].init_features(), networks: None, remote_network_address: None
					}, false).unwrap();
					chan_a_disconnected = false;
				}
			},
			0x0f => {
				if chan_b_disconnected {
					nodes[1].peer_connected(&nodes[2].get_our_node_id(), &Init {
						features: nodes[2].init_features(), networks: None, remote_network_address: None
					}, true).unwrap();
					nodes[2].peer_connected(&nodes[1].get_our_node_id(), &Init {
						features: nodes[1].init_features(), networks: None, remote_network_address: None
					}, false).unwrap();
					chan_b_disconnected = false;
				}
			},

			0x10 => { process_msg_events!(0, true, ProcessMessages::AllMessages); },
			0x11 => { process_msg_events!(0, false, ProcessMessages::AllMessages); },
			0x12 => { process_msg_events!(0, true, ProcessMessages::OneMessage); },
			0x13 => { process_msg_events!(0, false, ProcessMessages::OneMessage); },
			0x14 => { process_msg_events!(0, true, ProcessMessages::OnePendingMessage); },
			0x15 => { process_msg_events!(0, false, ProcessMessages::OnePendingMessage); },

			0x16 => { process_events!(0, true); },
			0x17 => { process_events!(0, false); },

			0x18 => { process_msg_events!(1, true, ProcessMessages::AllMessages); },
			0x19 => { process_msg_events!(1, false, ProcessMessages::AllMessages); },
			0x1a => { process_msg_events!(1, true, ProcessMessages::OneMessage); },
			0x1b => { process_msg_events!(1, false, ProcessMessages::OneMessage); },
			0x1c => { process_msg_events!(1, true, ProcessMessages::OnePendingMessage); },
			0x1d => { process_msg_events!(1, false, ProcessMessages::OnePendingMessage); },

			0x1e => { process_events!(1, true); },
			0x1f => { process_events!(1, false); },

			0x20 => { process_msg_events!(2, true, ProcessMessages::AllMessages); },
			0x21 => { process_msg_events!(2, false, ProcessMessages::AllMessages); },
			0x22 => { process_msg_events!(2, true, ProcessMessages::OneMessage); },
			0x23 => { process_msg_events!(2, false, ProcessMessages::OneMessage); },
			0x24 => { process_msg_events!(2, true, ProcessMessages::OnePendingMessage); },
			0x25 => { process_msg_events!(2, false, ProcessMessages::OnePendingMessage); },

			0x26 => { process_events!(2, true); },
			0x27 => { process_events!(2, false); },

			0x2c => {
				if !chan_a_disconnected {
					nodes[1].peer_disconnected(&nodes[0].get_our_node_id());
					chan_a_disconnected = true;
					push_excess_b_events!(nodes[1].get_and_clear_pending_msg_events().drain(..), Some(0));
					ab_events.clear();
					ba_events.clear();
				}
				let (new_node_a, new_monitor_a) = reload_node!(node_a_ser, 0, monitor_a, keys_manager_a, fee_est_a);
				nodes[0] = new_node_a;
				monitor_a = new_monitor_a;
			},
			0x2d => {
				if !chan_a_disconnected {
					nodes[0].peer_disconnected(&nodes[1].get_our_node_id());
					chan_a_disconnected = true;
					nodes[0].get_and_clear_pending_msg_events();
					ab_events.clear();
					ba_events.clear();
				}
				if !chan_b_disconnected {
					nodes[2].peer_disconnected(&nodes[1].get_our_node_id());
					chan_b_disconnected = true;
					nodes[2].get_and_clear_pending_msg_events();
					bc_events.clear();
					cb_events.clear();
				}
				let (new_node_b, new_monitor_b) = reload_node!(node_b_ser, 1, monitor_b, keys_manager_b, fee_est_b);
				nodes[1] = new_node_b;
				monitor_b = new_monitor_b;
			},
			0x2e => {
				if !chan_b_disconnected {
					nodes[1].peer_disconnected(&nodes[2].get_our_node_id());
					chan_b_disconnected = true;
					push_excess_b_events!(nodes[1].get_and_clear_pending_msg_events().drain(..), Some(2));
					bc_events.clear();
					cb_events.clear();
				}
				let (new_node_c, new_monitor_c) = reload_node!(node_c_ser, 2, monitor_c, keys_manager_c, fee_est_c);
				nodes[2] = new_node_c;
				monitor_c = new_monitor_c;
			},

			// 1/10th the channel size:
			0x30 => { send_payment(&nodes[0], &nodes[1], chan_a, 10_000_000, &mut payment_id, &mut payment_idx); },
			0x31 => { send_payment(&nodes[1], &nodes[0], chan_a, 10_000_000, &mut payment_id, &mut payment_idx); },
			0x32 => { send_payment(&nodes[1], &nodes[2], chan_b, 10_000_000, &mut payment_id, &mut payment_idx); },
			0x33 => { send_payment(&nodes[2], &nodes[1], chan_b, 10_000_000, &mut payment_id, &mut payment_idx); },
			0x34 => { send_hop_payment(&nodes[0], &nodes[1], chan_a, &nodes[2], chan_b, 10_000_000, &mut payment_id, &mut payment_idx); },
			0x35 => { send_hop_payment(&nodes[2], &nodes[1], chan_b, &nodes[0], chan_a, 10_000_000, &mut payment_id, &mut payment_idx); },

			0x38 => { send_payment(&nodes[0], &nodes[1], chan_a, 1_000_000, &mut payment_id, &mut payment_idx); },
			0x39 => { send_payment(&nodes[1], &nodes[0], chan_a, 1_000_000, &mut payment_id, &mut payment_idx); },
			0x3a => { send_payment(&nodes[1], &nodes[2], chan_b, 1_000_000, &mut payment_id, &mut payment_idx); },
			0x3b => { send_payment(&nodes[2], &nodes[1], chan_b, 1_000_000, &mut payment_id, &mut payment_idx); },
			0x3c => { send_hop_payment(&nodes[0], &nodes[1], chan_a, &nodes[2], chan_b, 1_000_000, &mut payment_id, &mut payment_idx); },
			0x3d => { send_hop_payment(&nodes[2], &nodes[1], chan_b, &nodes[0], chan_a, 1_000_000, &mut payment_id, &mut payment_idx); },

			0x40 => { send_payment(&nodes[0], &nodes[1], chan_a, 100_000, &mut payment_id, &mut payment_idx); },
			0x41 => { send_payment(&nodes[1], &nodes[0], chan_a, 100_000, &mut payment_id, &mut payment_idx); },
			0x42 => { send_payment(&nodes[1], &nodes[2], chan_b, 100_000, &mut payment_id, &mut payment_idx); },
			0x43 => { send_payment(&nodes[2], &nodes[1], chan_b, 100_000, &mut payment_id, &mut payment_idx); },
			0x44 => { send_hop_payment(&nodes[0], &nodes[1], chan_a, &nodes[2], chan_b, 100_000, &mut payment_id, &mut payment_idx); },
			0x45 => { send_hop_payment(&nodes[2], &nodes[1], chan_b, &nodes[0], chan_a, 100_000, &mut payment_id, &mut payment_idx); },

			0x48 => { send_payment(&nodes[0], &nodes[1], chan_a, 10_000, &mut payment_id, &mut payment_idx); },
			0x49 => { send_payment(&nodes[1], &nodes[0], chan_a, 10_000, &mut payment_id, &mut payment_idx); },
			0x4a => { send_payment(&nodes[1], &nodes[2], chan_b, 10_000, &mut payment_id, &mut payment_idx); },
			0x4b => { send_payment(&nodes[2], &nodes[1], chan_b, 10_000, &mut payment_id, &mut payment_idx); },
			0x4c => { send_hop_payment(&nodes[0], &nodes[1], chan_a, &nodes[2], chan_b, 10_000, &mut payment_id, &mut payment_idx); },
			0x4d => { send_hop_payment(&nodes[2], &nodes[1], chan_b, &nodes[0], chan_a, 10_000, &mut payment_id, &mut payment_idx); },

			0x50 => { send_payment(&nodes[0], &nodes[1], chan_a, 1_000, &mut payment_id, &mut payment_idx); },
			0x51 => { send_payment(&nodes[1], &nodes[0], chan_a, 1_000, &mut payment_id, &mut payment_idx); },
			0x52 => { send_payment(&nodes[1], &nodes[2], chan_b, 1_000, &mut payment_id, &mut payment_idx); },
			0x53 => { send_payment(&nodes[2], &nodes[1], chan_b, 1_000, &mut payment_id, &mut payment_idx); },
			0x54 => { send_hop_payment(&nodes[0], &nodes[1], chan_a, &nodes[2], chan_b, 1_000, &mut payment_id, &mut payment_idx); },
			0x55 => { send_hop_payment(&nodes[2], &nodes[1], chan_b, &nodes[0], chan_a, 1_000, &mut payment_id, &mut payment_idx); },

			0x58 => { send_payment(&nodes[0], &nodes[1], chan_a, 100, &mut payment_id, &mut payment_idx); },
			0x59 => { send_payment(&nodes[1], &nodes[0], chan_a, 100, &mut payment_id, &mut payment_idx); },
			0x5a => { send_payment(&nodes[1], &nodes[2], chan_b, 100, &mut payment_id, &mut payment_idx); },
			0x5b => { send_payment(&nodes[2], &nodes[1], chan_b, 100, &mut payment_id, &mut payment_idx); },
			0x5c => { send_hop_payment(&nodes[0], &nodes[1], chan_a, &nodes[2], chan_b, 100, &mut payment_id, &mut payment_idx); },
			0x5d => { send_hop_payment(&nodes[2], &nodes[1], chan_b, &nodes[0], chan_a, 100, &mut payment_id, &mut payment_idx); },

			0x60 => { send_payment(&nodes[0], &nodes[1], chan_a, 10, &mut payment_id, &mut payment_idx); },
			0x61 => { send_payment(&nodes[1], &nodes[0], chan_a, 10, &mut payment_id, &mut payment_idx); },
			0x62 => { send_payment(&nodes[1], &nodes[2], chan_b, 10, &mut payment_id, &mut payment_idx); },
			0x63 => { send_payment(&nodes[2], &nodes[1], chan_b, 10, &mut payment_id, &mut payment_idx); },
			0x64 => { send_hop_payment(&nodes[0], &nodes[1], chan_a, &nodes[2], chan_b, 10, &mut payment_id, &mut payment_idx); },
			0x65 => { send_hop_payment(&nodes[2], &nodes[1], chan_b, &nodes[0], chan_a, 10, &mut payment_id, &mut payment_idx); },

			0x68 => { send_payment(&nodes[0], &nodes[1], chan_a, 1, &mut payment_id, &mut payment_idx); },
			0x69 => { send_payment(&nodes[1], &nodes[0], chan_a, 1, &mut payment_id, &mut payment_idx); },
			0x6a => { send_payment(&nodes[1], &nodes[2], chan_b, 1, &mut payment_id, &mut payment_idx); },
			0x6b => { send_payment(&nodes[2], &nodes[1], chan_b, 1, &mut payment_id, &mut payment_idx); },
			0x6c => { send_hop_payment(&nodes[0], &nodes[1], chan_a, &nodes[2], chan_b, 1, &mut payment_id, &mut payment_idx); },
			0x6d => { send_hop_payment(&nodes[2], &nodes[1], chan_b, &nodes[0], chan_a, 1, &mut payment_id, &mut payment_idx); },

			0x80 => {
				let mut max_feerate = last_htlc_clear_fee_a;
				if !anchors {
					max_feerate *= FEE_SPIKE_BUFFER_FEE_INCREASE_MULTIPLE as u32;
				}
				if fee_est_a.ret_val.fetch_add(250, atomic::Ordering::AcqRel) + 250 > max_feerate {
					fee_est_a.ret_val.store(max_feerate, atomic::Ordering::Release);
				}
				nodes[0].maybe_update_chan_fees();
			},
			0x81 => { fee_est_a.ret_val.store(253, atomic::Ordering::Release); nodes[0].maybe_update_chan_fees(); },

			0x84 => {
				let mut max_feerate = last_htlc_clear_fee_b;
				if !anchors {
					max_feerate *= FEE_SPIKE_BUFFER_FEE_INCREASE_MULTIPLE as u32;
				}
				if fee_est_b.ret_val.fetch_add(250, atomic::Ordering::AcqRel) + 250 > max_feerate {
					fee_est_b.ret_val.store(max_feerate, atomic::Ordering::Release);
				}
				nodes[1].maybe_update_chan_fees();
			},
			0x85 => { fee_est_b.ret_val.store(253, atomic::Ordering::Release); nodes[1].maybe_update_chan_fees(); },

			0x88 => {
				let mut max_feerate = last_htlc_clear_fee_c;
				if !anchors {
					max_feerate *= FEE_SPIKE_BUFFER_FEE_INCREASE_MULTIPLE as u32;
				}
				if fee_est_c.ret_val.fetch_add(250, atomic::Ordering::AcqRel) + 250 > max_feerate {
					fee_est_c.ret_val.store(max_feerate, atomic::Ordering::Release);
				}
				nodes[2].maybe_update_chan_fees();
			},
			0x89 => { fee_est_c.ret_val.store(253, atomic::Ordering::Release); nodes[2].maybe_update_chan_fees(); },

			0xf0 => {
				let pending_updates = monitor_a.chain_monitor.list_pending_monitor_updates().remove(&chan_1_funding).unwrap();
				if let Some(id) = pending_updates.get(0) {
					monitor_a.chain_monitor.channel_monitor_updated(chan_1_funding, *id).unwrap();
				}
				nodes[0].process_monitor_events();
			}
			0xf1 => {
				let pending_updates = monitor_a.chain_monitor.list_pending_monitor_updates().remove(&chan_1_funding).unwrap();
				if let Some(id) = pending_updates.get(1) {
					monitor_a.chain_monitor.channel_monitor_updated(chan_1_funding, *id).unwrap();
				}
				nodes[0].process_monitor_events();
			}
			0xf2 => {
				let pending_updates = monitor_a.chain_monitor.list_pending_monitor_updates().remove(&chan_1_funding).unwrap();
				if let Some(id) = pending_updates.last() {
					monitor_a.chain_monitor.channel_monitor_updated(chan_1_funding, *id).unwrap();
				}
				nodes[0].process_monitor_events();
			}

			0xf4 => {
				let pending_updates = monitor_b.chain_monitor.list_pending_monitor_updates().remove(&chan_1_funding).unwrap();
				if let Some(id) = pending_updates.get(0) {
					monitor_b.chain_monitor.channel_monitor_updated(chan_1_funding, *id).unwrap();
				}
				nodes[1].process_monitor_events();
			}
			0xf5 => {
				let pending_updates = monitor_b.chain_monitor.list_pending_monitor_updates().remove(&chan_1_funding).unwrap();
				if let Some(id) = pending_updates.get(1) {
					monitor_b.chain_monitor.channel_monitor_updated(chan_1_funding, *id).unwrap();
				}
				nodes[1].process_monitor_events();
			}
			0xf6 => {
				let pending_updates = monitor_b.chain_monitor.list_pending_monitor_updates().remove(&chan_1_funding).unwrap();
				if let Some(id) = pending_updates.last() {
					monitor_b.chain_monitor.channel_monitor_updated(chan_1_funding, *id).unwrap();
				}
				nodes[1].process_monitor_events();
			}

			0xf8 => {
				let pending_updates = monitor_b.chain_monitor.list_pending_monitor_updates().remove(&chan_2_funding).unwrap();
				if let Some(id) = pending_updates.get(0) {
					monitor_b.chain_monitor.channel_monitor_updated(chan_2_funding, *id).unwrap();
				}
				nodes[1].process_monitor_events();
			}
			0xf9 => {
				let pending_updates = monitor_b.chain_monitor.list_pending_monitor_updates().remove(&chan_2_funding).unwrap();
				if let Some(id) = pending_updates.get(1) {
					monitor_b.chain_monitor.channel_monitor_updated(chan_2_funding, *id).unwrap();
				}
				nodes[1].process_monitor_events();
			}
			0xfa => {
				let pending_updates = monitor_b.chain_monitor.list_pending_monitor_updates().remove(&chan_2_funding).unwrap();
				if let Some(id) = pending_updates.last() {
					monitor_b.chain_monitor.channel_monitor_updated(chan_2_funding, *id).unwrap();
				}
				nodes[1].process_monitor_events();
			}

			0xfc => {
				let pending_updates = monitor_c.chain_monitor.list_pending_monitor_updates().remove(&chan_2_funding).unwrap();
				if let Some(id) = pending_updates.get(0) {
					monitor_c.chain_monitor.channel_monitor_updated(chan_2_funding, *id).unwrap();
				}
				nodes[2].process_monitor_events();
			}
			0xfd => {
				let pending_updates = monitor_c.chain_monitor.list_pending_monitor_updates().remove(&chan_2_funding).unwrap();
				if let Some(id) = pending_updates.get(1) {
					monitor_c.chain_monitor.channel_monitor_updated(chan_2_funding, *id).unwrap();
				}
				nodes[2].process_monitor_events();
			}
			0xfe => {
				let pending_updates = monitor_c.chain_monitor.list_pending_monitor_updates().remove(&chan_2_funding).unwrap();
				if let Some(id) = pending_updates.last() {
					monitor_c.chain_monitor.channel_monitor_updated(chan_2_funding, *id).unwrap();
				}
				nodes[2].process_monitor_events();
			}

			0xff => {
				// Test that no channel is in a stuck state where neither party can send funds even
				// after we resolve all pending events.
				// First make sure there are no pending monitor updates, resetting the error state
				// and calling force_channel_monitor_updated for each monitor.
				*monitor_a.persister.update_ret.lock().unwrap() = ChannelMonitorUpdateStatus::Completed;
				*monitor_b.persister.update_ret.lock().unwrap() = ChannelMonitorUpdateStatus::Completed;
				*monitor_c.persister.update_ret.lock().unwrap() = ChannelMonitorUpdateStatus::Completed;

				if let Some((id, _)) = monitor_a.latest_monitors.lock().unwrap().get(&chan_1_funding) {
					monitor_a.chain_monitor.force_channel_monitor_updated(chan_1_funding, *id);
					nodes[0].process_monitor_events();
				}
				if let Some((id, _)) = monitor_b.latest_monitors.lock().unwrap().get(&chan_1_funding) {
					monitor_b.chain_monitor.force_channel_monitor_updated(chan_1_funding, *id);
					nodes[1].process_monitor_events();
				}
				if let Some((id, _)) = monitor_b.latest_monitors.lock().unwrap().get(&chan_2_funding) {
					monitor_b.chain_monitor.force_channel_monitor_updated(chan_2_funding, *id);
					nodes[1].process_monitor_events();
				}
				if let Some((id, _)) = monitor_c.latest_monitors.lock().unwrap().get(&chan_2_funding) {
					monitor_c.chain_monitor.force_channel_monitor_updated(chan_2_funding, *id);
					nodes[2].process_monitor_events();
				}

				// Next, make sure peers are all connected to each other
				if chan_a_disconnected {
					nodes[0].peer_connected(&nodes[1].get_our_node_id(), &Init {
						features: nodes[1].init_features(), networks: None, remote_network_address: None
					}, true).unwrap();
					nodes[1].peer_connected(&nodes[0].get_our_node_id(), &Init {
						features: nodes[0].init_features(), networks: None, remote_network_address: None
					}, false).unwrap();
					chan_a_disconnected = false;
				}
				if chan_b_disconnected {
					nodes[1].peer_connected(&nodes[2].get_our_node_id(), &Init {
						features: nodes[2].init_features(), networks: None, remote_network_address: None
					}, true).unwrap();
					nodes[2].peer_connected(&nodes[1].get_our_node_id(), &Init {
						features: nodes[1].init_features(), networks: None, remote_network_address: None
					}, false).unwrap();
					chan_b_disconnected = false;
				}

				for i in 0..std::usize::MAX {
					if i == 100 { panic!("It may take may iterations to settle the state, but it should not take forever"); }
					// Then, make sure any current forwards make their way to their destination
					if process_msg_events!(0, false, ProcessMessages::AllMessages) { continue; }
					if process_msg_events!(1, false, ProcessMessages::AllMessages) { continue; }
					if process_msg_events!(2, false, ProcessMessages::AllMessages) { continue; }
					// ...making sure any pending PendingHTLCsForwardable events are handled and
					// payments claimed.
					if process_events!(0, false) { continue; }
					if process_events!(1, false) { continue; }
					if process_events!(2, false) { continue; }
					break;
				}

				// Finally, make sure that at least one end of each channel can make a substantial payment
				assert!(
					send_payment(&nodes[0], &nodes[1], chan_a, 10_000_000, &mut payment_id, &mut payment_idx) ||
					send_payment(&nodes[1], &nodes[0], chan_a, 10_000_000, &mut payment_id, &mut payment_idx));
				assert!(
					send_payment(&nodes[1], &nodes[2], chan_b, 10_000_000, &mut payment_id, &mut payment_idx) ||
					send_payment(&nodes[2], &nodes[1], chan_b, 10_000_000, &mut payment_id, &mut payment_idx));

				last_htlc_clear_fee_a = fee_est_a.ret_val.load(atomic::Ordering::Acquire);
				last_htlc_clear_fee_b = fee_est_b.ret_val.load(atomic::Ordering::Acquire);
				last_htlc_clear_fee_c = fee_est_c.ret_val.load(atomic::Ordering::Acquire);
			},
			_ => test_return!(),
		}

		if nodes[0].get_and_clear_needs_persistence() == true {
			node_a_ser.0.clear();
			nodes[0].write(&mut node_a_ser).unwrap();
		}
		if nodes[1].get_and_clear_needs_persistence() == true {
			node_b_ser.0.clear();
			nodes[1].write(&mut node_b_ser).unwrap();
		}
		if nodes[2].get_and_clear_needs_persistence() == true {
			node_c_ser.0.clear();
			nodes[2].write(&mut node_c_ser).unwrap();
		}
	}
}

/// We actually have different behavior based on if a certain log string has been seen, so we have
/// to do a bit more tracking.
#[derive(Clone)]
struct SearchingOutput<O: Output> {
	output: O,
	may_fail: Arc<atomic::AtomicBool>,
}
impl<O: Output> Output for SearchingOutput<O> {
	fn locked_write(&self, data: &[u8]) {
		// We hit a design limitation of LN state machine (see CONCURRENT_INBOUND_HTLC_FEE_BUFFER)
		if std::str::from_utf8(data).unwrap().contains("Outbound update_fee HTLC buffer overflow - counterparty should force-close this channel") {
			self.may_fail.store(true, atomic::Ordering::Release);
		}
		self.output.locked_write(data)
	}
}
impl<O: Output> SearchingOutput<O> {
	pub fn new(output: O) -> Self {
		Self { output, may_fail: Arc::new(atomic::AtomicBool::new(false)) }
	}
}

pub fn chanmon_consistency_test<Out: Output>(data: &[u8], out: Out) {
	do_test(data, out.clone(), false);
	do_test(data, out, true);
}

#[no_mangle]
pub extern "C" fn chanmon_consistency_run(data: *const u8, datalen: usize) {
	do_test(unsafe { std::slice::from_raw_parts(data, datalen) }, test_logger::DevNull{}, false);
	do_test(unsafe { std::slice::from_raw_parts(data, datalen) }, test_logger::DevNull{}, true);
}<|MERGE_RESOLUTION|>--- conflicted
+++ resolved
@@ -103,17 +103,9 @@
 		})
 	}
 
-<<<<<<< HEAD
-	fn create_blinded_payment_paths<
-		ES: EntropySource + ?Sized, T: secp256k1::Signing + secp256k1::Verification
-	>(
-		&self, _recipient: PublicKey, _first_hops: Vec<ChannelDetails>, _tlvs: ReceiveTlvs,
-		_amount_msats: u64, _entropy_source: &ES, _secp_ctx: &Secp256k1<T>
-=======
 	fn create_blinded_payment_paths<T: secp256k1::Signing + secp256k1::Verification>(
 		&self, _recipient: PublicKey, _first_hops: Vec<ChannelDetails>, _tlvs: ReceiveTlvs,
 		_amount_msats: u64, _secp_ctx: &Secp256k1<T>,
->>>>>>> 9a438eea
 	) -> Result<Vec<(BlindedPayInfo, BlindedPath)>, ()> {
 		unreachable!()
 	}
@@ -126,16 +118,8 @@
 		unreachable!()
 	}
 
-<<<<<<< HEAD
-	fn create_blinded_paths<
-		ES: EntropySource + ?Sized, T: secp256k1::Signing + secp256k1::Verification
-	>(
-		&self, _recipient: PublicKey, _peers: Vec<PublicKey>, _entropy_source: &ES,
-		_secp_ctx: &Secp256k1<T>
-=======
 	fn create_blinded_paths<T: secp256k1::Signing + secp256k1::Verification>(
 		&self, _recipient: PublicKey, _peers: Vec<PublicKey>, _secp_ctx: &Secp256k1<T>,
->>>>>>> 9a438eea
 	) -> Result<Vec<BlindedPath>, ()> {
 		unreachable!()
 	}
