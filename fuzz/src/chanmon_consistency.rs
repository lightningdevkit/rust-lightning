// This file is Copyright its original authors, visible in version control
// history.
//
// This file is licensed under the Apache License, Version 2.0 <LICENSE-APACHE
// or http://www.apache.org/licenses/LICENSE-2.0> or the MIT license
// <LICENSE-MIT or http://opensource.org/licenses/MIT>, at your option.
// You may not use this file except in accordance with one or both of these
// licenses.

//! Test that monitor update failures don't get our channel state out of sync.
//! One of the biggest concern with the monitor update failure handling code is that messages
//! resent after monitor updating is restored are delivered out-of-order, resulting in
//! commitment_signed messages having "invalid signatures".
//! To test this we stand up a network of three nodes and read bytes from the fuzz input to denote
//! actions such as sending payments, handling events, or changing monitor update return values on
//! a per-node basis. This should allow it to find any cases where the ordering of actions results
//! in us getting out of sync with ourselves, and, assuming at least one of our recieve- or
//! send-side handling is correct, other peers. We consider it a failure if any action results in a
//! channel being force-closed.

use bitcoin::blockdata::constants::genesis_block;
use bitcoin::blockdata::transaction::{Transaction, TxOut};
use bitcoin::blockdata::script::{Builder, ScriptBuf};
use bitcoin::blockdata::opcodes;
use bitcoin::blockdata::locktime::absolute::LockTime;
use bitcoin::network::constants::Network;

use bitcoin::hashes::Hash as TraitImport;
use bitcoin::hashes::sha256::Hash as Sha256;
use bitcoin::hashes::sha256d::Hash as Sha256dHash;
use bitcoin::hash_types::{BlockHash, WPubkeyHash};

use lightning::chain;
use lightning::chain::{BestBlock, ChannelMonitorUpdateStatus, chainmonitor, channelmonitor, Confirm, Watch};
use lightning::chain::channelmonitor::{ChannelMonitor, MonitorEvent};
use lightning::chain::transaction::OutPoint;
use lightning::chain::chaininterface::{BroadcasterInterface, ConfirmationTarget, FeeEstimator};
use lightning::sign::{KeyMaterial, InMemorySigner, Recipient, EntropySource, NodeSigner, SignerProvider};
use lightning::events;
use lightning::events::MessageSendEventsProvider;
use lightning::ln::{PaymentHash, PaymentPreimage, PaymentSecret};
use lightning::ln::channelmanager::{ChainParameters, ChannelDetails, ChannelManager, PaymentSendFailure, ChannelManagerReadArgs, PaymentId, RecipientOnionFields};
use lightning::ln::channel::FEE_SPIKE_BUFFER_FEE_INCREASE_MULTIPLE;
use lightning::ln::msgs::{self, CommitmentUpdate, ChannelMessageHandler, DecodeError, UpdateAddHTLC, Init};
use lightning::ln::script::ShutdownScript;
use lightning::ln::functional_test_utils::*;
use lightning::offers::invoice::UnsignedBolt12Invoice;
use lightning::offers::invoice_request::UnsignedInvoiceRequest;
use lightning::util::test_channel_signer::{TestChannelSigner, EnforcementState};
use lightning::util::errors::APIError;
use lightning::util::logger::Logger;
use lightning::util::config::UserConfig;
use lightning::util::ser::{Readable, ReadableArgs, Writeable, Writer};
use lightning::routing::router::{InFlightHtlcs, Path, Route, RouteHop, RouteParameters, Router};

use crate::utils::test_logger::{self, Output};
use crate::utils::test_persister::TestPersister;

use bitcoin::secp256k1::{Message, PublicKey, SecretKey, Scalar, Secp256k1};
use bitcoin::secp256k1::ecdh::SharedSecret;
use bitcoin::secp256k1::ecdsa::{RecoverableSignature, Signature};
use bitcoin::secp256k1::schnorr;

use std::mem;
use std::cmp::{self, Ordering};
use hashbrown::{HashSet, hash_map, HashMap};
use std::sync::{Arc,Mutex};
use std::sync::atomic;
use std::io::Cursor;
use bitcoin::bech32::u5;

const MAX_FEE: u32 = 10_000;
struct FuzzEstimator {
	ret_val: atomic::AtomicU32,
}
impl FeeEstimator for FuzzEstimator {
	fn get_est_sat_per_1000_weight(&self, conf_target: ConfirmationTarget) -> u32 {
		// We force-close channels if our counterparty sends us a feerate which is a small multiple
		// of our HighPriority fee estimate or smaller than our Background fee estimate. Thus, we
		// always return a HighPriority feerate here which is >= the maximum Normal feerate and a
		// Background feerate which is <= the minimum Normal feerate.
		match conf_target {
			ConfirmationTarget::OnChainSweep => MAX_FEE,
			ConfirmationTarget::ChannelCloseMinimum|ConfirmationTarget::AnchorChannelFee|ConfirmationTarget::MinAllowedAnchorChannelRemoteFee|ConfirmationTarget::MinAllowedNonAnchorChannelRemoteFee => 253,
			ConfirmationTarget::NonAnchorChannelFee => cmp::min(self.ret_val.load(atomic::Ordering::Acquire), MAX_FEE),
		}
	}
}

struct FuzzRouter {}

impl Router for FuzzRouter {
	fn find_route(
		&self, _payer: &PublicKey, _params: &RouteParameters, _first_hops: Option<&[&ChannelDetails]>,
		_inflight_htlcs: InFlightHtlcs
	) -> Result<Route, msgs::LightningError> {
		Err(msgs::LightningError {
			err: String::from("Not implemented"),
			action: msgs::ErrorAction::IgnoreError
		})
	}
}

pub struct TestBroadcaster {}
impl BroadcasterInterface for TestBroadcaster {
	fn broadcast_transactions(&self, _txs: &[&Transaction]) { }
}

pub struct VecWriter(pub Vec<u8>);
impl Writer for VecWriter {
	fn write_all(&mut self, buf: &[u8]) -> Result<(), ::std::io::Error> {
		self.0.extend_from_slice(buf);
		Ok(())
	}
}

struct TestChainMonitor {
	pub logger: Arc<dyn Logger>,
	pub keys: Arc<KeyProvider>,
	pub persister: Arc<TestPersister>,
	pub chain_monitor: Arc<chainmonitor::ChainMonitor<TestChannelSigner, Arc<dyn chain::Filter>, Arc<TestBroadcaster>, Arc<FuzzEstimator>, Arc<dyn Logger>, Arc<TestPersister>>>,
	// If we reload a node with an old copy of ChannelMonitors, the ChannelManager deserialization
	// logic will automatically force-close our channels for us (as we don't have an up-to-date
	// monitor implying we are not able to punish misbehaving counterparties). Because this test
	// "fails" if we ever force-close a channel, we avoid doing so, always saving the latest
	// fully-serialized monitor state here, as well as the corresponding update_id.
	pub latest_monitors: Mutex<HashMap<OutPoint, (u64, Vec<u8>)>>,
}
impl TestChainMonitor {
	pub fn new(broadcaster: Arc<TestBroadcaster>, logger: Arc<dyn Logger>, feeest: Arc<FuzzEstimator>, persister: Arc<TestPersister>, keys: Arc<KeyProvider>) -> Self {
		Self {
			chain_monitor: Arc::new(chainmonitor::ChainMonitor::new(None, broadcaster, logger.clone(), feeest, Arc::clone(&persister))),
			logger,
			keys,
			persister,
			latest_monitors: Mutex::new(HashMap::new()),
		}
	}
}
impl chain::Watch<TestChannelSigner> for TestChainMonitor {
	fn watch_channel(&self, funding_txo: OutPoint, monitor: channelmonitor::ChannelMonitor<TestChannelSigner>) -> Result<chain::ChannelMonitorUpdateStatus, ()> {
		let mut ser = VecWriter(Vec::new());
		monitor.write(&mut ser).unwrap();
		if let Some(_) = self.latest_monitors.lock().unwrap().insert(funding_txo, (monitor.get_latest_update_id(), ser.0)) {
			panic!("Already had monitor pre-watch_channel");
		}
		self.chain_monitor.watch_channel(funding_txo, monitor)
	}

	fn update_channel(&self, funding_txo: OutPoint, update: &channelmonitor::ChannelMonitorUpdate) -> chain::ChannelMonitorUpdateStatus {
		let mut map_lock = self.latest_monitors.lock().unwrap();
		let mut map_entry = match map_lock.entry(funding_txo) {
			hash_map::Entry::Occupied(entry) => entry,
			hash_map::Entry::Vacant(_) => panic!("Didn't have monitor on update call"),
		};
		let deserialized_monitor = <(BlockHash, channelmonitor::ChannelMonitor<TestChannelSigner>)>::
			read(&mut Cursor::new(&map_entry.get().1), (&*self.keys, &*self.keys)).unwrap().1;
		deserialized_monitor.update_monitor(update, &&TestBroadcaster{}, &&FuzzEstimator { ret_val: atomic::AtomicU32::new(253) }, &self.logger).unwrap();
		let mut ser = VecWriter(Vec::new());
		deserialized_monitor.write(&mut ser).unwrap();
		map_entry.insert((update.update_id, ser.0));
		self.chain_monitor.update_channel(funding_txo, update)
	}

	fn release_pending_monitor_events(&self) -> Vec<(OutPoint, Vec<MonitorEvent>, Option<PublicKey>)> {
		return self.chain_monitor.release_pending_monitor_events();
	}
}

struct KeyProvider {
	node_secret: SecretKey,
	rand_bytes_id: atomic::AtomicU32,
	enforcement_states: Mutex<HashMap<[u8;32], Arc<Mutex<EnforcementState>>>>,
}

impl EntropySource for KeyProvider {
	fn get_secure_random_bytes(&self) -> [u8; 32] {
		let id = self.rand_bytes_id.fetch_add(1, atomic::Ordering::Relaxed);
		let mut res = [0, 0, 0, 0, 0, 0, 0, 0, 0, 0, 0, 0, 0, 0, 0, 0, 0, 0, 0, 0, 0, 0, 0, 0, 0, 0, 0, 0, 0, 0, 11, self.node_secret[31]];
		res[30-4..30].copy_from_slice(&id.to_le_bytes());
		res
	}
}

impl NodeSigner for KeyProvider {
	fn get_node_id(&self, recipient: Recipient) -> Result<PublicKey, ()> {
		let node_secret = match recipient {
			Recipient::Node => Ok(&self.node_secret),
			Recipient::PhantomNode => Err(())
		}?;
		Ok(PublicKey::from_secret_key(&Secp256k1::signing_only(), node_secret))
	}

	fn ecdh(&self, recipient: Recipient, other_key: &PublicKey, tweak: Option<&Scalar>) -> Result<SharedSecret, ()> {
		let mut node_secret = match recipient {
			Recipient::Node => Ok(self.node_secret.clone()),
			Recipient::PhantomNode => Err(())
		}?;
		if let Some(tweak) = tweak {
			node_secret = node_secret.mul_tweak(tweak).map_err(|_| ())?;
		}
		Ok(SharedSecret::new(other_key, &node_secret))
	}

	fn get_inbound_payment_key_material(&self) -> KeyMaterial {
		KeyMaterial([0, 0, 0, 0, 0, 0, 0, 0, 0, 0, 0, 0, 0, 0, 0, 0, 0, 0, 0, 0, 0, 0, 0, 0, 0, 0, 0, 0, 0, 0, 1, self.node_secret[31]])
	}

	fn sign_invoice(&self, _hrp_bytes: &[u8], _invoice_data: &[u5], _recipient: Recipient) -> Result<RecoverableSignature, ()> {
		unreachable!()
	}

	fn sign_bolt12_invoice_request(
		&self, _invoice_request: &UnsignedInvoiceRequest
	) -> Result<schnorr::Signature, ()> {
		unreachable!()
	}

	fn sign_bolt12_invoice(
		&self, _invoice: &UnsignedBolt12Invoice,
	) -> Result<schnorr::Signature, ()> {
		unreachable!()
	}

	fn sign_gossip_message(&self, msg: lightning::ln::msgs::UnsignedGossipMessage) -> Result<Signature, ()> {
		let msg_hash = Message::from_slice(&Sha256dHash::hash(&msg.encode()[..])[..]).map_err(|_| ())?;
		let secp_ctx = Secp256k1::signing_only();
		Ok(secp_ctx.sign_ecdsa(&msg_hash, &self.node_secret))
	}
}

impl SignerProvider for KeyProvider {
	type Signer = TestChannelSigner;

	fn generate_channel_keys_id(&self, _inbound: bool, _channel_value_satoshis: u64, _user_channel_id: u128) -> [u8; 32] {
		let id = self.rand_bytes_id.fetch_add(1, atomic::Ordering::Relaxed) as u8;
		[id; 32]
	}

	fn derive_channel_signer(&self, channel_value_satoshis: u64, channel_keys_id: [u8; 32]) -> Self::Signer {
		let secp_ctx = Secp256k1::signing_only();
		let id = channel_keys_id[0];
		let keys = InMemorySigner::new(
			&secp_ctx,
			SecretKey::from_slice(&[0, 0, 0, 0, 0, 0, 0, 0, 0, 0, 0, 0, 0, 0, 0, 0, 0, 0, 0, 0, 0, 0, 0, 0, 0, 0, 0, 0, 0, 0, 4, self.node_secret[31]]).unwrap(),
			SecretKey::from_slice(&[0, 0, 0, 0, 0, 0, 0, 0, 0, 0, 0, 0, 0, 0, 0, 0, 0, 0, 0, 0, 0, 0, 0, 0, 0, 0, 0, 0, 0, 0, 5, self.node_secret[31]]).unwrap(),
			SecretKey::from_slice(&[0, 0, 0, 0, 0, 0, 0, 0, 0, 0, 0, 0, 0, 0, 0, 0, 0, 0, 0, 0, 0, 0, 0, 0, 0, 0, 0, 0, 0, 0, 6, self.node_secret[31]]).unwrap(),
			SecretKey::from_slice(&[0, 0, 0, 0, 0, 0, 0, 0, 0, 0, 0, 0, 0, 0, 0, 0, 0, 0, 0, 0, 0, 0, 0, 0, 0, 0, 0, 0, 0, 0, 7, self.node_secret[31]]).unwrap(),
			SecretKey::from_slice(&[0, 0, 0, 0, 0, 0, 0, 0, 0, 0, 0, 0, 0, 0, 0, 0, 0, 0, 0, 0, 0, 0, 0, 0, 0, 0, 0, 0, 0, 0, 8, self.node_secret[31]]).unwrap(),
			[id, 0, 0, 0, 0, 0, 0, 0, 0, 0, 0, 0, 0, 0, 0, 0, 0, 0, 0, 0, 0, 0, 0, 0, 0, 0, 0, 0, 0, 0, 9, self.node_secret[31]],
			channel_value_satoshis,
			channel_keys_id,
			channel_keys_id,
		);
		let revoked_commitment = self.make_enforcement_state_cell(keys.commitment_seed);
		TestChannelSigner::new_with_revoked(keys, revoked_commitment, false)
	}

	fn read_chan_signer(&self, buffer: &[u8]) -> Result<Self::Signer, DecodeError> {
		let mut reader = std::io::Cursor::new(buffer);

		let inner: InMemorySigner = ReadableArgs::read(&mut reader, self)?;
		let state = self.make_enforcement_state_cell(inner.commitment_seed);

		Ok(TestChannelSigner {
			inner,
			state,
			disable_revocation_policy_check: false,
			available: Arc::new(Mutex::new(true)),
		})
	}

<<<<<<< HEAD
	fn get_destination_script(&self) -> Result<ScriptBuf, ()> {
=======
	fn get_destination_script(&self, _channel_keys_id: [u8; 32]) -> Result<ScriptBuf, ()> {
>>>>>>> 146a291f
		let secp_ctx = Secp256k1::signing_only();
		let channel_monitor_claim_key = SecretKey::from_slice(&[0, 0, 0, 0, 0, 0, 0, 0, 0, 0, 0, 0, 0, 0, 0, 0, 0, 0, 0, 0, 0, 0, 0, 0, 0, 0, 0, 0, 0, 0, 2, self.node_secret[31]]).unwrap();
		let our_channel_monitor_claim_key_hash = WPubkeyHash::hash(&PublicKey::from_secret_key(&secp_ctx, &channel_monitor_claim_key).serialize());
		Ok(Builder::new().push_opcode(opcodes::all::OP_PUSHBYTES_0).push_slice(our_channel_monitor_claim_key_hash).into_script())
	}

	fn get_shutdown_scriptpubkey(&self) -> Result<ShutdownScript, ()> {
		let secp_ctx = Secp256k1::signing_only();
		let secret_key = SecretKey::from_slice(&[0, 0, 0, 0, 0, 0, 0, 0, 0, 0, 0, 0, 0, 0, 0, 0, 0, 0, 0, 0, 0, 0, 0, 0, 0, 0, 0, 0, 0, 0, 3, self.node_secret[31]]).unwrap();
		let pubkey_hash = WPubkeyHash::hash(&PublicKey::from_secret_key(&secp_ctx, &secret_key).serialize());
		Ok(ShutdownScript::new_p2wpkh(&pubkey_hash))
	}
}

impl KeyProvider {
	fn make_enforcement_state_cell(&self, commitment_seed: [u8; 32]) -> Arc<Mutex<EnforcementState>> {
		let mut revoked_commitments = self.enforcement_states.lock().unwrap();
		if !revoked_commitments.contains_key(&commitment_seed) {
			revoked_commitments.insert(commitment_seed, Arc::new(Mutex::new(EnforcementState::new())));
		}
		let cell = revoked_commitments.get(&commitment_seed).unwrap();
		Arc::clone(cell)
	}
}

#[inline]
fn check_api_err(api_err: APIError, sendable_bounds_violated: bool) {
	match api_err {
		APIError::APIMisuseError { .. } => panic!("We can't misuse the API"),
		APIError::FeeRateTooHigh { .. } => panic!("We can't send too much fee?"),
		APIError::InvalidRoute { .. } => panic!("Our routes should work"),
		APIError::ChannelUnavailable { err } => {
			// Test the error against a list of errors we can hit, and reject
			// all others. If you hit this panic, the list of acceptable errors
			// is probably just stale and you should add new messages here.
			match err.as_str() {
				"Peer for first hop currently disconnected" => {},
				_ if err.starts_with("Cannot send less than our next-HTLC minimum - ") => {},
				_ if err.starts_with("Cannot send more than our next-HTLC maximum - ") => {},
				_ => panic!("{}", err),
			}
			assert!(sendable_bounds_violated);
		},
		APIError::MonitorUpdateInProgress => {
			// We can (obviously) temp-fail a monitor update
		},
		APIError::IncompatibleShutdownScript { .. } => panic!("Cannot send an incompatible shutdown script"),
	}
}
#[inline]
fn check_payment_err(send_err: PaymentSendFailure, sendable_bounds_violated: bool) {
	match send_err {
		PaymentSendFailure::ParameterError(api_err) => check_api_err(api_err, sendable_bounds_violated),
		PaymentSendFailure::PathParameterError(per_path_results) => {
			for res in per_path_results { if let Err(api_err) = res { check_api_err(api_err, sendable_bounds_violated); } }
		},
		PaymentSendFailure::AllFailedResendSafe(per_path_results) => {
			for api_err in per_path_results { check_api_err(api_err, sendable_bounds_violated); }
		},
		PaymentSendFailure::PartialFailure { results, .. } => {
			for res in results { if let Err(api_err) = res { check_api_err(api_err, sendable_bounds_violated); } }
		},
		PaymentSendFailure::DuplicatePayment => panic!(),
	}
}

type ChanMan<'a> = ChannelManager<Arc<TestChainMonitor>, Arc<TestBroadcaster>, Arc<KeyProvider>, Arc<KeyProvider>, Arc<KeyProvider>, Arc<FuzzEstimator>, &'a FuzzRouter, Arc<dyn Logger>>;

#[inline]
fn get_payment_secret_hash(dest: &ChanMan, payment_id: &mut u8) -> Option<(PaymentSecret, PaymentHash)> {
	let mut payment_hash;
	for _ in 0..256 {
		payment_hash = PaymentHash(Sha256::hash(&[*payment_id; 1]).to_byte_array());
		if let Ok(payment_secret) = dest.create_inbound_payment_for_hash(payment_hash, None, 3600, None) {
			return Some((payment_secret, payment_hash));
		}
		*payment_id = payment_id.wrapping_add(1);
	}
	None
}

#[inline]
fn send_payment(source: &ChanMan, dest: &ChanMan, dest_chan_id: u64, amt: u64, payment_id: &mut u8, payment_idx: &mut u64) -> bool {
	let (payment_secret, payment_hash) =
		if let Some((secret, hash)) = get_payment_secret_hash(dest, payment_id) { (secret, hash) } else { return true; };
	let mut payment_id = [0; 32];
	payment_id[0..8].copy_from_slice(&payment_idx.to_ne_bytes());
	*payment_idx += 1;
	let (min_value_sendable, max_value_sendable) = source.list_usable_channels()
		.iter().find(|chan| chan.short_channel_id == Some(dest_chan_id))
		.map(|chan|
			(chan.next_outbound_htlc_minimum_msat, chan.next_outbound_htlc_limit_msat))
		.unwrap_or((0, 0));
	if let Err(err) = source.send_payment_with_route(&Route {
		paths: vec![Path { hops: vec![RouteHop {
			pubkey: dest.get_our_node_id(),
			node_features: dest.node_features(),
			short_channel_id: dest_chan_id,
			channel_features: dest.channel_features(),
			fee_msat: amt,
			cltv_expiry_delta: 200,
			maybe_announced_channel: true,
		}], blinded_tail: None }],
		route_params: None,
	}, payment_hash, RecipientOnionFields::secret_only(payment_secret), PaymentId(payment_id)) {
		check_payment_err(err, amt > max_value_sendable || amt < min_value_sendable);
		false
	} else {
		// Note that while the max is a strict upper-bound, we can occasionally send substantially
		// below the minimum, with some gap which is unusable immediately below the minimum. Thus,
		// we don't check against min_value_sendable here.
		assert!(amt <= max_value_sendable);
		true
	}
}
#[inline]
fn send_hop_payment(source: &ChanMan, middle: &ChanMan, middle_chan_id: u64, dest: &ChanMan, dest_chan_id: u64, amt: u64, payment_id: &mut u8, payment_idx: &mut u64) -> bool {
	let (payment_secret, payment_hash) =
		if let Some((secret, hash)) = get_payment_secret_hash(dest, payment_id) { (secret, hash) } else { return true; };
	let mut payment_id = [0; 32];
	payment_id[0..8].copy_from_slice(&payment_idx.to_ne_bytes());
	*payment_idx += 1;
	let (min_value_sendable, max_value_sendable) = source.list_usable_channels()
		.iter().find(|chan| chan.short_channel_id == Some(middle_chan_id))
		.map(|chan|
			(chan.next_outbound_htlc_minimum_msat, chan.next_outbound_htlc_limit_msat))
		.unwrap_or((0, 0));
	let first_hop_fee = 50_000;
	if let Err(err) = source.send_payment_with_route(&Route {
		paths: vec![Path { hops: vec![RouteHop {
			pubkey: middle.get_our_node_id(),
			node_features: middle.node_features(),
			short_channel_id: middle_chan_id,
			channel_features: middle.channel_features(),
			fee_msat: first_hop_fee,
			cltv_expiry_delta: 100,
			maybe_announced_channel: true,
		}, RouteHop {
			pubkey: dest.get_our_node_id(),
			node_features: dest.node_features(),
			short_channel_id: dest_chan_id,
			channel_features: dest.channel_features(),
			fee_msat: amt,
			cltv_expiry_delta: 200,
			maybe_announced_channel: true,
		}], blinded_tail: None }],
		route_params: None,
	}, payment_hash, RecipientOnionFields::secret_only(payment_secret), PaymentId(payment_id)) {
		let sent_amt = amt + first_hop_fee;
		check_payment_err(err, sent_amt < min_value_sendable || sent_amt > max_value_sendable);
		false
	} else {
		// Note that while the max is a strict upper-bound, we can occasionally send substantially
		// below the minimum, with some gap which is unusable immediately below the minimum. Thus,
		// we don't check against min_value_sendable here.
		assert!(amt + first_hop_fee <= max_value_sendable);
		true
	}
}

#[inline]
pub fn do_test<Out: Output>(data: &[u8], underlying_out: Out, anchors: bool) {
	let out = SearchingOutput::new(underlying_out);
	let broadcast = Arc::new(TestBroadcaster{});
	let router = FuzzRouter {};

	macro_rules! make_node {
		($node_id: expr, $fee_estimator: expr) => { {
			let logger: Arc<dyn Logger> = Arc::new(test_logger::TestLogger::new($node_id.to_string(), out.clone()));
			let node_secret = SecretKey::from_slice(&[0, 0, 0, 0, 0, 0, 0, 0, 0, 0, 0, 0, 0, 0, 0, 0, 0, 0, 0, 0, 0, 0, 0, 0, 0, 0, 0, 0, 0, 0, 1, $node_id]).unwrap();
			let keys_manager = Arc::new(KeyProvider { node_secret, rand_bytes_id: atomic::AtomicU32::new(0), enforcement_states: Mutex::new(HashMap::new()) });
			let monitor = Arc::new(TestChainMonitor::new(broadcast.clone(), logger.clone(), $fee_estimator.clone(),
				Arc::new(TestPersister {
					update_ret: Mutex::new(ChannelMonitorUpdateStatus::Completed)
				}), Arc::clone(&keys_manager)));

			let mut config = UserConfig::default();
			config.channel_config.forwarding_fee_proportional_millionths = 0;
			config.channel_handshake_config.announced_channel = true;
			if anchors {
				config.channel_handshake_config.negotiate_anchors_zero_fee_htlc_tx = true;
				config.manually_accept_inbound_channels = true;
			}
			let network = Network::Bitcoin;
			let best_block_timestamp = genesis_block(network).header.time;
			let params = ChainParameters {
				network,
				best_block: BestBlock::from_network(network),
			};
			(ChannelManager::new($fee_estimator.clone(), monitor.clone(), broadcast.clone(), &router, Arc::clone(&logger), keys_manager.clone(), keys_manager.clone(), keys_manager.clone(), config, params, best_block_timestamp),
			monitor, keys_manager)
		} }
	}

	macro_rules! reload_node {
		($ser: expr, $node_id: expr, $old_monitors: expr, $keys_manager: expr, $fee_estimator: expr) => { {
		    let keys_manager = Arc::clone(& $keys_manager);
			let logger: Arc<dyn Logger> = Arc::new(test_logger::TestLogger::new($node_id.to_string(), out.clone()));
			let chain_monitor = Arc::new(TestChainMonitor::new(broadcast.clone(), logger.clone(), $fee_estimator.clone(),
				Arc::new(TestPersister {
					update_ret: Mutex::new(ChannelMonitorUpdateStatus::Completed)
				}), Arc::clone(& $keys_manager)));

			let mut config = UserConfig::default();
			config.channel_config.forwarding_fee_proportional_millionths = 0;
			config.channel_handshake_config.announced_channel = true;
			if anchors {
				config.channel_handshake_config.negotiate_anchors_zero_fee_htlc_tx = true;
				config.manually_accept_inbound_channels = true;
			}

			let mut monitors = HashMap::new();
			let mut old_monitors = $old_monitors.latest_monitors.lock().unwrap();
			for (outpoint, (update_id, monitor_ser)) in old_monitors.drain() {
				monitors.insert(outpoint, <(BlockHash, ChannelMonitor<TestChannelSigner>)>::read(&mut Cursor::new(&monitor_ser), (&*$keys_manager, &*$keys_manager)).expect("Failed to read monitor").1);
				chain_monitor.latest_monitors.lock().unwrap().insert(outpoint, (update_id, monitor_ser));
			}
			let mut monitor_refs = HashMap::new();
			for (outpoint, monitor) in monitors.iter_mut() {
				monitor_refs.insert(*outpoint, monitor);
			}

			let read_args = ChannelManagerReadArgs {
				entropy_source: keys_manager.clone(),
				node_signer: keys_manager.clone(),
				signer_provider: keys_manager.clone(),
				fee_estimator: $fee_estimator.clone(),
				chain_monitor: chain_monitor.clone(),
				tx_broadcaster: broadcast.clone(),
				router: &router,
				logger,
				default_config: config,
				channel_monitors: monitor_refs,
			};

			let res = (<(BlockHash, ChanMan)>::read(&mut Cursor::new(&$ser.0), read_args).expect("Failed to read manager").1, chain_monitor.clone());
			for (funding_txo, mon) in monitors.drain() {
				assert_eq!(chain_monitor.chain_monitor.watch_channel(funding_txo, mon),
					Ok(ChannelMonitorUpdateStatus::Completed));
			}
			res
		} }
	}

	let mut channel_txn = Vec::new();
	macro_rules! make_channel {
		($source: expr, $dest: expr, $dest_keys_manager: expr, $chan_id: expr) => { {
			$source.peer_connected(&$dest.get_our_node_id(), &Init {
				features: $dest.init_features(), networks: None, remote_network_address: None
			}, true).unwrap();
			$dest.peer_connected(&$source.get_our_node_id(), &Init {
				features: $source.init_features(), networks: None, remote_network_address: None
			}, false).unwrap();

			$source.create_channel($dest.get_our_node_id(), 100_000, 42, 0, None, None).unwrap();
			let open_channel = {
				let events = $source.get_and_clear_pending_msg_events();
				assert_eq!(events.len(), 1);
				if let events::MessageSendEvent::SendOpenChannel { ref msg, .. } = events[0] {
					msg.clone()
				} else { panic!("Wrong event type"); }
			};

			$dest.handle_open_channel(&$source.get_our_node_id(), &open_channel);
			let accept_channel = {
				if anchors {
					let events = $dest.get_and_clear_pending_events();
					assert_eq!(events.len(), 1);
					if let events::Event::OpenChannelRequest {
						ref temporary_channel_id, ref counterparty_node_id, ..
					} = events[0] {
						let mut random_bytes = [0u8; 16];
						random_bytes.copy_from_slice(&$dest_keys_manager.get_secure_random_bytes()[..16]);
						let user_channel_id = u128::from_be_bytes(random_bytes);
						$dest.accept_inbound_channel(
							temporary_channel_id,
							counterparty_node_id,
							user_channel_id,
						).unwrap();
					} else { panic!("Wrong event type"); }
				}
				let events = $dest.get_and_clear_pending_msg_events();
				assert_eq!(events.len(), 1);
				if let events::MessageSendEvent::SendAcceptChannel { ref msg, .. } = events[0] {
					msg.clone()
				} else { panic!("Wrong event type"); }
			};

			$source.handle_accept_channel(&$dest.get_our_node_id(), &accept_channel);
			let funding_output;
			{
				let events = $source.get_and_clear_pending_events();
				assert_eq!(events.len(), 1);
				if let events::Event::FundingGenerationReady { ref temporary_channel_id, ref channel_value_satoshis, ref output_script, .. } = events[0] {
					let tx = Transaction { version: $chan_id, lock_time: LockTime::ZERO, input: Vec::new(), output: vec![TxOut {
						value: *channel_value_satoshis, script_pubkey: output_script.clone(),
					}]};
					funding_output = OutPoint { txid: tx.txid(), index: 0 };
					$source.funding_transaction_generated(&temporary_channel_id, &$dest.get_our_node_id(), tx.clone()).unwrap();
					channel_txn.push(tx);
				} else { panic!("Wrong event type"); }
			}

			let funding_created = {
				let events = $source.get_and_clear_pending_msg_events();
				assert_eq!(events.len(), 1);
				if let events::MessageSendEvent::SendFundingCreated { ref msg, .. } = events[0] {
					msg.clone()
				} else { panic!("Wrong event type"); }
			};
			$dest.handle_funding_created(&$source.get_our_node_id(), &funding_created);

			let funding_signed = {
				let events = $dest.get_and_clear_pending_msg_events();
				assert_eq!(events.len(), 1);
				if let events::MessageSendEvent::SendFundingSigned { ref msg, .. } = events[0] {
					msg.clone()
				} else { panic!("Wrong event type"); }
			};
			let events = $dest.get_and_clear_pending_events();
			assert_eq!(events.len(), 1);
			if let events::Event::ChannelPending{ ref counterparty_node_id, .. } = events[0] {
				assert_eq!(counterparty_node_id, &$source.get_our_node_id());
			} else { panic!("Wrong event type"); }

			$source.handle_funding_signed(&$dest.get_our_node_id(), &funding_signed);
			let events = $source.get_and_clear_pending_events();
			assert_eq!(events.len(), 1);
			if let events::Event::ChannelPending{ ref counterparty_node_id, .. } = events[0] {
				assert_eq!(counterparty_node_id, &$dest.get_our_node_id());
			} else { panic!("Wrong event type"); }

			funding_output
		} }
	}

	macro_rules! confirm_txn {
		($node: expr) => { {
			let chain_hash = genesis_block(Network::Bitcoin).block_hash();
			let mut header = create_dummy_header(chain_hash, 42);
			let txdata: Vec<_> = channel_txn.iter().enumerate().map(|(i, tx)| (i + 1, tx)).collect();
			$node.transactions_confirmed(&header, &txdata, 1);
			for _ in 2..100 {
				header = create_dummy_header(header.block_hash(), 42);
			}
			$node.best_block_updated(&header, 99);
		} }
	}

	macro_rules! lock_fundings {
		($nodes: expr) => { {
			let mut node_events = Vec::new();
			for node in $nodes.iter() {
				node_events.push(node.get_and_clear_pending_msg_events());
			}
			for (idx, node_event) in node_events.iter().enumerate() {
				for event in node_event {
					if let events::MessageSendEvent::SendChannelReady { ref node_id, ref msg } = event {
						for node in $nodes.iter() {
							if node.get_our_node_id() == *node_id {
								node.handle_channel_ready(&$nodes[idx].get_our_node_id(), msg);
							}
						}
					} else { panic!("Wrong event type"); }
				}
			}

			for node in $nodes.iter() {
				let events = node.get_and_clear_pending_msg_events();
				for event in events {
					if let events::MessageSendEvent::SendAnnouncementSignatures { .. } = event {
					} else { panic!("Wrong event type"); }
				}
			}
		} }
	}

	let fee_est_a = Arc::new(FuzzEstimator { ret_val: atomic::AtomicU32::new(253) });
	let mut last_htlc_clear_fee_a =  253;
	let fee_est_b = Arc::new(FuzzEstimator { ret_val: atomic::AtomicU32::new(253) });
	let mut last_htlc_clear_fee_b =  253;
	let fee_est_c = Arc::new(FuzzEstimator { ret_val: atomic::AtomicU32::new(253) });
	let mut last_htlc_clear_fee_c =  253;

	// 3 nodes is enough to hit all the possible cases, notably unknown-source-unknown-dest
	// forwarding.
	let (node_a, mut monitor_a, keys_manager_a) = make_node!(0, fee_est_a);
	let (node_b, mut monitor_b, keys_manager_b) = make_node!(1, fee_est_b);
	let (node_c, mut monitor_c, keys_manager_c) = make_node!(2, fee_est_c);

	let mut nodes = [node_a, node_b, node_c];

	let chan_1_funding = make_channel!(nodes[0], nodes[1], keys_manager_b, 0);
	let chan_2_funding = make_channel!(nodes[1], nodes[2], keys_manager_c, 1);

	for node in nodes.iter() {
		confirm_txn!(node);
	}

	lock_fundings!(nodes);

	let chan_a = nodes[0].list_usable_channels()[0].short_channel_id.unwrap();
	let chan_b = nodes[2].list_usable_channels()[0].short_channel_id.unwrap();

	let mut payment_id: u8 = 0;
	let mut payment_idx: u64 = 0;

	let mut chan_a_disconnected = false;
	let mut chan_b_disconnected = false;
	let mut ab_events = Vec::new();
	let mut ba_events = Vec::new();
	let mut bc_events = Vec::new();
	let mut cb_events = Vec::new();

	let mut node_a_ser = VecWriter(Vec::new());
	nodes[0].write(&mut node_a_ser).unwrap();
	let mut node_b_ser = VecWriter(Vec::new());
	nodes[1].write(&mut node_b_ser).unwrap();
	let mut node_c_ser = VecWriter(Vec::new());
	nodes[2].write(&mut node_c_ser).unwrap();

	macro_rules! test_return {
		() => { {
			assert_eq!(nodes[0].list_channels().len(), 1);
			assert_eq!(nodes[1].list_channels().len(), 2);
			assert_eq!(nodes[2].list_channels().len(), 1);
			return;
		} }
	}

	let mut read_pos = 0;
	macro_rules! get_slice {
		($len: expr) => {
			{
				let slice_len = $len as usize;
				if data.len() < read_pos + slice_len {
					test_return!();
				}
				read_pos += slice_len;
				&data[read_pos - slice_len..read_pos]
			}
		}
	}

	loop {
		// Push any events from Node B onto ba_events and bc_events
		macro_rules! push_excess_b_events {
			($excess_events: expr, $expect_drop_node: expr) => { {
				let a_id = nodes[0].get_our_node_id();
				let expect_drop_node: Option<usize> = $expect_drop_node;
				let expect_drop_id = if let Some(id) = expect_drop_node { Some(nodes[id].get_our_node_id()) } else { None };
				for event in $excess_events {
					let push_a = match event {
						events::MessageSendEvent::UpdateHTLCs { ref node_id, .. } => {
							if Some(*node_id) == expect_drop_id { panic!("peer_disconnected should drop msgs bound for the disconnected peer"); }
							*node_id == a_id
						},
						events::MessageSendEvent::SendRevokeAndACK { ref node_id, .. } => {
							if Some(*node_id) == expect_drop_id { panic!("peer_disconnected should drop msgs bound for the disconnected peer"); }
							*node_id == a_id
						},
						events::MessageSendEvent::SendChannelReestablish { ref node_id, .. } => {
							if Some(*node_id) == expect_drop_id { panic!("peer_disconnected should drop msgs bound for the disconnected peer"); }
							*node_id == a_id
						},
						events::MessageSendEvent::SendChannelReady { .. } => continue,
						events::MessageSendEvent::SendAnnouncementSignatures { .. } => continue,
						events::MessageSendEvent::SendChannelUpdate { ref node_id, ref msg } => {
							assert_eq!(msg.contents.flags & 2, 0); // The disable bit must never be set!
							if Some(*node_id) == expect_drop_id { panic!("peer_disconnected should drop msgs bound for the disconnected peer"); }
							*node_id == a_id
						},
						_ => panic!("Unhandled message event {:?}", event),
					};
					if push_a { ba_events.push(event); } else { bc_events.push(event); }
				}
			} }
		}

		// While delivering messages, we select across three possible message selection processes
		// to ensure we get as much coverage as possible. See the individual enum variants for more
		// details.
		#[derive(PartialEq)]
		enum ProcessMessages {
			/// Deliver all available messages, including fetching any new messages from
			/// `get_and_clear_pending_msg_events()` (which may have side effects).
			AllMessages,
			/// Call `get_and_clear_pending_msg_events()` first, and then deliver up to one
			/// message (which may already be queued).
			OneMessage,
			/// Deliver up to one already-queued message. This avoids any potential side-effects
			/// of `get_and_clear_pending_msg_events()` (eg freeing the HTLC holding cell), which
			/// provides potentially more coverage.
			OnePendingMessage,
		}

		macro_rules! process_msg_events {
			($node: expr, $corrupt_forward: expr, $limit_events: expr) => { {
				let mut events = if $node == 1 {
					let mut new_events = Vec::new();
					mem::swap(&mut new_events, &mut ba_events);
					new_events.extend_from_slice(&bc_events[..]);
					bc_events.clear();
					new_events
				} else if $node == 0 {
					let mut new_events = Vec::new();
					mem::swap(&mut new_events, &mut ab_events);
					new_events
				} else {
					let mut new_events = Vec::new();
					mem::swap(&mut new_events, &mut cb_events);
					new_events
				};
				let mut new_events = Vec::new();
				if $limit_events != ProcessMessages::OnePendingMessage {
					new_events = nodes[$node].get_and_clear_pending_msg_events();
				}
				let mut had_events = false;
				let mut events_iter = events.drain(..).chain(new_events.drain(..));
				let mut extra_ev = None;
				for event in &mut events_iter {
					had_events = true;
					match event {
						events::MessageSendEvent::UpdateHTLCs { node_id, updates: CommitmentUpdate { update_add_htlcs, update_fail_htlcs, update_fulfill_htlcs, update_fail_malformed_htlcs, update_fee, commitment_signed } } => {
							for (idx, dest) in nodes.iter().enumerate() {
								if dest.get_our_node_id() == node_id {
									for update_add in update_add_htlcs.iter() {
										out.locked_write(format!("Delivering update_add_htlc to node {}.\n", idx).as_bytes());
										if !$corrupt_forward {
											dest.handle_update_add_htlc(&nodes[$node].get_our_node_id(), update_add);
										} else {
											// Corrupt the update_add_htlc message so that its HMAC
											// check will fail and we generate a
											// update_fail_malformed_htlc instead of an
											// update_fail_htlc as we do when we reject a payment.
											let mut msg_ser = update_add.encode();
											msg_ser[1000] ^= 0xff;
											let new_msg = UpdateAddHTLC::read(&mut Cursor::new(&msg_ser)).unwrap();
											dest.handle_update_add_htlc(&nodes[$node].get_our_node_id(), &new_msg);
										}
									}
									for update_fulfill in update_fulfill_htlcs.iter() {
										out.locked_write(format!("Delivering update_fulfill_htlc to node {}.\n", idx).as_bytes());
										dest.handle_update_fulfill_htlc(&nodes[$node].get_our_node_id(), update_fulfill);
									}
									for update_fail in update_fail_htlcs.iter() {
										out.locked_write(format!("Delivering update_fail_htlc to node {}.\n", idx).as_bytes());
										dest.handle_update_fail_htlc(&nodes[$node].get_our_node_id(), update_fail);
									}
									for update_fail_malformed in update_fail_malformed_htlcs.iter() {
										out.locked_write(format!("Delivering update_fail_malformed_htlc to node {}.\n", idx).as_bytes());
										dest.handle_update_fail_malformed_htlc(&nodes[$node].get_our_node_id(), update_fail_malformed);
									}
									if let Some(msg) = update_fee {
										out.locked_write(format!("Delivering update_fee to node {}.\n", idx).as_bytes());
										dest.handle_update_fee(&nodes[$node].get_our_node_id(), &msg);
									}
									let processed_change = !update_add_htlcs.is_empty() || !update_fulfill_htlcs.is_empty() ||
										!update_fail_htlcs.is_empty() || !update_fail_malformed_htlcs.is_empty();
									if $limit_events != ProcessMessages::AllMessages && processed_change {
										// If we only want to process some messages, don't deliver the CS until later.
										extra_ev = Some(events::MessageSendEvent::UpdateHTLCs { node_id, updates: CommitmentUpdate {
											update_add_htlcs: Vec::new(),
											update_fail_htlcs: Vec::new(),
											update_fulfill_htlcs: Vec::new(),
											update_fail_malformed_htlcs: Vec::new(),
											update_fee: None,
											commitment_signed
										} });
										break;
									}
									out.locked_write(format!("Delivering commitment_signed to node {}.\n", idx).as_bytes());
									dest.handle_commitment_signed(&nodes[$node].get_our_node_id(), &commitment_signed);
									break;
								}
							}
						},
						events::MessageSendEvent::SendRevokeAndACK { ref node_id, ref msg } => {
							for (idx, dest) in nodes.iter().enumerate() {
								if dest.get_our_node_id() == *node_id {
									out.locked_write(format!("Delivering revoke_and_ack to node {}.\n", idx).as_bytes());
									dest.handle_revoke_and_ack(&nodes[$node].get_our_node_id(), msg);
								}
							}
						},
						events::MessageSendEvent::SendChannelReestablish { ref node_id, ref msg } => {
							for (idx, dest) in nodes.iter().enumerate() {
								if dest.get_our_node_id() == *node_id {
									out.locked_write(format!("Delivering channel_reestablish to node {}.\n", idx).as_bytes());
									dest.handle_channel_reestablish(&nodes[$node].get_our_node_id(), msg);
								}
							}
						},
						events::MessageSendEvent::SendChannelReady { .. } => {
							// Can be generated as a reestablish response
						},
						events::MessageSendEvent::SendAnnouncementSignatures { .. } => {
							// Can be generated as a reestablish response
						},
						events::MessageSendEvent::SendChannelUpdate { ref msg, .. } => {
							// When we reconnect we will resend a channel_update to make sure our
							// counterparty has the latest parameters for receiving payments
							// through us. We do, however, check that the message does not include
							// the "disabled" bit, as we should never ever have a channel which is
							// disabled when we send such an update (or it may indicate channel
							// force-close which we should detect as an error).
							assert_eq!(msg.contents.flags & 2, 0);
						},
						_ => if out.may_fail.load(atomic::Ordering::Acquire) {
							return;
						} else {
							panic!("Unhandled message event {:?}", event)
						},
					}
					if $limit_events != ProcessMessages::AllMessages {
						break;
					}
				}
				if $node == 1 {
					push_excess_b_events!(extra_ev.into_iter().chain(events_iter), None);
				} else if $node == 0 {
					if let Some(ev) = extra_ev { ab_events.push(ev); }
					for event in events_iter { ab_events.push(event); }
				} else {
					if let Some(ev) = extra_ev { cb_events.push(ev); }
					for event in events_iter { cb_events.push(event); }
				}
				had_events
			} }
		}

		macro_rules! drain_msg_events_on_disconnect {
			($counterparty_id: expr) => { {
				if $counterparty_id == 0 {
					for event in nodes[0].get_and_clear_pending_msg_events() {
						match event {
							events::MessageSendEvent::UpdateHTLCs { .. } => {},
							events::MessageSendEvent::SendRevokeAndACK { .. } => {},
							events::MessageSendEvent::SendChannelReestablish { .. } => {},
							events::MessageSendEvent::SendChannelReady { .. } => {},
							events::MessageSendEvent::SendAnnouncementSignatures { .. } => {},
							events::MessageSendEvent::SendChannelUpdate { ref msg, .. } => {
								assert_eq!(msg.contents.flags & 2, 0); // The disable bit must never be set!
							},
							_ => if out.may_fail.load(atomic::Ordering::Acquire) {
								return;
							} else {
								panic!("Unhandled message event")
							},
						}
					}
					push_excess_b_events!(nodes[1].get_and_clear_pending_msg_events().drain(..), Some(0));
					ab_events.clear();
					ba_events.clear();
				} else {
					for event in nodes[2].get_and_clear_pending_msg_events() {
						match event {
							events::MessageSendEvent::UpdateHTLCs { .. } => {},
							events::MessageSendEvent::SendRevokeAndACK { .. } => {},
							events::MessageSendEvent::SendChannelReestablish { .. } => {},
							events::MessageSendEvent::SendChannelReady { .. } => {},
							events::MessageSendEvent::SendAnnouncementSignatures { .. } => {},
							events::MessageSendEvent::SendChannelUpdate { ref msg, .. } => {
								assert_eq!(msg.contents.flags & 2, 0); // The disable bit must never be set!
							},
							_ => if out.may_fail.load(atomic::Ordering::Acquire) {
								return;
							} else {
								panic!("Unhandled message event")
							},
						}
					}
					push_excess_b_events!(nodes[1].get_and_clear_pending_msg_events().drain(..), Some(2));
					bc_events.clear();
					cb_events.clear();
				}
			} }
		}

		macro_rules! process_events {
			($node: expr, $fail: expr) => { {
				// In case we get 256 payments we may have a hash collision, resulting in the
				// second claim/fail call not finding the duplicate-hash HTLC, so we have to
				// deduplicate the calls here.
				let mut claim_set = HashSet::new();
				let mut events = nodes[$node].get_and_clear_pending_events();
				// Sort events so that PendingHTLCsForwardable get processed last. This avoids a
				// case where we first process a PendingHTLCsForwardable, then claim/fail on a
				// PaymentClaimable, claiming/failing two HTLCs, but leaving a just-generated
				// PaymentClaimable event for the second HTLC in our pending_events (and breaking
				// our claim_set deduplication).
				events.sort_by(|a, b| {
					if let events::Event::PaymentClaimable { .. } = a {
						if let events::Event::PendingHTLCsForwardable { .. } = b {
							Ordering::Less
						} else { Ordering::Equal }
					} else if let events::Event::PendingHTLCsForwardable { .. } = a {
						if let events::Event::PaymentClaimable { .. } = b {
							Ordering::Greater
						} else { Ordering::Equal }
					} else { Ordering::Equal }
				});
				let had_events = !events.is_empty();
				for event in events.drain(..) {
					match event {
						events::Event::PaymentClaimable { payment_hash, .. } => {
							if claim_set.insert(payment_hash.0) {
								if $fail {
									nodes[$node].fail_htlc_backwards(&payment_hash);
								} else {
									nodes[$node].claim_funds(PaymentPreimage(payment_hash.0));
								}
							}
						},
						events::Event::PaymentSent { .. } => {},
						events::Event::PaymentClaimed { .. } => {},
						events::Event::PaymentPathSuccessful { .. } => {},
						events::Event::PaymentPathFailed { .. } => {},
						events::Event::PaymentFailed { .. } => {},
						events::Event::ProbeSuccessful { .. } | events::Event::ProbeFailed { .. } => {
							// Even though we don't explicitly send probes, because probes are
							// detected based on hashing the payment hash+preimage, its rather
							// trivial for the fuzzer to build payments that accidentally end up
							// looking like probes.
						},
						events::Event::PaymentForwarded { .. } if $node == 1 => {},
						events::Event::ChannelReady { .. } => {},
						events::Event::PendingHTLCsForwardable { .. } => {
							nodes[$node].process_pending_htlc_forwards();
						},
						events::Event::HTLCHandlingFailed { .. } => {},
						_ => if out.may_fail.load(atomic::Ordering::Acquire) {
							return;
						} else {
							panic!("Unhandled event")
						},
					}
				}
				had_events
			} }
		}

		let v = get_slice!(1)[0];
		out.locked_write(format!("READ A BYTE! HANDLING INPUT {:x}...........\n", v).as_bytes());
		match v {
			// In general, we keep related message groups close together in binary form, allowing
			// bit-twiddling mutations to have similar effects. This is probably overkill, but no
			// harm in doing so.

			0x00 => *monitor_a.persister.update_ret.lock().unwrap() = ChannelMonitorUpdateStatus::InProgress,
			0x01 => *monitor_b.persister.update_ret.lock().unwrap() = ChannelMonitorUpdateStatus::InProgress,
			0x02 => *monitor_c.persister.update_ret.lock().unwrap() = ChannelMonitorUpdateStatus::InProgress,
			0x04 => *monitor_a.persister.update_ret.lock().unwrap() = ChannelMonitorUpdateStatus::Completed,
			0x05 => *monitor_b.persister.update_ret.lock().unwrap() = ChannelMonitorUpdateStatus::Completed,
			0x06 => *monitor_c.persister.update_ret.lock().unwrap() = ChannelMonitorUpdateStatus::Completed,

			0x08 => {
				if let Some((id, _)) = monitor_a.latest_monitors.lock().unwrap().get(&chan_1_funding) {
					monitor_a.chain_monitor.force_channel_monitor_updated(chan_1_funding, *id);
					nodes[0].process_monitor_events();
				}
			},
			0x09 => {
				if let Some((id, _)) = monitor_b.latest_monitors.lock().unwrap().get(&chan_1_funding) {
					monitor_b.chain_monitor.force_channel_monitor_updated(chan_1_funding, *id);
					nodes[1].process_monitor_events();
				}
			},
			0x0a => {
				if let Some((id, _)) = monitor_b.latest_monitors.lock().unwrap().get(&chan_2_funding) {
					monitor_b.chain_monitor.force_channel_monitor_updated(chan_2_funding, *id);
					nodes[1].process_monitor_events();
				}
			},
			0x0b => {
				if let Some((id, _)) = monitor_c.latest_monitors.lock().unwrap().get(&chan_2_funding) {
					monitor_c.chain_monitor.force_channel_monitor_updated(chan_2_funding, *id);
					nodes[2].process_monitor_events();
				}
			},

			0x0c => {
				if !chan_a_disconnected {
					nodes[0].peer_disconnected(&nodes[1].get_our_node_id());
					nodes[1].peer_disconnected(&nodes[0].get_our_node_id());
					chan_a_disconnected = true;
					drain_msg_events_on_disconnect!(0);
				}
			},
			0x0d => {
				if !chan_b_disconnected {
					nodes[1].peer_disconnected(&nodes[2].get_our_node_id());
					nodes[2].peer_disconnected(&nodes[1].get_our_node_id());
					chan_b_disconnected = true;
					drain_msg_events_on_disconnect!(2);
				}
			},
			0x0e => {
				if chan_a_disconnected {
					nodes[0].peer_connected(&nodes[1].get_our_node_id(), &Init {
						features: nodes[1].init_features(), networks: None, remote_network_address: None
					}, true).unwrap();
					nodes[1].peer_connected(&nodes[0].get_our_node_id(), &Init {
						features: nodes[0].init_features(), networks: None, remote_network_address: None
					}, false).unwrap();
					chan_a_disconnected = false;
				}
			},
			0x0f => {
				if chan_b_disconnected {
					nodes[1].peer_connected(&nodes[2].get_our_node_id(), &Init {
						features: nodes[2].init_features(), networks: None, remote_network_address: None
					}, true).unwrap();
					nodes[2].peer_connected(&nodes[1].get_our_node_id(), &Init {
						features: nodes[1].init_features(), networks: None, remote_network_address: None
					}, false).unwrap();
					chan_b_disconnected = false;
				}
			},

			0x10 => { process_msg_events!(0, true, ProcessMessages::AllMessages); },
			0x11 => { process_msg_events!(0, false, ProcessMessages::AllMessages); },
			0x12 => { process_msg_events!(0, true, ProcessMessages::OneMessage); },
			0x13 => { process_msg_events!(0, false, ProcessMessages::OneMessage); },
			0x14 => { process_msg_events!(0, true, ProcessMessages::OnePendingMessage); },
			0x15 => { process_msg_events!(0, false, ProcessMessages::OnePendingMessage); },

			0x16 => { process_events!(0, true); },
			0x17 => { process_events!(0, false); },

			0x18 => { process_msg_events!(1, true, ProcessMessages::AllMessages); },
			0x19 => { process_msg_events!(1, false, ProcessMessages::AllMessages); },
			0x1a => { process_msg_events!(1, true, ProcessMessages::OneMessage); },
			0x1b => { process_msg_events!(1, false, ProcessMessages::OneMessage); },
			0x1c => { process_msg_events!(1, true, ProcessMessages::OnePendingMessage); },
			0x1d => { process_msg_events!(1, false, ProcessMessages::OnePendingMessage); },

			0x1e => { process_events!(1, true); },
			0x1f => { process_events!(1, false); },

			0x20 => { process_msg_events!(2, true, ProcessMessages::AllMessages); },
			0x21 => { process_msg_events!(2, false, ProcessMessages::AllMessages); },
			0x22 => { process_msg_events!(2, true, ProcessMessages::OneMessage); },
			0x23 => { process_msg_events!(2, false, ProcessMessages::OneMessage); },
			0x24 => { process_msg_events!(2, true, ProcessMessages::OnePendingMessage); },
			0x25 => { process_msg_events!(2, false, ProcessMessages::OnePendingMessage); },

			0x26 => { process_events!(2, true); },
			0x27 => { process_events!(2, false); },

			0x2c => {
				if !chan_a_disconnected {
					nodes[1].peer_disconnected(&nodes[0].get_our_node_id());
					chan_a_disconnected = true;
					push_excess_b_events!(nodes[1].get_and_clear_pending_msg_events().drain(..), Some(0));
					ab_events.clear();
					ba_events.clear();
				}
				let (new_node_a, new_monitor_a) = reload_node!(node_a_ser, 0, monitor_a, keys_manager_a, fee_est_a);
				nodes[0] = new_node_a;
				monitor_a = new_monitor_a;
			},
			0x2d => {
				if !chan_a_disconnected {
					nodes[0].peer_disconnected(&nodes[1].get_our_node_id());
					chan_a_disconnected = true;
					nodes[0].get_and_clear_pending_msg_events();
					ab_events.clear();
					ba_events.clear();
				}
				if !chan_b_disconnected {
					nodes[2].peer_disconnected(&nodes[1].get_our_node_id());
					chan_b_disconnected = true;
					nodes[2].get_and_clear_pending_msg_events();
					bc_events.clear();
					cb_events.clear();
				}
				let (new_node_b, new_monitor_b) = reload_node!(node_b_ser, 1, monitor_b, keys_manager_b, fee_est_b);
				nodes[1] = new_node_b;
				monitor_b = new_monitor_b;
			},
			0x2e => {
				if !chan_b_disconnected {
					nodes[1].peer_disconnected(&nodes[2].get_our_node_id());
					chan_b_disconnected = true;
					push_excess_b_events!(nodes[1].get_and_clear_pending_msg_events().drain(..), Some(2));
					bc_events.clear();
					cb_events.clear();
				}
				let (new_node_c, new_monitor_c) = reload_node!(node_c_ser, 2, monitor_c, keys_manager_c, fee_est_c);
				nodes[2] = new_node_c;
				monitor_c = new_monitor_c;
			},

			// 1/10th the channel size:
			0x30 => { send_payment(&nodes[0], &nodes[1], chan_a, 10_000_000, &mut payment_id, &mut payment_idx); },
			0x31 => { send_payment(&nodes[1], &nodes[0], chan_a, 10_000_000, &mut payment_id, &mut payment_idx); },
			0x32 => { send_payment(&nodes[1], &nodes[2], chan_b, 10_000_000, &mut payment_id, &mut payment_idx); },
			0x33 => { send_payment(&nodes[2], &nodes[1], chan_b, 10_000_000, &mut payment_id, &mut payment_idx); },
			0x34 => { send_hop_payment(&nodes[0], &nodes[1], chan_a, &nodes[2], chan_b, 10_000_000, &mut payment_id, &mut payment_idx); },
			0x35 => { send_hop_payment(&nodes[2], &nodes[1], chan_b, &nodes[0], chan_a, 10_000_000, &mut payment_id, &mut payment_idx); },

			0x38 => { send_payment(&nodes[0], &nodes[1], chan_a, 1_000_000, &mut payment_id, &mut payment_idx); },
			0x39 => { send_payment(&nodes[1], &nodes[0], chan_a, 1_000_000, &mut payment_id, &mut payment_idx); },
			0x3a => { send_payment(&nodes[1], &nodes[2], chan_b, 1_000_000, &mut payment_id, &mut payment_idx); },
			0x3b => { send_payment(&nodes[2], &nodes[1], chan_b, 1_000_000, &mut payment_id, &mut payment_idx); },
			0x3c => { send_hop_payment(&nodes[0], &nodes[1], chan_a, &nodes[2], chan_b, 1_000_000, &mut payment_id, &mut payment_idx); },
			0x3d => { send_hop_payment(&nodes[2], &nodes[1], chan_b, &nodes[0], chan_a, 1_000_000, &mut payment_id, &mut payment_idx); },

			0x40 => { send_payment(&nodes[0], &nodes[1], chan_a, 100_000, &mut payment_id, &mut payment_idx); },
			0x41 => { send_payment(&nodes[1], &nodes[0], chan_a, 100_000, &mut payment_id, &mut payment_idx); },
			0x42 => { send_payment(&nodes[1], &nodes[2], chan_b, 100_000, &mut payment_id, &mut payment_idx); },
			0x43 => { send_payment(&nodes[2], &nodes[1], chan_b, 100_000, &mut payment_id, &mut payment_idx); },
			0x44 => { send_hop_payment(&nodes[0], &nodes[1], chan_a, &nodes[2], chan_b, 100_000, &mut payment_id, &mut payment_idx); },
			0x45 => { send_hop_payment(&nodes[2], &nodes[1], chan_b, &nodes[0], chan_a, 100_000, &mut payment_id, &mut payment_idx); },

			0x48 => { send_payment(&nodes[0], &nodes[1], chan_a, 10_000, &mut payment_id, &mut payment_idx); },
			0x49 => { send_payment(&nodes[1], &nodes[0], chan_a, 10_000, &mut payment_id, &mut payment_idx); },
			0x4a => { send_payment(&nodes[1], &nodes[2], chan_b, 10_000, &mut payment_id, &mut payment_idx); },
			0x4b => { send_payment(&nodes[2], &nodes[1], chan_b, 10_000, &mut payment_id, &mut payment_idx); },
			0x4c => { send_hop_payment(&nodes[0], &nodes[1], chan_a, &nodes[2], chan_b, 10_000, &mut payment_id, &mut payment_idx); },
			0x4d => { send_hop_payment(&nodes[2], &nodes[1], chan_b, &nodes[0], chan_a, 10_000, &mut payment_id, &mut payment_idx); },

			0x50 => { send_payment(&nodes[0], &nodes[1], chan_a, 1_000, &mut payment_id, &mut payment_idx); },
			0x51 => { send_payment(&nodes[1], &nodes[0], chan_a, 1_000, &mut payment_id, &mut payment_idx); },
			0x52 => { send_payment(&nodes[1], &nodes[2], chan_b, 1_000, &mut payment_id, &mut payment_idx); },
			0x53 => { send_payment(&nodes[2], &nodes[1], chan_b, 1_000, &mut payment_id, &mut payment_idx); },
			0x54 => { send_hop_payment(&nodes[0], &nodes[1], chan_a, &nodes[2], chan_b, 1_000, &mut payment_id, &mut payment_idx); },
			0x55 => { send_hop_payment(&nodes[2], &nodes[1], chan_b, &nodes[0], chan_a, 1_000, &mut payment_id, &mut payment_idx); },

			0x58 => { send_payment(&nodes[0], &nodes[1], chan_a, 100, &mut payment_id, &mut payment_idx); },
			0x59 => { send_payment(&nodes[1], &nodes[0], chan_a, 100, &mut payment_id, &mut payment_idx); },
			0x5a => { send_payment(&nodes[1], &nodes[2], chan_b, 100, &mut payment_id, &mut payment_idx); },
			0x5b => { send_payment(&nodes[2], &nodes[1], chan_b, 100, &mut payment_id, &mut payment_idx); },
			0x5c => { send_hop_payment(&nodes[0], &nodes[1], chan_a, &nodes[2], chan_b, 100, &mut payment_id, &mut payment_idx); },
			0x5d => { send_hop_payment(&nodes[2], &nodes[1], chan_b, &nodes[0], chan_a, 100, &mut payment_id, &mut payment_idx); },

			0x60 => { send_payment(&nodes[0], &nodes[1], chan_a, 10, &mut payment_id, &mut payment_idx); },
			0x61 => { send_payment(&nodes[1], &nodes[0], chan_a, 10, &mut payment_id, &mut payment_idx); },
			0x62 => { send_payment(&nodes[1], &nodes[2], chan_b, 10, &mut payment_id, &mut payment_idx); },
			0x63 => { send_payment(&nodes[2], &nodes[1], chan_b, 10, &mut payment_id, &mut payment_idx); },
			0x64 => { send_hop_payment(&nodes[0], &nodes[1], chan_a, &nodes[2], chan_b, 10, &mut payment_id, &mut payment_idx); },
			0x65 => { send_hop_payment(&nodes[2], &nodes[1], chan_b, &nodes[0], chan_a, 10, &mut payment_id, &mut payment_idx); },

			0x68 => { send_payment(&nodes[0], &nodes[1], chan_a, 1, &mut payment_id, &mut payment_idx); },
			0x69 => { send_payment(&nodes[1], &nodes[0], chan_a, 1, &mut payment_id, &mut payment_idx); },
			0x6a => { send_payment(&nodes[1], &nodes[2], chan_b, 1, &mut payment_id, &mut payment_idx); },
			0x6b => { send_payment(&nodes[2], &nodes[1], chan_b, 1, &mut payment_id, &mut payment_idx); },
			0x6c => { send_hop_payment(&nodes[0], &nodes[1], chan_a, &nodes[2], chan_b, 1, &mut payment_id, &mut payment_idx); },
			0x6d => { send_hop_payment(&nodes[2], &nodes[1], chan_b, &nodes[0], chan_a, 1, &mut payment_id, &mut payment_idx); },

			0x80 => {
				let mut max_feerate = last_htlc_clear_fee_a;
				if !anchors {
					max_feerate *= FEE_SPIKE_BUFFER_FEE_INCREASE_MULTIPLE as u32;
				}
				if fee_est_a.ret_val.fetch_add(250, atomic::Ordering::AcqRel) + 250 > max_feerate {
					fee_est_a.ret_val.store(max_feerate, atomic::Ordering::Release);
				}
				nodes[0].maybe_update_chan_fees();
			},
			0x81 => { fee_est_a.ret_val.store(253, atomic::Ordering::Release); nodes[0].maybe_update_chan_fees(); },

			0x84 => {
				let mut max_feerate = last_htlc_clear_fee_b;
				if !anchors {
					max_feerate *= FEE_SPIKE_BUFFER_FEE_INCREASE_MULTIPLE as u32;
				}
				if fee_est_b.ret_val.fetch_add(250, atomic::Ordering::AcqRel) + 250 > max_feerate {
					fee_est_b.ret_val.store(max_feerate, atomic::Ordering::Release);
				}
				nodes[1].maybe_update_chan_fees();
			},
			0x85 => { fee_est_b.ret_val.store(253, atomic::Ordering::Release); nodes[1].maybe_update_chan_fees(); },

			0x88 => {
				let mut max_feerate = last_htlc_clear_fee_c;
				if !anchors {
					max_feerate *= FEE_SPIKE_BUFFER_FEE_INCREASE_MULTIPLE as u32;
				}
				if fee_est_c.ret_val.fetch_add(250, atomic::Ordering::AcqRel) + 250 > max_feerate {
					fee_est_c.ret_val.store(max_feerate, atomic::Ordering::Release);
				}
				nodes[2].maybe_update_chan_fees();
			},
			0x89 => { fee_est_c.ret_val.store(253, atomic::Ordering::Release); nodes[2].maybe_update_chan_fees(); },

			0xff => {
				// Test that no channel is in a stuck state where neither party can send funds even
				// after we resolve all pending events.
				// First make sure there are no pending monitor updates, resetting the error state
				// and calling force_channel_monitor_updated for each monitor.
				*monitor_a.persister.update_ret.lock().unwrap() = ChannelMonitorUpdateStatus::Completed;
				*monitor_b.persister.update_ret.lock().unwrap() = ChannelMonitorUpdateStatus::Completed;
				*monitor_c.persister.update_ret.lock().unwrap() = ChannelMonitorUpdateStatus::Completed;

				if let Some((id, _)) = monitor_a.latest_monitors.lock().unwrap().get(&chan_1_funding) {
					monitor_a.chain_monitor.force_channel_monitor_updated(chan_1_funding, *id);
					nodes[0].process_monitor_events();
				}
				if let Some((id, _)) = monitor_b.latest_monitors.lock().unwrap().get(&chan_1_funding) {
					monitor_b.chain_monitor.force_channel_monitor_updated(chan_1_funding, *id);
					nodes[1].process_monitor_events();
				}
				if let Some((id, _)) = monitor_b.latest_monitors.lock().unwrap().get(&chan_2_funding) {
					monitor_b.chain_monitor.force_channel_monitor_updated(chan_2_funding, *id);
					nodes[1].process_monitor_events();
				}
				if let Some((id, _)) = monitor_c.latest_monitors.lock().unwrap().get(&chan_2_funding) {
					monitor_c.chain_monitor.force_channel_monitor_updated(chan_2_funding, *id);
					nodes[2].process_monitor_events();
				}

				// Next, make sure peers are all connected to each other
				if chan_a_disconnected {
					nodes[0].peer_connected(&nodes[1].get_our_node_id(), &Init {
						features: nodes[1].init_features(), networks: None, remote_network_address: None
					}, true).unwrap();
					nodes[1].peer_connected(&nodes[0].get_our_node_id(), &Init {
						features: nodes[0].init_features(), networks: None, remote_network_address: None
					}, false).unwrap();
					chan_a_disconnected = false;
				}
				if chan_b_disconnected {
					nodes[1].peer_connected(&nodes[2].get_our_node_id(), &Init {
						features: nodes[2].init_features(), networks: None, remote_network_address: None
					}, true).unwrap();
					nodes[2].peer_connected(&nodes[1].get_our_node_id(), &Init {
						features: nodes[1].init_features(), networks: None, remote_network_address: None
					}, false).unwrap();
					chan_b_disconnected = false;
				}

				for i in 0..std::usize::MAX {
					if i == 100 { panic!("It may take may iterations to settle the state, but it should not take forever"); }
					// Then, make sure any current forwards make their way to their destination
					if process_msg_events!(0, false, ProcessMessages::AllMessages) { continue; }
					if process_msg_events!(1, false, ProcessMessages::AllMessages) { continue; }
					if process_msg_events!(2, false, ProcessMessages::AllMessages) { continue; }
					// ...making sure any pending PendingHTLCsForwardable events are handled and
					// payments claimed.
					if process_events!(0, false) { continue; }
					if process_events!(1, false) { continue; }
					if process_events!(2, false) { continue; }
					break;
				}

				// Finally, make sure that at least one end of each channel can make a substantial payment
				assert!(
					send_payment(&nodes[0], &nodes[1], chan_a, 10_000_000, &mut payment_id, &mut payment_idx) ||
					send_payment(&nodes[1], &nodes[0], chan_a, 10_000_000, &mut payment_id, &mut payment_idx));
				assert!(
					send_payment(&nodes[1], &nodes[2], chan_b, 10_000_000, &mut payment_id, &mut payment_idx) ||
					send_payment(&nodes[2], &nodes[1], chan_b, 10_000_000, &mut payment_id, &mut payment_idx));

				last_htlc_clear_fee_a = fee_est_a.ret_val.load(atomic::Ordering::Acquire);
				last_htlc_clear_fee_b = fee_est_b.ret_val.load(atomic::Ordering::Acquire);
				last_htlc_clear_fee_c = fee_est_c.ret_val.load(atomic::Ordering::Acquire);
			},
			_ => test_return!(),
		}

		if nodes[0].get_and_clear_needs_persistence() == true {
			node_a_ser.0.clear();
			nodes[0].write(&mut node_a_ser).unwrap();
		}
		if nodes[1].get_and_clear_needs_persistence() == true {
			node_b_ser.0.clear();
			nodes[1].write(&mut node_b_ser).unwrap();
		}
		if nodes[2].get_and_clear_needs_persistence() == true {
			node_c_ser.0.clear();
			nodes[2].write(&mut node_c_ser).unwrap();
		}
	}
}

/// We actually have different behavior based on if a certain log string has been seen, so we have
/// to do a bit more tracking.
#[derive(Clone)]
struct SearchingOutput<O: Output> {
	output: O,
	may_fail: Arc<atomic::AtomicBool>,
}
impl<O: Output> Output for SearchingOutput<O> {
	fn locked_write(&self, data: &[u8]) {
		// We hit a design limitation of LN state machine (see CONCURRENT_INBOUND_HTLC_FEE_BUFFER)
		if std::str::from_utf8(data).unwrap().contains("Outbound update_fee HTLC buffer overflow - counterparty should force-close this channel") {
			self.may_fail.store(true, atomic::Ordering::Release);
		}
		self.output.locked_write(data)
	}
}
impl<O: Output> SearchingOutput<O> {
	pub fn new(output: O) -> Self {
		Self { output, may_fail: Arc::new(atomic::AtomicBool::new(false)) }
	}
}

pub fn chanmon_consistency_test<Out: Output>(data: &[u8], out: Out) {
	do_test(data, out.clone(), false);
	do_test(data, out, true);
}

#[no_mangle]
pub extern "C" fn chanmon_consistency_run(data: *const u8, datalen: usize) {
	do_test(unsafe { std::slice::from_raw_parts(data, datalen) }, test_logger::DevNull{}, false);
	do_test(unsafe { std::slice::from_raw_parts(data, datalen) }, test_logger::DevNull{}, true);
}<|MERGE_RESOLUTION|>--- conflicted
+++ resolved
@@ -270,11 +270,7 @@
 		})
 	}
 
-<<<<<<< HEAD
-	fn get_destination_script(&self) -> Result<ScriptBuf, ()> {
-=======
 	fn get_destination_script(&self, _channel_keys_id: [u8; 32]) -> Result<ScriptBuf, ()> {
->>>>>>> 146a291f
 		let secp_ctx = Secp256k1::signing_only();
 		let channel_monitor_claim_key = SecretKey::from_slice(&[0, 0, 0, 0, 0, 0, 0, 0, 0, 0, 0, 0, 0, 0, 0, 0, 0, 0, 0, 0, 0, 0, 0, 0, 0, 0, 0, 0, 0, 0, 2, self.node_secret[31]]).unwrap();
 		let our_channel_monitor_claim_key_hash = WPubkeyHash::hash(&PublicKey::from_secret_key(&secp_ctx, &channel_monitor_claim_key).serialize());
