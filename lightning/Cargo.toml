[package]
name = "lightning"
<<<<<<< HEAD
version = "0.0.122"
=======
version = "0.0.123-beta"
>>>>>>> 9a438eea
authors = ["Matt Corallo"]
license = "MIT OR Apache-2.0"
repository = "https://github.com/lightningdevkit/rust-lightning/"
description = """
A Bitcoin Lightning library in Rust.
Does most of the hard work, without implying a specific runtime, requiring clients implement basic network logic, chain interactions and disk storage.
Still missing tons of error-handling. See GitHub issues for suggested projects if you want to contribute. Don't have to bother telling you not to use this for anything serious, because you'd have to build a client around it to even try.
"""
edition = "2021"

[package.metadata.docs.rs]
features = ["std"]
rustdoc-args = ["--cfg", "docsrs"]

[features]
# Internal test utilities exposed to other repo crates
_test_utils = ["regex", "bitcoin/bitcoinconsensus"]
# Unlog messages superior at targeted level.
max_level_off = []
max_level_error = []
max_level_warn = []
max_level_info = []
max_level_debug = []
max_level_trace = []
# Allow signing of local transactions that may have been revoked or will be revoked, for functional testing (e.g. justice tx handling).
# This is unsafe to use in production because it may result in the counterparty publishing taking our funds.
unsafe_revoked_tx_signing = []
# Override signing to not include randomness when generating signatures for test vectors.
_test_vectors = []

<<<<<<< HEAD
no-std = ["hashbrown", "bitcoin/no-std", "core2/alloc", "libm"]
=======
no-std = ["hashbrown", "possiblyrandom", "bitcoin/no-std", "core2/alloc", "libm"]
>>>>>>> 9a438eea
std = ["bitcoin/std"]

# Generates low-r bitcoin signatures, which saves 1 byte in 50% of the cases
grind_signatures = []

default = ["std", "grind_signatures"]

[dependencies]
bitcoin = { version = "0.30.2", default-features = false, features = ["secp-recovery"] }

hashbrown = { version = "0.13", optional = true, default-features = false }
possiblyrandom = { version = "0.1", optional = true, default-features = false }
hex = { package = "hex-conservative", version = "0.1.1", default-features = false }
regex = { version = "1.5.6", optional = true }
backtrace = { version = "0.3", optional = true }

core2 = { version = "0.3.0", optional = true, default-features = false }
libm = { version = "0.2", optional = true, default-features = false }

[dev-dependencies]
regex = "1.5.6"

[dev-dependencies.bitcoin]
version = "0.30.2"
default-features = false
features = ["bitcoinconsensus", "secp-recovery"]

[target.'cfg(ldk_bench)'.dependencies]
criterion = { version = "0.4", optional = true, default-features = false }

[target.'cfg(taproot)'.dependencies]
musig2 = { git = "https://github.com/arik-so/rust-musig2", rev = "cff11e3" }<|MERGE_RESOLUTION|>--- conflicted
+++ resolved
@@ -1,10 +1,6 @@
 [package]
 name = "lightning"
-<<<<<<< HEAD
-version = "0.0.122"
-=======
 version = "0.0.123-beta"
->>>>>>> 9a438eea
 authors = ["Matt Corallo"]
 license = "MIT OR Apache-2.0"
 repository = "https://github.com/lightningdevkit/rust-lightning/"
@@ -35,11 +31,7 @@
 # Override signing to not include randomness when generating signatures for test vectors.
 _test_vectors = []
 
-<<<<<<< HEAD
-no-std = ["hashbrown", "bitcoin/no-std", "core2/alloc", "libm"]
-=======
 no-std = ["hashbrown", "possiblyrandom", "bitcoin/no-std", "core2/alloc", "libm"]
->>>>>>> 9a438eea
 std = ["bitcoin/std"]
 
 # Generates low-r bitcoin signatures, which saves 1 byte in 50% of the cases
