--- conflicted
+++ resolved
@@ -9,11 +9,7 @@
 
 use bitcoin::secp256k1::{PublicKey, Secp256k1, SecretKey};
 use crate::blinded_path::BlindedPath;
-<<<<<<< HEAD
-use crate::blinded_path::payment::{ForwardNode, ForwardTlvs, PaymentConstraints, PaymentRelay, ReceiveTlvs};
-=======
 use crate::blinded_path::payment::{ForwardNode, ForwardTlvs, PaymentConstraints, PaymentContext, PaymentRelay, ReceiveTlvs};
->>>>>>> 9a438eea
 use crate::events::{Event, HTLCDestination, MessageSendEvent, MessageSendEventsProvider, PaymentFailureReason};
 use crate::ln::PaymentSecret;
 use crate::ln::channelmanager;
@@ -24,11 +20,7 @@
 use crate::ln::msgs::ChannelMessageHandler;
 use crate::ln::onion_utils;
 use crate::ln::onion_utils::INVALID_ONION_BLINDING;
-<<<<<<< HEAD
-use crate::ln::outbound_payment::Retry;
-=======
 use crate::ln::outbound_payment::{Retry, IDEMPOTENCY_TIMEOUT_TICKS};
->>>>>>> 9a438eea
 use crate::offers::invoice::BlindedPayInfo;
 use crate::prelude::*;
 use crate::routing::router::{Payee, PaymentParameters, RouteParameters};
@@ -36,14 +28,9 @@
 use crate::util::test_utils;
 
 fn blinded_payment_path(
-<<<<<<< HEAD
-	payment_secret: PaymentSecret, node_ids: Vec<PublicKey>,
-	channel_upds: &[&msgs::UnsignedChannelUpdate], keys_manager: &test_utils::TestKeysInterface
-=======
 	payment_secret: PaymentSecret, intro_node_min_htlc: u64, intro_node_max_htlc: u64,
 	node_ids: Vec<PublicKey>, channel_upds: &[&msgs::UnsignedChannelUpdate],
 	keys_manager: &test_utils::TestKeysInterface
->>>>>>> 9a438eea
 ) -> (BlindedPayInfo, BlindedPath) {
 	let mut intermediate_nodes = Vec::new();
 	let mut intro_node_min_htlc_opt = Some(intro_node_min_htlc);
@@ -81,24 +68,12 @@
 	let mut secp_ctx = Secp256k1::new();
 	BlindedPath::new_for_payment(
 		&intermediate_nodes[..], *node_ids.last().unwrap(), payee_tlvs,
-<<<<<<< HEAD
-		channel_upds.last().unwrap().htlc_maximum_msat, keys_manager, &secp_ctx
-=======
 		intro_node_max_htlc_opt.unwrap_or_else(|| channel_upds.last().unwrap().htlc_maximum_msat),
 		TEST_FINAL_CLTV as u16, keys_manager, &secp_ctx
->>>>>>> 9a438eea
 	).unwrap()
 }
 
 pub fn get_blinded_route_parameters(
-<<<<<<< HEAD
-	amt_msat: u64, payment_secret: PaymentSecret, node_ids: Vec<PublicKey>,
-	channel_upds: &[&msgs::UnsignedChannelUpdate], keys_manager: &test_utils::TestKeysInterface
-) -> RouteParameters {
-	RouteParameters::from_payment_params_and_value(
-		PaymentParameters::blinded(vec![
-			blinded_payment_path(payment_secret, node_ids, channel_upds, keys_manager)
-=======
 	amt_msat: u64, payment_secret: PaymentSecret, intro_node_min_htlc: u64, intro_node_max_htlc: u64,
 	node_ids: Vec<PublicKey>, channel_upds: &[&msgs::UnsignedChannelUpdate],
 	keys_manager: &test_utils::TestKeysInterface
@@ -109,7 +84,6 @@
 				payment_secret, intro_node_min_htlc, intro_node_max_htlc, node_ids, channel_upds,
 				keys_manager
 			)
->>>>>>> 9a438eea
 		]), amt_msat
 	)
 }
@@ -682,11 +656,7 @@
 
 	let amt_msat = 5000;
 	let (payment_preimage, payment_hash, payment_secret) = get_payment_preimage_hash(&nodes[2], Some(amt_msat), None);
-<<<<<<< HEAD
-	let route_params = get_blinded_route_parameters(amt_msat, payment_secret,
-=======
 	let route_params = get_blinded_route_parameters(amt_msat, payment_secret, 1, 1_0000_0000,
->>>>>>> 9a438eea
 		nodes.iter().skip(1).map(|n| n.node.get_our_node_id()).collect(), &[&chan_upd_1_2],
 		&chanmon_cfgs[2].keys_manager);
 
@@ -707,11 +677,6 @@
 	let chan_upd_2_3 = create_announced_chan_between_nodes_with_value(&nodes, 2, 3, 1_000_000, 0).0.contents;
 	let chan_upd_3_4 = create_announced_chan_between_nodes_with_value(&nodes, 3, 4, 1_000_000, 0).0.contents;
 
-<<<<<<< HEAD
-	let amt_msat = 5000;
-	let (payment_preimage, payment_hash, payment_secret) = get_payment_preimage_hash(&nodes[4], Some(amt_msat), None);
-	let route_params = get_blinded_route_parameters(amt_msat, payment_secret,
-=======
 	// Get all our nodes onto the same height so payments don't fail for CLTV violations.
 	connect_blocks(&nodes[0], nodes[4].best_block_info().1 - nodes[0].best_block_info().1);
 	connect_blocks(&nodes[1], nodes[4].best_block_info().1 - nodes[1].best_block_info().1);
@@ -721,7 +686,6 @@
 	let amt_msat = 5000;
 	let (payment_preimage, payment_hash, payment_secret) = get_payment_preimage_hash(&nodes[4], Some(amt_msat), None);
 	let route_params = get_blinded_route_parameters(amt_msat, payment_secret, 1, 1_0000_0000,
->>>>>>> 9a438eea
 		nodes.iter().skip(2).map(|n| n.node.get_our_node_id()).collect(),
 		&[&chan_upd_2_3, &chan_upd_3_4], &chanmon_cfgs[4].keys_manager);
 
@@ -731,8 +695,6 @@
 	claim_payment(&nodes[0], &[&nodes[1], &nodes[2], &nodes[3], &nodes[4]], payment_preimage);
 }
 
-<<<<<<< HEAD
-=======
 #[test]
 fn three_hop_blinded_path_fail() {
 	// Test that an intermediate blinded forwarding node gets failed back to with
@@ -786,7 +748,6 @@
 		PaymentFailedConditions::new().expected_htlc_error_data(INVALID_ONION_BLINDING, &[0; 32]));
 }
 
->>>>>>> 9a438eea
 #[derive(PartialEq)]
 enum ReceiveCheckFail {
 	// The recipient fails the payment upon `PaymentClaimable`.
@@ -839,11 +800,7 @@
 		Some(TEST_FINAL_CLTV as u16 - 2)
 	} else { None };
 	let (_, payment_hash, payment_secret) = get_payment_preimage_hash(&nodes[2], Some(amt_msat), excess_final_cltv_delta_opt);
-<<<<<<< HEAD
-	let mut route_params = get_blinded_route_parameters(amt_msat, payment_secret,
-=======
 	let mut route_params = get_blinded_route_parameters(amt_msat, payment_secret, 1, 1_0000_0000,
->>>>>>> 9a438eea
 		nodes.iter().skip(1).map(|n| n.node.get_our_node_id()).collect(), &[&chan_upd_1_2],
 		&chanmon_cfgs[2].keys_manager);
 
@@ -860,11 +817,7 @@
 		let high_htlc_min_bp = {
 			let mut high_htlc_minimum_upd = chan_upd_1_2.clone();
 			high_htlc_minimum_upd.htlc_minimum_msat = amt_msat + 1000;
-<<<<<<< HEAD
-			let high_htlc_min_params = get_blinded_route_parameters(amt_msat, payment_secret,
-=======
 			let high_htlc_min_params = get_blinded_route_parameters(amt_msat, payment_secret, 1, 1_0000_0000,
->>>>>>> 9a438eea
 				nodes.iter().skip(1).map(|n| n.node.get_our_node_id()).collect(), &[&high_htlc_minimum_upd],
 				&chanmon_cfgs[2].keys_manager);
 			if let Payee::Blinded { route_hints, .. } = high_htlc_min_params.payment_params.payee {
@@ -963,11 +916,7 @@
 			commitment_signed_dance!(nodes[2], nodes[1], (), false, true, false, false);
 		},
 		ReceiveCheckFail::ProcessPendingHTLCsCheck => {
-<<<<<<< HEAD
-			assert_eq!(payment_event_1_2.msgs[0].cltv_expiry, nodes[0].best_block_info().1 + 1 + excess_final_cltv_delta_opt.unwrap() as u32);
-=======
 			assert_eq!(payment_event_1_2.msgs[0].cltv_expiry, nodes[0].best_block_info().1 + 1 + excess_final_cltv_delta_opt.unwrap() as u32 + TEST_FINAL_CLTV);
->>>>>>> 9a438eea
 			nodes[2].node.handle_update_add_htlc(&nodes[1].node.get_our_node_id(), &payment_event_1_2.msgs[0]);
 			check_added_monitors!(nodes[2], 0);
 			do_commitment_signed_dance(&nodes[2], &nodes[1], &payment_event_1_2.commitment_msg, true, true);
@@ -1008,8 +957,6 @@
 	assert_eq!(updates_1_0.update_fail_htlcs.len(), 1);
 	nodes[0].node.handle_update_fail_htlc(&nodes[1].node.get_our_node_id(), &updates_1_0.update_fail_htlcs[0]);
 	do_commitment_signed_dance(&nodes[0], &nodes[1], &updates_1_0.commitment_signed, false, false);
-<<<<<<< HEAD
-=======
 	expect_payment_failed_conditions(&nodes[0], payment_hash, false,
 		PaymentFailedConditions::new().expected_htlc_error_data(INVALID_ONION_BLINDING, &[0; 32]));
 }
@@ -1185,44 +1132,11 @@
 	let mut updates = get_htlc_update_msgs!(nodes[1], nodes[0].node.get_our_node_id());
 	nodes[0].node.handle_update_fail_htlc(&nodes[1].node.get_our_node_id(), &updates.update_fail_htlcs[0]);
 	do_commitment_signed_dance(&nodes[0], &nodes[1], &updates.commitment_signed, false, false);
->>>>>>> 9a438eea
 	expect_payment_failed_conditions(&nodes[0], payment_hash, false,
 		PaymentFailedConditions::new().expected_htlc_error_data(INVALID_ONION_BLINDING, &[0; 32]));
 }
 
 #[test]
-<<<<<<< HEAD
-fn blinded_path_retries() {
-	let chanmon_cfgs = create_chanmon_cfgs(4);
-	// Make one blinded path's fees slightly higher so they are tried in a deterministic order.
-	let mut higher_fee_chan_cfg = test_default_channel_config();
-	higher_fee_chan_cfg.channel_config.forwarding_fee_base_msat += 1;
-	let node_cfgs = create_node_cfgs(4, &chanmon_cfgs);
-	let node_chanmgrs = create_node_chanmgrs(4, &node_cfgs, &[None, None, Some(higher_fee_chan_cfg), None]);
-	let mut nodes = create_network(4, &node_cfgs, &node_chanmgrs);
-
-	// Create this network topology so nodes[0] has a blinded route hint to retry over.
-	//      n1
-	//    /    \
-	// n0       n3
-	//    \    /
-	//      n2
-	create_announced_chan_between_nodes_with_value(&nodes, 0, 1, 1_000_000, 0);
-	create_announced_chan_between_nodes_with_value(&nodes, 0, 2, 1_000_000, 0);
-	let chan_1_3 = create_announced_chan_between_nodes_with_value(&nodes, 1, 3, 1_000_000, 0);
-	let chan_2_3 = create_announced_chan_between_nodes_with_value(&nodes, 2, 3, 1_000_000, 0);
-
-	let amt_msat = 5000;
-	let (_, payment_hash, payment_secret) = get_payment_preimage_hash(&nodes[3], Some(amt_msat), None);
-	let route_params = {
-		let pay_params = PaymentParameters::blinded(
-			vec![
-				blinded_payment_path(payment_secret,
-					vec![nodes[1].node.get_our_node_id(), nodes[3].node.get_our_node_id()], &[&chan_1_3.0.contents],
-					&chanmon_cfgs[3].keys_manager
-				),
-				blinded_payment_path(payment_secret,
-=======
 fn conditionally_round_fwd_amt() {
 	// Previously, the (rng-found) feerates below caught a bug where an intermediate node would
 	// calculate an amt_to_forward that underpaid them by 1 msat, caused by rounding up the outbound
@@ -1327,7 +1241,6 @@
 					&chanmon_cfgs[3].keys_manager
 				),
 				blinded_payment_path(payment_secret, 1, 1_0000_0000,
->>>>>>> 9a438eea
 					vec![nodes[2].node.get_our_node_id(), nodes[3].node.get_our_node_id()], &[&chan_2_3.0.contents],
 					&chanmon_cfgs[3].keys_manager
 				),
@@ -1338,70 +1251,6 @@
 		RouteParameters::from_payment_params_and_value(pay_params, amt_msat)
 	};
 
-<<<<<<< HEAD
-	nodes[0].node.send_payment(payment_hash, RecipientOnionFields::spontaneous_empty(), PaymentId(payment_hash.0), route_params.clone(), Retry::Attempts(2)).unwrap();
-	check_added_monitors(&nodes[0], 1);
-	pass_along_route(&nodes[0], &[&[&nodes[1], &nodes[3]]], amt_msat, payment_hash, payment_secret);
-
-	macro_rules! fail_payment_back {
-		($intro_node: expr) => {
-			nodes[3].node.fail_htlc_backwards(&payment_hash);
-			expect_pending_htlcs_forwardable_conditions(
-				nodes[3].node.get_and_clear_pending_events(), &[HTLCDestination::FailedPayment { payment_hash }]
-			);
-			nodes[3].node.process_pending_htlc_forwards();
-			check_added_monitors!(nodes[3], 1);
-
-			let updates = get_htlc_update_msgs!(nodes[3], $intro_node.node.get_our_node_id());
-			assert_eq!(updates.update_fail_malformed_htlcs.len(), 1);
-			let update_malformed = &updates.update_fail_malformed_htlcs[0];
-			assert_eq!(update_malformed.sha256_of_onion, [0; 32]);
-			assert_eq!(update_malformed.failure_code, INVALID_ONION_BLINDING);
-			$intro_node.node.handle_update_fail_malformed_htlc(&nodes[3].node.get_our_node_id(), update_malformed);
-			do_commitment_signed_dance(&$intro_node, &nodes[3], &updates.commitment_signed, true, false);
-
-			let updates =  get_htlc_update_msgs!($intro_node, nodes[0].node.get_our_node_id());
-			assert_eq!(updates.update_fail_htlcs.len(), 1);
-			nodes[0].node.handle_update_fail_htlc(&$intro_node.node.get_our_node_id(), &updates.update_fail_htlcs[0]);
-			do_commitment_signed_dance(&nodes[0], &$intro_node, &updates.commitment_signed, false, false);
-
-			let mut events = nodes[0].node.get_and_clear_pending_events();
-			assert_eq!(events.len(), 2);
-			match events[0] {
-				Event::PaymentPathFailed { payment_hash: ev_payment_hash, payment_failed_permanently, ..  } => {
-					assert_eq!(payment_hash, ev_payment_hash);
-					assert_eq!(payment_failed_permanently, false);
-				},
-				_ => panic!("Unexpected event"),
-			}
-			match events[1] {
-				Event::PendingHTLCsForwardable { .. } => {},
-				_ => panic!("Unexpected event"),
-			}
-			nodes[0].node.process_pending_htlc_forwards();
-		}
-	}
-
-	fail_payment_back!(nodes[1]);
-
-	// Pass the retry along.
-	check_added_monitors!(nodes[0], 1);
-	let mut msg_events = nodes[0].node.get_and_clear_pending_msg_events();
-	assert_eq!(msg_events.len(), 1);
-	pass_along_path(&nodes[0], &[&nodes[2], &nodes[3]], amt_msat, payment_hash, Some(payment_secret), msg_events.pop().unwrap(), true, None);
-
-	fail_payment_back!(nodes[2]);
-	let evs = nodes[0].node.get_and_clear_pending_events();
-	assert_eq!(evs.len(), 1);
-	match evs[0] {
-		Event::PaymentFailed { payment_hash: ev_payment_hash, reason, .. } => {
-			assert_eq!(ev_payment_hash, payment_hash);
-			// We have 1 retry attempt remaining, but we're out of blinded paths to try.
-			assert_eq!(reason, Some(PaymentFailureReason::RouteNotFound));
-		},
-		_ => panic!()
-	}
-=======
 	let payment_hash = nodes[0].node.send_spontaneous_payment_with_retry(Some(keysend_preimage), RecipientOnionFields::spontaneous_empty(), PaymentId(keysend_preimage.0), route_params, Retry::Attempts(0)).unwrap();
 	check_added_monitors!(nodes[0], 2);
 
@@ -1465,5 +1314,4 @@
 		.with_custom_tlvs(recipient_onion_fields.custom_tlvs.clone());
 	do_pass_along_path(args);
 	claim_payment(&nodes[0], &[&nodes[1]], payment_preimage);
->>>>>>> 9a438eea
 }