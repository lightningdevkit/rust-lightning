// This file is Copyright its original authors, visible in version control
// history.
//
// This file is licensed under the Apache License, Version 2.0 <LICENSE-APACHE
// or http://www.apache.org/licenses/LICENSE-2.0> or the MIT license
// <LICENSE-MIT or http://opensource.org/licenses/MIT>, at your option.
// You may not use this file except in accordance with one or both of these
// licenses.

//! Various utilities for building scripts related to channels. These are
//! largely of interest for those implementing the traits on [`crate::sign`] by hand.

use bitcoin::blockdata::script::{Script, ScriptBuf, Builder};
use bitcoin::blockdata::opcodes;
use bitcoin::blockdata::transaction::{TxIn,TxOut,OutPoint,Transaction};
use bitcoin::sighash;
use bitcoin::sighash::EcdsaSighashType;
use bitcoin::address::Payload;

use bitcoin::hashes::{Hash, HashEngine};
use bitcoin::hashes::sha256::Hash as Sha256;
use bitcoin::hashes::ripemd160::Hash as Ripemd160;
use bitcoin::hash_types::{Txid, PubkeyHash, WPubkeyHash};

use crate::chain::chaininterface::fee_for_weight;
use crate::chain::package::WEIGHT_REVOKED_OUTPUT;
use crate::sign::EntropySource;
use crate::ln::{PaymentHash, PaymentPreimage};
use crate::ln::msgs::DecodeError;
use crate::util::ser::{Readable, RequiredWrapper, Writeable, Writer};
use crate::util::transaction_utils;

use bitcoin::blockdata::locktime::absolute::LockTime;
use bitcoin::secp256k1::{SecretKey, PublicKey, Scalar};
use bitcoin::secp256k1::{Secp256k1, ecdsa::Signature, Message};
use bitcoin::{secp256k1, Sequence, Witness};
use bitcoin::PublicKey as BitcoinPublicKey;

use crate::io;
use crate::prelude::*;
use core::cmp;
use crate::ln::chan_utils;
use crate::util::transaction_utils::sort_outputs;
use crate::ln::channel::{INITIAL_COMMITMENT_NUMBER, ANCHOR_OUTPUT_VALUE_SATOSHI};
use core::ops::Deref;
use crate::chain;
use crate::ln::features::ChannelTypeFeatures;
use crate::util::crypto::{sign, sign_with_aux_rand};
use super::channel_keys::{DelayedPaymentBasepoint, DelayedPaymentKey, HtlcKey, HtlcBasepoint, RevocationKey, RevocationBasepoint};

/// Maximum number of one-way in-flight HTLC (protocol-level value).
pub const MAX_HTLCS: u16 = 483;
/// The weight of a BIP141 witnessScript for a BOLT3's "offered HTLC output" on a commitment transaction, non-anchor variant.
pub const OFFERED_HTLC_SCRIPT_WEIGHT: usize = 133;
/// The weight of a BIP141 witnessScript for a BOLT3's "offered HTLC output" on a commitment transaction, anchor variant.
pub const OFFERED_HTLC_SCRIPT_WEIGHT_ANCHORS: usize = 136;

/// The weight of a BIP141 witnessScript for a BOLT3's "received HTLC output" can vary in function of its CLTV argument value.
/// We define a range that encompasses both its non-anchors and anchors variants.
pub(crate) const MIN_ACCEPTED_HTLC_SCRIPT_WEIGHT: usize = 136;
/// The weight of a BIP141 witnessScript for a BOLT3's "received HTLC output" can vary in function of its CLTV argument value.
/// We define a range that encompasses both its non-anchors and anchors variants.
/// This is the maximum post-anchor value.
pub const MAX_ACCEPTED_HTLC_SCRIPT_WEIGHT: usize = 143;

/// The upper bound weight of an anchor input.
pub const ANCHOR_INPUT_WITNESS_WEIGHT: u64 = 116;
/// The upper bound weight of an HTLC timeout input from a commitment transaction with anchor
/// outputs.
pub const HTLC_TIMEOUT_INPUT_ANCHOR_WITNESS_WEIGHT: u64 = 288;
/// The upper bound weight of an HTLC success input from a commitment transaction with anchor
/// outputs.
pub const HTLC_SUCCESS_INPUT_ANCHOR_WITNESS_WEIGHT: u64 = 327;

/// Gets the weight for an HTLC-Success transaction.
#[inline]
pub fn htlc_success_tx_weight(channel_type_features: &ChannelTypeFeatures) -> u64 {
	const HTLC_SUCCESS_TX_WEIGHT: u64 = 703;
	const HTLC_SUCCESS_ANCHOR_TX_WEIGHT: u64 = 706;
	if channel_type_features.supports_anchors_zero_fee_htlc_tx() { HTLC_SUCCESS_ANCHOR_TX_WEIGHT } else { HTLC_SUCCESS_TX_WEIGHT }
}

/// Gets the weight for an HTLC-Timeout transaction.
#[inline]
pub fn htlc_timeout_tx_weight(channel_type_features: &ChannelTypeFeatures) -> u64 {
	const HTLC_TIMEOUT_TX_WEIGHT: u64 = 663;
	const HTLC_TIMEOUT_ANCHOR_TX_WEIGHT: u64 = 666;
	if channel_type_features.supports_anchors_zero_fee_htlc_tx() { HTLC_TIMEOUT_ANCHOR_TX_WEIGHT } else { HTLC_TIMEOUT_TX_WEIGHT }
}

/// Describes the type of HTLC claim as determined by analyzing the witness.
#[derive(PartialEq, Eq)]
pub enum HTLCClaim {
	/// Claims an offered output on a commitment transaction through the timeout path.
	OfferedTimeout,
	/// Claims an offered output on a commitment transaction through the success path.
	OfferedPreimage,
	/// Claims an accepted output on a commitment transaction through the timeout path.
	AcceptedTimeout,
	/// Claims an accepted output on a commitment transaction through the success path.
	AcceptedPreimage,
	/// Claims an offered/accepted output on a commitment transaction through the revocation path.
	Revocation,
}

impl HTLCClaim {
	/// Check if a given input witness attempts to claim a HTLC.
	pub fn from_witness(witness: &Witness) -> Option<Self> {
		debug_assert_eq!(OFFERED_HTLC_SCRIPT_WEIGHT_ANCHORS, MIN_ACCEPTED_HTLC_SCRIPT_WEIGHT);
		if witness.len() < 2 {
			return None;
		}
		let witness_script = witness.last().unwrap();
		let second_to_last = witness.second_to_last().unwrap();
		if witness_script.len() == OFFERED_HTLC_SCRIPT_WEIGHT {
			if witness.len() == 3 && second_to_last.len() == 33 {
				// <revocation sig> <revocationpubkey> <witness_script>
				Some(Self::Revocation)
			} else if witness.len() == 3 && second_to_last.len() == 32 {
				// <remotehtlcsig> <payment_preimage> <witness_script>
				Some(Self::OfferedPreimage)
			} else if witness.len() == 5 && second_to_last.len() == 0 {
				// 0 <remotehtlcsig> <localhtlcsig> <> <witness_script>
				Some(Self::OfferedTimeout)
			} else {
				None
			}
		} else if witness_script.len() == OFFERED_HTLC_SCRIPT_WEIGHT_ANCHORS {
			// It's possible for the weight of `offered_htlc_script` and `accepted_htlc_script` to
			// match so we check for both here.
			if witness.len() == 3 && second_to_last.len() == 33 {
				// <revocation sig> <revocationpubkey> <witness_script>
				Some(Self::Revocation)
			} else if witness.len() == 3 && second_to_last.len() == 32 {
				// <remotehtlcsig> <payment_preimage> <witness_script>
				Some(Self::OfferedPreimage)
			} else if witness.len() == 5 && second_to_last.len() == 0 {
				// 0 <remotehtlcsig> <localhtlcsig> <> <witness_script>
				Some(Self::OfferedTimeout)
			} else if witness.len() == 3 && second_to_last.len() == 0 {
				// <remotehtlcsig> <> <witness_script>
				Some(Self::AcceptedTimeout)
			} else if witness.len() == 5 && second_to_last.len() == 32 {
				// 0 <remotehtlcsig> <localhtlcsig> <payment_preimage> <witness_script>
				Some(Self::AcceptedPreimage)
			} else {
				None
			}
		} else if witness_script.len() > MIN_ACCEPTED_HTLC_SCRIPT_WEIGHT &&
			witness_script.len() <= MAX_ACCEPTED_HTLC_SCRIPT_WEIGHT {
			// Handle remaining range of ACCEPTED_HTLC_SCRIPT_WEIGHT.
			if witness.len() == 3 && second_to_last.len() == 33 {
				// <revocation sig> <revocationpubkey> <witness_script>
				Some(Self::Revocation)
			} else if witness.len() == 3 && second_to_last.len() == 0 {
				// <remotehtlcsig> <> <witness_script>
				Some(Self::AcceptedTimeout)
			} else if witness.len() == 5 && second_to_last.len() == 32 {
				// 0 <remotehtlcsig> <localhtlcsig> <payment_preimage> <witness_script>
				Some(Self::AcceptedPreimage)
			} else {
				None
			}
		} else {
			None
		}
	}
}

// Various functions for key derivation and transaction creation for use within channels. Primarily
// used in Channel and ChannelMonitor.

/// Build the commitment secret from the seed and the commitment number
pub fn build_commitment_secret(commitment_seed: &[u8; 32], idx: u64) -> [u8; 32] {
	let mut res: [u8; 32] = commitment_seed.clone();
	for i in 0..48 {
		let bitpos = 47 - i;
		if idx & (1 << bitpos) == (1 << bitpos) {
			res[bitpos / 8] ^= 1 << (bitpos & 7);
			res = Sha256::hash(&res).to_byte_array();
		}
	}
	res
}

/// Build a closing transaction
pub fn build_closing_transaction(to_holder_value_sat: u64, to_counterparty_value_sat: u64, to_holder_script: ScriptBuf, to_counterparty_script: ScriptBuf, funding_outpoint: OutPoint) -> Transaction {
	let txins = {
		let mut ins: Vec<TxIn> = Vec::new();
		ins.push(TxIn {
			previous_output: funding_outpoint,
			script_sig: ScriptBuf::new(),
			sequence: Sequence::MAX,
			witness: Witness::new(),
		});
		ins
	};

	let mut txouts: Vec<(TxOut, ())> = Vec::new();

	if to_counterparty_value_sat > 0 {
		txouts.push((TxOut {
			script_pubkey: to_counterparty_script,
			value: to_counterparty_value_sat
		}, ()));
	}

	if to_holder_value_sat > 0 {
		txouts.push((TxOut {
			script_pubkey: to_holder_script,
			value: to_holder_value_sat
		}, ()));
	}

	transaction_utils::sort_outputs(&mut txouts, |_, _| { cmp::Ordering::Equal }); // Ordering doesnt matter if they used our pubkey...

	let mut outputs: Vec<TxOut> = Vec::new();
	for out in txouts.drain(..) {
		outputs.push(out.0);
	}

	Transaction {
		version: 2,
		lock_time: LockTime::ZERO,
		input: txins,
		output: outputs,
	}
}

/// Implements the per-commitment secret storage scheme from
/// [BOLT 3](https://github.com/lightning/bolts/blob/dcbf8583976df087c79c3ce0b535311212e6812d/03-transactions.md#efficient-per-commitment-secret-storage).
///
/// Allows us to keep track of all of the revocation secrets of our counterparty in just 50*32 bytes
/// or so.
#[derive(Clone)]
pub struct CounterpartyCommitmentSecrets {
	old_secrets: [([u8; 32], u64); 49],
}

impl Eq for CounterpartyCommitmentSecrets {}
impl PartialEq for CounterpartyCommitmentSecrets {
	fn eq(&self, other: &Self) -> bool {
		for (&(ref secret, ref idx), &(ref o_secret, ref o_idx)) in self.old_secrets.iter().zip(other.old_secrets.iter()) {
			if secret != o_secret || idx != o_idx {
				return false
			}
		}
		true
	}
}

impl CounterpartyCommitmentSecrets {
	/// Creates a new empty `CounterpartyCommitmentSecrets` structure.
	pub fn new() -> Self {
		Self { old_secrets: [([0; 32], 1 << 48); 49], }
	}

	#[inline]
	fn place_secret(idx: u64) -> u8 {
		for i in 0..48 {
			if idx & (1 << i) == (1 << i) {
				return i
			}
		}
		48
	}

	/// Returns the minimum index of all stored secrets. Note that indexes start
	/// at 1 << 48 and get decremented by one for each new secret.
	pub fn get_min_seen_secret(&self) -> u64 {
		//TODO This can be optimized?
		let mut min = 1 << 48;
		for &(_, idx) in self.old_secrets.iter() {
			if idx < min {
				min = idx;
			}
		}
		min
	}

	#[inline]
	fn derive_secret(secret: [u8; 32], bits: u8, idx: u64) -> [u8; 32] {
		let mut res: [u8; 32] = secret;
		for i in 0..bits {
			let bitpos = bits - 1 - i;
			if idx & (1 << bitpos) == (1 << bitpos) {
				res[(bitpos / 8) as usize] ^= 1 << (bitpos & 7);
				res = Sha256::hash(&res).to_byte_array();
			}
		}
		res
	}

	/// Inserts the `secret` at `idx`. Returns `Ok(())` if the secret
	/// was generated in accordance with BOLT 3 and is consistent with previous secrets.
	pub fn provide_secret(&mut self, idx: u64, secret: [u8; 32]) -> Result<(), ()> {
		let pos = Self::place_secret(idx);
		for i in 0..pos {
			let (old_secret, old_idx) = self.old_secrets[i as usize];
			if Self::derive_secret(secret, pos, old_idx) != old_secret {
				return Err(());
			}
		}
		if self.get_min_seen_secret() <= idx {
			return Ok(());
		}
		self.old_secrets[pos as usize] = (secret, idx);
		Ok(())
	}

	/// Returns the secret at `idx`.
	/// Returns `None` if `idx` is < [`CounterpartyCommitmentSecrets::get_min_seen_secret`].
	pub fn get_secret(&self, idx: u64) -> Option<[u8; 32]> {
		for i in 0..self.old_secrets.len() {
			if (idx & (!((1 << i) - 1))) == self.old_secrets[i].1 {
				return Some(Self::derive_secret(self.old_secrets[i].0, i as u8, idx))
			}
		}
		assert!(idx < self.get_min_seen_secret());
		None
	}
}

impl Writeable for CounterpartyCommitmentSecrets {
	fn write<W: Writer>(&self, writer: &mut W) -> Result<(), io::Error> {
		for &(ref secret, ref idx) in self.old_secrets.iter() {
			writer.write_all(secret)?;
			writer.write_all(&idx.to_be_bytes())?;
		}
		write_tlv_fields!(writer, {});
		Ok(())
	}
}
impl Readable for CounterpartyCommitmentSecrets {
	fn read<R: io::Read>(reader: &mut R) -> Result<Self, DecodeError> {
		let mut old_secrets = [([0; 32], 1 << 48); 49];
		for &mut (ref mut secret, ref mut idx) in old_secrets.iter_mut() {
			*secret = Readable::read(reader)?;
			*idx = Readable::read(reader)?;
		}
		read_tlv_fields!(reader, {});
		Ok(Self { old_secrets })
	}
}

/// Derives a per-commitment-transaction private key (eg an htlc key or delayed_payment key)
/// from the base secret and the per_commitment_point.
pub fn derive_private_key<T: secp256k1::Signing>(secp_ctx: &Secp256k1<T>, per_commitment_point: &PublicKey, base_secret: &SecretKey) -> SecretKey {
	let mut sha = Sha256::engine();
	sha.input(&per_commitment_point.serialize());
	sha.input(&PublicKey::from_secret_key(&secp_ctx, &base_secret).serialize());
	let res = Sha256::from_engine(sha).to_byte_array();

	base_secret.clone().add_tweak(&Scalar::from_be_bytes(res).unwrap())
		.expect("Addition only fails if the tweak is the inverse of the key. This is not possible when the tweak contains the hash of the key.")
}

<<<<<<< HEAD
/// Derives a per-commitment-transaction public key (eg an htlc key or a delayed_payment key)
/// from the base point and the per_commitment_key. This is the public equivalent of
/// derive_private_key - using only public keys to derive a public key instead of private keys.
pub fn derive_public_key<T: secp256k1::Signing>(secp_ctx: &Secp256k1<T>, per_commitment_point: &PublicKey, base_point: &PublicKey) -> PublicKey {
	let mut sha = Sha256::engine();
	sha.input(&per_commitment_point.serialize());
	sha.input(&base_point.serialize());
	let res = Sha256::from_engine(sha).to_byte_array();

	let hashkey = PublicKey::from_secret_key(&secp_ctx,
		&SecretKey::from_slice(&res).expect("Hashes should always be valid keys unless SHA-256 is broken"));
	base_point.combine(&hashkey)
		.expect("Addition only fails if the tweak is the inverse of the key. This is not possible when the tweak contains the hash of the key.")
}

=======
>>>>>>> 146a291f
/// Derives a per-commitment-transaction revocation key from its constituent parts.
///
/// Only the cheating participant owns a valid witness to propagate a revoked
/// commitment transaction, thus per_commitment_secret always come from cheater
/// and revocation_base_secret always come from punisher, which is the broadcaster
/// of the transaction spending with this key knowledge.
pub fn derive_private_revocation_key<T: secp256k1::Signing>(secp_ctx: &Secp256k1<T>,
	per_commitment_secret: &SecretKey, countersignatory_revocation_base_secret: &SecretKey)
-> SecretKey {
	let countersignatory_revocation_base_point = PublicKey::from_secret_key(&secp_ctx, &countersignatory_revocation_base_secret);
	let per_commitment_point = PublicKey::from_secret_key(&secp_ctx, &per_commitment_secret);

	let rev_append_commit_hash_key = {
		let mut sha = Sha256::engine();
		sha.input(&countersignatory_revocation_base_point.serialize());
		sha.input(&per_commitment_point.serialize());

		Sha256::from_engine(sha).to_byte_array()
	};
	let commit_append_rev_hash_key = {
		let mut sha = Sha256::engine();
		sha.input(&per_commitment_point.serialize());
		sha.input(&countersignatory_revocation_base_point.serialize());

		Sha256::from_engine(sha).to_byte_array()
	};

	let countersignatory_contrib = countersignatory_revocation_base_secret.clone().mul_tweak(&Scalar::from_be_bytes(rev_append_commit_hash_key).unwrap())
		.expect("Multiplying a secret key by a hash is expected to never fail per secp256k1 docs");
	let broadcaster_contrib = per_commitment_secret.clone().mul_tweak(&Scalar::from_be_bytes(commit_append_rev_hash_key).unwrap())
		.expect("Multiplying a secret key by a hash is expected to never fail per secp256k1 docs");
	countersignatory_contrib.add_tweak(&Scalar::from_be_bytes(broadcaster_contrib.secret_bytes()).unwrap())
		.expect("Addition only fails if the tweak is the inverse of the key. This is not possible when the tweak commits to the key.")
}

<<<<<<< HEAD
/// Derives a per-commitment-transaction revocation public key from its constituent parts. This is
/// the public equivalend of derive_private_revocation_key - using only public keys to derive a
/// public key instead of private keys.
///
/// Only the cheating participant owns a valid witness to propagate a revoked
/// commitment transaction, thus per_commitment_point always come from cheater
/// and revocation_base_point always come from punisher, which is the broadcaster
/// of the transaction spending with this key knowledge.
///
/// Note that this is infallible iff we trust that at least one of the two input keys are randomly
/// generated (ie our own).
pub fn derive_public_revocation_key<T: secp256k1::Verification>(secp_ctx: &Secp256k1<T>,
	per_commitment_point: &PublicKey, countersignatory_revocation_base_point: &PublicKey)
-> PublicKey {
	let rev_append_commit_hash_key = {
		let mut sha = Sha256::engine();
		sha.input(&countersignatory_revocation_base_point.serialize());
		sha.input(&per_commitment_point.serialize());

		Sha256::from_engine(sha).to_byte_array()
	};
	let commit_append_rev_hash_key = {
		let mut sha = Sha256::engine();
		sha.input(&per_commitment_point.serialize());
		sha.input(&countersignatory_revocation_base_point.serialize());

		Sha256::from_engine(sha).to_byte_array()
	};

	let countersignatory_contrib = countersignatory_revocation_base_point.clone().mul_tweak(&secp_ctx, &Scalar::from_be_bytes(rev_append_commit_hash_key).unwrap())
		.expect("Multiplying a valid public key by a hash is expected to never fail per secp256k1 docs");
	let broadcaster_contrib = per_commitment_point.clone().mul_tweak(&secp_ctx, &Scalar::from_be_bytes(commit_append_rev_hash_key).unwrap())
		.expect("Multiplying a valid public key by a hash is expected to never fail per secp256k1 docs");
	countersignatory_contrib.combine(&broadcaster_contrib)
		.expect("Addition only fails if the tweak is the inverse of the key. This is not possible when the tweak commits to the key.")
}

=======
>>>>>>> 146a291f
/// The set of public keys which are used in the creation of one commitment transaction.
/// These are derived from the channel base keys and per-commitment data.
///
/// A broadcaster key is provided from potential broadcaster of the computed transaction.
/// A countersignatory key is coming from a protocol participant unable to broadcast the
/// transaction.
///
/// These keys are assumed to be good, either because the code derived them from
/// channel basepoints via the new function, or they were obtained via
/// CommitmentTransaction.trust().keys() because we trusted the source of the
/// pre-calculated keys.
#[derive(PartialEq, Eq, Clone, Debug)]
pub struct TxCreationKeys {
	/// The broadcaster's per-commitment public key which was used to derive the other keys.
	pub per_commitment_point: PublicKey,
	/// The revocation key which is used to allow the broadcaster of the commitment
	/// transaction to provide their counterparty the ability to punish them if they broadcast
	/// an old state.
	pub revocation_key: RevocationKey,
	/// Broadcaster's HTLC Key
	pub broadcaster_htlc_key: HtlcKey,
	/// Countersignatory's HTLC Key
	pub countersignatory_htlc_key: HtlcKey,
	/// Broadcaster's Payment Key (which isn't allowed to be spent from for some delay)
	pub broadcaster_delayed_payment_key: DelayedPaymentKey,
}

impl_writeable_tlv_based!(TxCreationKeys, {
	(0, per_commitment_point, required),
	(2, revocation_key, required),
	(4, broadcaster_htlc_key, required),
	(6, countersignatory_htlc_key, required),
	(8, broadcaster_delayed_payment_key, required),
});

/// One counterparty's public keys which do not change over the life of a channel.
#[derive(Clone, Debug, Hash, PartialEq, Eq)]
pub struct ChannelPublicKeys {
	/// The public key which is used to sign all commitment transactions, as it appears in the
	/// on-chain channel lock-in 2-of-2 multisig output.
	pub funding_pubkey: PublicKey,
	/// The base point which is used (with derive_public_revocation_key) to derive per-commitment
	/// revocation keys. This is combined with the per-commitment-secret generated by the
	/// counterparty to create a secret which the counterparty can reveal to revoke previous
	/// states.
	pub revocation_basepoint: RevocationBasepoint,
	/// The public key on which the non-broadcaster (ie the countersignatory) receives an immediately
	/// spendable primary channel balance on the broadcaster's commitment transaction. This key is
	/// static across every commitment transaction.
	pub payment_point: PublicKey,
	/// The base point which is used (with derive_public_key) to derive a per-commitment payment
	/// public key which receives non-HTLC-encumbered funds which are only available for spending
	/// after some delay (or can be claimed via the revocation path).
	pub delayed_payment_basepoint: DelayedPaymentBasepoint,
	/// The base point which is used (with derive_public_key) to derive a per-commitment public key
	/// which is used to encumber HTLC-in-flight outputs.
	pub htlc_basepoint: HtlcBasepoint,
}

impl_writeable_tlv_based!(ChannelPublicKeys, {
	(0, funding_pubkey, required),
	(2, revocation_basepoint, required),
	(4, payment_point, required),
	(6, delayed_payment_basepoint, required),
	(8, htlc_basepoint, required),
});

impl TxCreationKeys {
	/// Create per-state keys from channel base points and the per-commitment point.
	/// Key set is asymmetric and can't be used as part of counter-signatory set of transactions.
	pub fn derive_new<T: secp256k1::Signing + secp256k1::Verification>(secp_ctx: &Secp256k1<T>, per_commitment_point: &PublicKey, broadcaster_delayed_payment_base: &DelayedPaymentBasepoint, broadcaster_htlc_base: &HtlcBasepoint, countersignatory_revocation_base: &RevocationBasepoint, countersignatory_htlc_base: &HtlcBasepoint) -> TxCreationKeys {
		TxCreationKeys {
			per_commitment_point: per_commitment_point.clone(),
			revocation_key: RevocationKey::from_basepoint(&secp_ctx, &countersignatory_revocation_base, &per_commitment_point),
			broadcaster_htlc_key: HtlcKey::from_basepoint(&secp_ctx, &broadcaster_htlc_base, &per_commitment_point),
			countersignatory_htlc_key: HtlcKey::from_basepoint(&secp_ctx, &countersignatory_htlc_base, &per_commitment_point),
			broadcaster_delayed_payment_key: DelayedPaymentKey::from_basepoint(&secp_ctx, &broadcaster_delayed_payment_base, &per_commitment_point),
		}
	}

	/// Generate per-state keys from channel static keys.
	/// Key set is asymmetric and can't be used as part of counter-signatory set of transactions.
	pub fn from_channel_static_keys<T: secp256k1::Signing + secp256k1::Verification>(per_commitment_point: &PublicKey, broadcaster_keys: &ChannelPublicKeys, countersignatory_keys: &ChannelPublicKeys, secp_ctx: &Secp256k1<T>) -> TxCreationKeys {
		TxCreationKeys::derive_new(
			&secp_ctx,
			&per_commitment_point,
			&broadcaster_keys.delayed_payment_basepoint,
			&broadcaster_keys.htlc_basepoint,
			&countersignatory_keys.revocation_basepoint,
			&countersignatory_keys.htlc_basepoint,
		)
	}
}

/// The maximum length of a script returned by get_revokeable_redeemscript.
// Calculated as 6 bytes of opcodes, 1 byte push plus 2 bytes for contest_delay, and two public
// keys of 33 bytes (+ 1 push).
pub const REVOKEABLE_REDEEMSCRIPT_MAX_LENGTH: usize = 6 + 3 + 34*2;

/// A script either spendable by the revocation
/// key or the broadcaster_delayed_payment_key and satisfying the relative-locktime OP_CSV constrain.
/// Encumbering a `to_holder` output on a commitment transaction or 2nd-stage HTLC transactions.
<<<<<<< HEAD
pub fn get_revokeable_redeemscript(revocation_key: &PublicKey, contest_delay: u16, broadcaster_delayed_payment_key: &PublicKey) -> ScriptBuf {
=======
pub fn get_revokeable_redeemscript(revocation_key: &RevocationKey, contest_delay: u16, broadcaster_delayed_payment_key: &DelayedPaymentKey) -> ScriptBuf {
>>>>>>> 146a291f
	let res = Builder::new().push_opcode(opcodes::all::OP_IF)
	              .push_slice(&revocation_key.to_public_key().serialize())
	              .push_opcode(opcodes::all::OP_ELSE)
	              .push_int(contest_delay as i64)
	              .push_opcode(opcodes::all::OP_CSV)
	              .push_opcode(opcodes::all::OP_DROP)
	              .push_slice(&broadcaster_delayed_payment_key.to_public_key().serialize())
	              .push_opcode(opcodes::all::OP_ENDIF)
	              .push_opcode(opcodes::all::OP_CHECKSIG)
	              .into_script();
	debug_assert!(res.len() <= REVOKEABLE_REDEEMSCRIPT_MAX_LENGTH);
	res
}

/// Returns the script for the counterparty's output on a holder's commitment transaction based on
/// the channel type.
pub fn get_counterparty_payment_script(channel_type_features: &ChannelTypeFeatures, payment_key: &PublicKey) -> ScriptBuf {
	if channel_type_features.supports_anchors_zero_fee_htlc_tx() {
		get_to_countersignatory_with_anchors_redeemscript(payment_key).to_v0_p2wsh()
	} else {
		ScriptBuf::new_v0_p2wpkh(&WPubkeyHash::hash(&payment_key.serialize()))
	}
}

/// Information about an HTLC as it appears in a commitment transaction
#[derive(Clone, Debug, PartialEq, Eq)]
pub struct HTLCOutputInCommitment {
	/// Whether the HTLC was "offered" (ie outbound in relation to this commitment transaction).
	/// Note that this is not the same as whether it is ountbound *from us*. To determine that you
	/// need to compare this value to whether the commitment transaction in question is that of
	/// the counterparty or our own.
	pub offered: bool,
	/// The value, in msat, of the HTLC. The value as it appears in the commitment transaction is
	/// this divided by 1000.
	pub amount_msat: u64,
	/// The CLTV lock-time at which this HTLC expires.
	pub cltv_expiry: u32,
	/// The hash of the preimage which unlocks this HTLC.
	pub payment_hash: PaymentHash,
	/// The position within the commitment transactions' outputs. This may be None if the value is
	/// below the dust limit (in which case no output appears in the commitment transaction and the
	/// value is spent to additional transaction fees).
	pub transaction_output_index: Option<u32>,
}

impl_writeable_tlv_based!(HTLCOutputInCommitment, {
	(0, offered, required),
	(2, amount_msat, required),
	(4, cltv_expiry, required),
	(6, payment_hash, required),
	(8, transaction_output_index, option),
});

#[inline]
<<<<<<< HEAD
pub(crate) fn get_htlc_redeemscript_with_explicit_keys(htlc: &HTLCOutputInCommitment, channel_type_features: &ChannelTypeFeatures, broadcaster_htlc_key: &PublicKey, countersignatory_htlc_key: &PublicKey, revocation_key: &PublicKey) -> ScriptBuf {
=======
pub(crate) fn get_htlc_redeemscript_with_explicit_keys(htlc: &HTLCOutputInCommitment, channel_type_features: &ChannelTypeFeatures, broadcaster_htlc_key: &HtlcKey, countersignatory_htlc_key: &HtlcKey, revocation_key: &RevocationKey) -> ScriptBuf {
>>>>>>> 146a291f
	let payment_hash160 = Ripemd160::hash(&htlc.payment_hash.0[..]).to_byte_array();
	if htlc.offered {
		let mut bldr = Builder::new().push_opcode(opcodes::all::OP_DUP)
		              .push_opcode(opcodes::all::OP_HASH160)
<<<<<<< HEAD
		              .push_slice(PubkeyHash::hash(&revocation_key.serialize()))
=======
		              .push_slice(PubkeyHash::hash(&revocation_key.to_public_key().serialize()))
>>>>>>> 146a291f
		              .push_opcode(opcodes::all::OP_EQUAL)
		              .push_opcode(opcodes::all::OP_IF)
		              .push_opcode(opcodes::all::OP_CHECKSIG)
		              .push_opcode(opcodes::all::OP_ELSE)
<<<<<<< HEAD
		              .push_slice(countersignatory_htlc_key.serialize())
=======
		              .push_slice(&countersignatory_htlc_key.to_public_key().serialize())
>>>>>>> 146a291f
		              .push_opcode(opcodes::all::OP_SWAP)
		              .push_opcode(opcodes::all::OP_SIZE)
		              .push_int(32)
		              .push_opcode(opcodes::all::OP_EQUAL)
		              .push_opcode(opcodes::all::OP_NOTIF)
		              .push_opcode(opcodes::all::OP_DROP)
		              .push_int(2)
		              .push_opcode(opcodes::all::OP_SWAP)
<<<<<<< HEAD
		              .push_slice(broadcaster_htlc_key.serialize())
=======
		              .push_slice(&broadcaster_htlc_key.to_public_key().serialize())
>>>>>>> 146a291f
		              .push_int(2)
		              .push_opcode(opcodes::all::OP_CHECKMULTISIG)
		              .push_opcode(opcodes::all::OP_ELSE)
		              .push_opcode(opcodes::all::OP_HASH160)
		              .push_slice(&payment_hash160)
		              .push_opcode(opcodes::all::OP_EQUALVERIFY)
		              .push_opcode(opcodes::all::OP_CHECKSIG)
		              .push_opcode(opcodes::all::OP_ENDIF);
		if channel_type_features.supports_anchors_zero_fee_htlc_tx() {
			bldr = bldr.push_opcode(opcodes::all::OP_PUSHNUM_1)
				.push_opcode(opcodes::all::OP_CSV)
				.push_opcode(opcodes::all::OP_DROP);
		}
		bldr.push_opcode(opcodes::all::OP_ENDIF)
			.into_script()
	} else {
			let mut bldr = Builder::new().push_opcode(opcodes::all::OP_DUP)
		              .push_opcode(opcodes::all::OP_HASH160)
<<<<<<< HEAD
		              .push_slice(PubkeyHash::hash(&revocation_key.serialize()))
=======
		              .push_slice(&PubkeyHash::hash(&revocation_key.to_public_key().serialize()))
>>>>>>> 146a291f
		              .push_opcode(opcodes::all::OP_EQUAL)
		              .push_opcode(opcodes::all::OP_IF)
		              .push_opcode(opcodes::all::OP_CHECKSIG)
		              .push_opcode(opcodes::all::OP_ELSE)
<<<<<<< HEAD
		              .push_slice(countersignatory_htlc_key.serialize())
=======
		              .push_slice(&countersignatory_htlc_key.to_public_key().serialize())
>>>>>>> 146a291f
		              .push_opcode(opcodes::all::OP_SWAP)
		              .push_opcode(opcodes::all::OP_SIZE)
		              .push_int(32)
		              .push_opcode(opcodes::all::OP_EQUAL)
		              .push_opcode(opcodes::all::OP_IF)
		              .push_opcode(opcodes::all::OP_HASH160)
		              .push_slice(&payment_hash160)
		              .push_opcode(opcodes::all::OP_EQUALVERIFY)
		              .push_int(2)
		              .push_opcode(opcodes::all::OP_SWAP)
<<<<<<< HEAD
		              .push_slice(broadcaster_htlc_key.serialize())
=======
		              .push_slice(&broadcaster_htlc_key.to_public_key().serialize())
>>>>>>> 146a291f
		              .push_int(2)
		              .push_opcode(opcodes::all::OP_CHECKMULTISIG)
		              .push_opcode(opcodes::all::OP_ELSE)
		              .push_opcode(opcodes::all::OP_DROP)
		              .push_int(htlc.cltv_expiry as i64)
		              .push_opcode(opcodes::all::OP_CLTV)
		              .push_opcode(opcodes::all::OP_DROP)
		              .push_opcode(opcodes::all::OP_CHECKSIG)
		              .push_opcode(opcodes::all::OP_ENDIF);
		if channel_type_features.supports_anchors_zero_fee_htlc_tx() {
			bldr = bldr.push_opcode(opcodes::all::OP_PUSHNUM_1)
				.push_opcode(opcodes::all::OP_CSV)
				.push_opcode(opcodes::all::OP_DROP);
		}
		bldr.push_opcode(opcodes::all::OP_ENDIF)
			.into_script()
	}
}

/// Gets the witness redeemscript for an HTLC output in a commitment transaction. Note that htlc
/// does not need to have its previous_output_index filled.
#[inline]
pub fn get_htlc_redeemscript(htlc: &HTLCOutputInCommitment, channel_type_features: &ChannelTypeFeatures, keys: &TxCreationKeys) -> ScriptBuf {
	get_htlc_redeemscript_with_explicit_keys(htlc, channel_type_features, &keys.broadcaster_htlc_key, &keys.countersignatory_htlc_key, &keys.revocation_key)
}

/// Gets the redeemscript for a funding output from the two funding public keys.
/// Note that the order of funding public keys does not matter.
pub fn make_funding_redeemscript(broadcaster: &PublicKey, countersignatory: &PublicKey) -> ScriptBuf {
	let broadcaster_funding_key = broadcaster.serialize();
	let countersignatory_funding_key = countersignatory.serialize();

	make_funding_redeemscript_from_slices(&broadcaster_funding_key, &countersignatory_funding_key)
}

pub(crate) fn make_funding_redeemscript_from_slices(broadcaster_funding_key: &[u8; 33], countersignatory_funding_key: &[u8; 33]) -> ScriptBuf {
	let builder = Builder::new().push_opcode(opcodes::all::OP_PUSHNUM_2);
	if broadcaster_funding_key[..] < countersignatory_funding_key[..] {
		builder.push_slice(broadcaster_funding_key)
			.push_slice(countersignatory_funding_key)
	} else {
		builder.push_slice(countersignatory_funding_key)
			.push_slice(broadcaster_funding_key)
	}.push_opcode(opcodes::all::OP_PUSHNUM_2).push_opcode(opcodes::all::OP_CHECKMULTISIG).into_script()
}

/// Builds an unsigned HTLC-Success or HTLC-Timeout transaction from the given channel and HTLC
/// parameters. This is used by [`TrustedCommitmentTransaction::get_htlc_sigs`] to fetch the
/// transaction which needs signing, and can be used to construct an HTLC transaction which is
/// broadcastable given a counterparty HTLC signature.
///
/// Panics if htlc.transaction_output_index.is_none() (as such HTLCs do not appear in the
/// commitment transaction).
pub fn build_htlc_transaction(commitment_txid: &Txid, feerate_per_kw: u32, contest_delay: u16, htlc: &HTLCOutputInCommitment, channel_type_features: &ChannelTypeFeatures, broadcaster_delayed_payment_key: &DelayedPaymentKey, revocation_key: &RevocationKey) -> Transaction {
	let mut txins: Vec<TxIn> = Vec::new();
	txins.push(build_htlc_input(commitment_txid, htlc, channel_type_features));

	let mut txouts: Vec<TxOut> = Vec::new();
	txouts.push(build_htlc_output(
		feerate_per_kw, contest_delay, htlc, channel_type_features,
		broadcaster_delayed_payment_key, revocation_key
	));

	Transaction {
		version: 2,
		lock_time: LockTime::from_consensus(if htlc.offered { htlc.cltv_expiry } else { 0 }),
		input: txins,
		output: txouts,
	}
}

pub(crate) fn build_htlc_input(commitment_txid: &Txid, htlc: &HTLCOutputInCommitment, channel_type_features: &ChannelTypeFeatures) -> TxIn {
	TxIn {
		previous_output: OutPoint {
			txid: commitment_txid.clone(),
			vout: htlc.transaction_output_index.expect("Can't build an HTLC transaction for a dust output"),
		},
		script_sig: ScriptBuf::new(),
		sequence: Sequence(if channel_type_features.supports_anchors_zero_fee_htlc_tx() { 1 } else { 0 }),
		witness: Witness::new(),
	}
}

pub(crate) fn build_htlc_output(
	feerate_per_kw: u32, contest_delay: u16, htlc: &HTLCOutputInCommitment, channel_type_features: &ChannelTypeFeatures, broadcaster_delayed_payment_key: &DelayedPaymentKey, revocation_key: &RevocationKey
) -> TxOut {
	let weight = if htlc.offered {
		htlc_timeout_tx_weight(channel_type_features)
	} else {
		htlc_success_tx_weight(channel_type_features)
	};
	let output_value = if channel_type_features.supports_anchors_zero_fee_htlc_tx() && !channel_type_features.supports_anchors_nonzero_fee_htlc_tx() {
		htlc.amount_msat / 1000
	} else {
		let total_fee = feerate_per_kw as u64 * weight / 1000;
		htlc.amount_msat / 1000 - total_fee
	};

	TxOut {
		script_pubkey: get_revokeable_redeemscript(revocation_key, contest_delay, broadcaster_delayed_payment_key).to_v0_p2wsh(),
		value: output_value,
	}
}

/// Returns the witness required to satisfy and spend a HTLC input.
pub fn build_htlc_input_witness(
	local_sig: &Signature, remote_sig: &Signature, preimage: &Option<PaymentPreimage>,
	redeem_script: &Script, channel_type_features: &ChannelTypeFeatures,
) -> Witness {
	let remote_sighash_type = if channel_type_features.supports_anchors_zero_fee_htlc_tx() {
		EcdsaSighashType::SinglePlusAnyoneCanPay
	} else {
		EcdsaSighashType::All
	};

	let mut witness = Witness::new();
	// First push the multisig dummy, note that due to BIP147 (NULLDUMMY) it must be a zero-length element.
	witness.push(vec![]);
	witness.push_bitcoin_signature(&remote_sig.serialize_der(), remote_sighash_type);
	witness.push_bitcoin_signature(&local_sig.serialize_der(), EcdsaSighashType::All);
	if let Some(preimage) = preimage {
		witness.push(preimage.0.to_vec());
	} else {
		// Due to BIP146 (MINIMALIF) this must be a zero-length element to relay.
		witness.push(vec![]);
	}
	witness.push(redeem_script.to_bytes());
	witness
}

/// Pre-anchors channel type features did not use to get serialized in the following six structs:
/// — [`ChannelTransactionParameters`]
/// — [`CommitmentTransaction`]
/// — [`CounterpartyOfferedHTLCOutput`]
/// — [`CounterpartyReceivedHTLCOutput`]
/// — [`HolderHTLCOutput`]
/// — [`HolderFundingOutput`]
///
/// To ensure a forwards-compatible serialization, we use odd TLV fields. However, if new features
/// are used that could break security, where old signers should be prevented from handling the
/// serialized data, an optional even-field TLV will be used as a stand-in to break compatibility.
///
/// This method determines whether or not that option needs to be set based on the chanenl type
/// features, and returns it.
///
/// [`CounterpartyOfferedHTLCOutput`]: crate::chain::package::CounterpartyOfferedHTLCOutput
/// [`CounterpartyReceivedHTLCOutput`]: crate::chain::package::CounterpartyReceivedHTLCOutput
/// [`HolderHTLCOutput`]: crate::chain::package::HolderHTLCOutput
/// [`HolderFundingOutput`]: crate::chain::package::HolderFundingOutput
pub(crate) fn legacy_deserialization_prevention_marker_for_channel_type_features(features: &ChannelTypeFeatures) -> Option<()> {
	let mut legacy_version_bit_set = ChannelTypeFeatures::only_static_remote_key();
	legacy_version_bit_set.set_scid_privacy_required();
	legacy_version_bit_set.set_zero_conf_required();

	if features.is_subset(&legacy_version_bit_set) {
		None
	} else {
		Some(())
	}
}

/// Gets the witnessScript for the to_remote output when anchors are enabled.
#[inline]
pub fn get_to_countersignatory_with_anchors_redeemscript(payment_point: &PublicKey) -> ScriptBuf {
	Builder::new()
		.push_slice(payment_point.serialize())
		.push_opcode(opcodes::all::OP_CHECKSIGVERIFY)
		.push_int(1)
		.push_opcode(opcodes::all::OP_CSV)
		.into_script()
}

/// Gets the witnessScript for an anchor output from the funding public key.
/// The witness in the spending input must be:
/// <BIP 143 funding_signature>
/// After 16 blocks of confirmation, an alternative satisfying witness could be:
/// <>
/// (empty vector required to satisfy compliance with MINIMALIF-standard rule)
#[inline]
pub fn get_anchor_redeemscript(funding_pubkey: &PublicKey) -> ScriptBuf {
	Builder::new().push_slice(funding_pubkey.serialize())
		.push_opcode(opcodes::all::OP_CHECKSIG)
		.push_opcode(opcodes::all::OP_IFDUP)
		.push_opcode(opcodes::all::OP_NOTIF)
		.push_int(16)
		.push_opcode(opcodes::all::OP_CSV)
		.push_opcode(opcodes::all::OP_ENDIF)
		.into_script()
}

/// Locates the output with an anchor script paying to `funding_pubkey` within `commitment_tx`.
pub(crate) fn get_anchor_output<'a>(commitment_tx: &'a Transaction, funding_pubkey: &PublicKey) -> Option<(u32, &'a TxOut)> {
	let anchor_script = chan_utils::get_anchor_redeemscript(funding_pubkey).to_v0_p2wsh();
	commitment_tx.output.iter().enumerate()
		.find(|(_, txout)| txout.script_pubkey == anchor_script)
		.map(|(idx, txout)| (idx as u32, txout))
}

/// Returns the witness required to satisfy and spend an anchor input.
pub fn build_anchor_input_witness(funding_key: &PublicKey, funding_sig: &Signature) -> Witness {
	let anchor_redeem_script = chan_utils::get_anchor_redeemscript(funding_key);
	let mut ret = Witness::new();
	ret.push_bitcoin_signature(&funding_sig.serialize_der(), EcdsaSighashType::All);
	ret.push(anchor_redeem_script.as_bytes());
	ret
}

/// Per-channel data used to build transactions in conjunction with the per-commitment data (CommitmentTransaction).
/// The fields are organized by holder/counterparty.
///
/// Normally, this is converted to the broadcaster/countersignatory-organized DirectedChannelTransactionParameters
/// before use, via the as_holder_broadcastable and as_counterparty_broadcastable functions.
#[derive(Clone, Debug, Hash, PartialEq, Eq)]
pub struct ChannelTransactionParameters {
	/// Holder public keys
	pub holder_pubkeys: ChannelPublicKeys,
	/// The contest delay selected by the holder, which applies to counterparty-broadcast transactions
	pub holder_selected_contest_delay: u16,
	/// Whether the holder is the initiator of this channel.
	/// This is an input to the commitment number obscure factor computation.
	pub is_outbound_from_holder: bool,
	/// The late-bound counterparty channel transaction parameters.
	/// These parameters are populated at the point in the protocol where the counterparty provides them.
	pub counterparty_parameters: Option<CounterpartyChannelTransactionParameters>,
	/// The late-bound funding outpoint
	pub funding_outpoint: Option<chain::transaction::OutPoint>,
	/// This channel's type, as negotiated during channel open. For old objects where this field
	/// wasn't serialized, it will default to static_remote_key at deserialization.
	pub channel_type_features: ChannelTypeFeatures
}

/// Late-bound per-channel counterparty data used to build transactions.
#[derive(Clone, Debug, Hash, PartialEq, Eq)]
pub struct CounterpartyChannelTransactionParameters {
	/// Counter-party public keys
	pub pubkeys: ChannelPublicKeys,
	/// The contest delay selected by the counterparty, which applies to holder-broadcast transactions
	pub selected_contest_delay: u16,
}

impl ChannelTransactionParameters {
	/// Whether the late bound parameters are populated.
	pub fn is_populated(&self) -> bool {
		self.counterparty_parameters.is_some() && self.funding_outpoint.is_some()
	}

	/// Convert the holder/counterparty parameters to broadcaster/countersignatory-organized parameters,
	/// given that the holder is the broadcaster.
	///
	/// self.is_populated() must be true before calling this function.
	pub fn as_holder_broadcastable(&self) -> DirectedChannelTransactionParameters {
		assert!(self.is_populated(), "self.late_parameters must be set before using as_holder_broadcastable");
		DirectedChannelTransactionParameters {
			inner: self,
			holder_is_broadcaster: true
		}
	}

	/// Convert the holder/counterparty parameters to broadcaster/countersignatory-organized parameters,
	/// given that the counterparty is the broadcaster.
	///
	/// self.is_populated() must be true before calling this function.
	pub fn as_counterparty_broadcastable(&self) -> DirectedChannelTransactionParameters {
		assert!(self.is_populated(), "self.late_parameters must be set before using as_counterparty_broadcastable");
		DirectedChannelTransactionParameters {
			inner: self,
			holder_is_broadcaster: false
		}
	}
}

impl_writeable_tlv_based!(CounterpartyChannelTransactionParameters, {
	(0, pubkeys, required),
	(2, selected_contest_delay, required),
});

impl Writeable for ChannelTransactionParameters {
	fn write<W: Writer>(&self, writer: &mut W) -> Result<(), io::Error> {
		let legacy_deserialization_prevention_marker = legacy_deserialization_prevention_marker_for_channel_type_features(&self.channel_type_features);
		write_tlv_fields!(writer, {
			(0, self.holder_pubkeys, required),
			(2, self.holder_selected_contest_delay, required),
			(4, self.is_outbound_from_holder, required),
			(6, self.counterparty_parameters, option),
			(8, self.funding_outpoint, option),
			(10, legacy_deserialization_prevention_marker, option),
			(11, self.channel_type_features, required),
		});
		Ok(())
	}
}

impl Readable for ChannelTransactionParameters {
	fn read<R: io::Read>(reader: &mut R) -> Result<Self, DecodeError> {
		let mut holder_pubkeys = RequiredWrapper(None);
		let mut holder_selected_contest_delay = RequiredWrapper(None);
		let mut is_outbound_from_holder = RequiredWrapper(None);
		let mut counterparty_parameters = None;
		let mut funding_outpoint = None;
		let mut _legacy_deserialization_prevention_marker: Option<()> = None;
		let mut channel_type_features = None;

		read_tlv_fields!(reader, {
			(0, holder_pubkeys, required),
			(2, holder_selected_contest_delay, required),
			(4, is_outbound_from_holder, required),
			(6, counterparty_parameters, option),
			(8, funding_outpoint, option),
			(10, _legacy_deserialization_prevention_marker, option),
			(11, channel_type_features, option),
		});

		let mut additional_features = ChannelTypeFeatures::empty();
		additional_features.set_anchors_nonzero_fee_htlc_tx_required();
		chain::package::verify_channel_type_features(&channel_type_features, Some(&additional_features))?;

		Ok(Self {
			holder_pubkeys: holder_pubkeys.0.unwrap(),
			holder_selected_contest_delay: holder_selected_contest_delay.0.unwrap(),
			is_outbound_from_holder: is_outbound_from_holder.0.unwrap(),
			counterparty_parameters,
			funding_outpoint,
			channel_type_features: channel_type_features.unwrap_or(ChannelTypeFeatures::only_static_remote_key())
		})
	}
}

/// Static channel fields used to build transactions given per-commitment fields, organized by
/// broadcaster/countersignatory.
///
/// This is derived from the holder/counterparty-organized ChannelTransactionParameters via the
/// as_holder_broadcastable and as_counterparty_broadcastable functions.
pub struct DirectedChannelTransactionParameters<'a> {
	/// The holder's channel static parameters
	inner: &'a ChannelTransactionParameters,
	/// Whether the holder is the broadcaster
	holder_is_broadcaster: bool,
}

impl<'a> DirectedChannelTransactionParameters<'a> {
	/// Get the channel pubkeys for the broadcaster
	pub fn broadcaster_pubkeys(&self) -> &'a ChannelPublicKeys {
		if self.holder_is_broadcaster {
			&self.inner.holder_pubkeys
		} else {
			&self.inner.counterparty_parameters.as_ref().unwrap().pubkeys
		}
	}

	/// Get the channel pubkeys for the countersignatory
	pub fn countersignatory_pubkeys(&self) -> &'a ChannelPublicKeys {
		if self.holder_is_broadcaster {
			&self.inner.counterparty_parameters.as_ref().unwrap().pubkeys
		} else {
			&self.inner.holder_pubkeys
		}
	}

	/// Get the contest delay applicable to the transactions.
	/// Note that the contest delay was selected by the countersignatory.
	pub fn contest_delay(&self) -> u16 {
		let counterparty_parameters = self.inner.counterparty_parameters.as_ref().unwrap();
		if self.holder_is_broadcaster { counterparty_parameters.selected_contest_delay } else { self.inner.holder_selected_contest_delay }
	}

	/// Whether the channel is outbound from the broadcaster.
	///
	/// The boolean representing the side that initiated the channel is
	/// an input to the commitment number obscure factor computation.
	pub fn is_outbound(&self) -> bool {
		if self.holder_is_broadcaster { self.inner.is_outbound_from_holder } else { !self.inner.is_outbound_from_holder }
	}

	/// The funding outpoint
	pub fn funding_outpoint(&self) -> OutPoint {
		self.inner.funding_outpoint.unwrap().into_bitcoin_outpoint()
	}

	/// Whether to use anchors for this channel
	pub fn channel_type_features(&self) -> &'a ChannelTypeFeatures {
		&self.inner.channel_type_features
	}
}

/// Information needed to build and sign a holder's commitment transaction.
///
/// The transaction is only signed once we are ready to broadcast.
#[derive(Clone, Debug)]
pub struct HolderCommitmentTransaction {
	inner: CommitmentTransaction,
	/// Our counterparty's signature for the transaction
	pub counterparty_sig: Signature,
	/// All non-dust counterparty HTLC signatures, in the order they appear in the transaction
	pub counterparty_htlc_sigs: Vec<Signature>,
	// Which order the signatures should go in when constructing the final commitment tx witness.
	// The user should be able to reconstruct this themselves, so we don't bother to expose it.
	holder_sig_first: bool,
}

impl Deref for HolderCommitmentTransaction {
	type Target = CommitmentTransaction;

	fn deref(&self) -> &Self::Target { &self.inner }
}

impl Eq for HolderCommitmentTransaction {}
impl PartialEq for HolderCommitmentTransaction {
	// We dont care whether we are signed in equality comparison
	fn eq(&self, o: &Self) -> bool {
		self.inner == o.inner
	}
}

impl_writeable_tlv_based!(HolderCommitmentTransaction, {
	(0, inner, required),
	(2, counterparty_sig, required),
	(4, holder_sig_first, required),
	(6, counterparty_htlc_sigs, required_vec),
});

impl HolderCommitmentTransaction {
	#[cfg(test)]
	pub fn dummy(htlcs: &mut Vec<(HTLCOutputInCommitment, ())>) -> Self {
		let secp_ctx = Secp256k1::new();
		let dummy_key = PublicKey::from_secret_key(&secp_ctx, &SecretKey::from_slice(&[42; 32]).unwrap());
		let dummy_sig = sign(&secp_ctx, &secp256k1::Message::from_slice(&[42; 32]).unwrap(), &SecretKey::from_slice(&[42; 32]).unwrap());

		let keys = TxCreationKeys {
			per_commitment_point: dummy_key.clone(),
			revocation_key: RevocationKey::from_basepoint(&secp_ctx, &RevocationBasepoint::from(dummy_key), &dummy_key),
			broadcaster_htlc_key: HtlcKey::from_basepoint(&secp_ctx, &HtlcBasepoint::from(dummy_key), &dummy_key),
			countersignatory_htlc_key: HtlcKey::from_basepoint(&secp_ctx, &HtlcBasepoint::from(dummy_key), &dummy_key),
			broadcaster_delayed_payment_key: DelayedPaymentKey::from_basepoint(&secp_ctx, &DelayedPaymentBasepoint::from(dummy_key), &dummy_key),
		};
		let channel_pubkeys = ChannelPublicKeys {
			funding_pubkey: dummy_key.clone(),
			revocation_basepoint: RevocationBasepoint::from(dummy_key),
			payment_point: dummy_key.clone(),
			delayed_payment_basepoint: DelayedPaymentBasepoint::from(dummy_key.clone()),
			htlc_basepoint: HtlcBasepoint::from(dummy_key.clone())
		};
		let channel_parameters = ChannelTransactionParameters {
			holder_pubkeys: channel_pubkeys.clone(),
			holder_selected_contest_delay: 0,
			is_outbound_from_holder: false,
			counterparty_parameters: Some(CounterpartyChannelTransactionParameters { pubkeys: channel_pubkeys.clone(), selected_contest_delay: 0 }),
			funding_outpoint: Some(chain::transaction::OutPoint { txid: Txid::all_zeros(), index: 0 }),
			channel_type_features: ChannelTypeFeatures::only_static_remote_key(),
		};
		let mut counterparty_htlc_sigs = Vec::new();
		for _ in 0..htlcs.len() {
			counterparty_htlc_sigs.push(dummy_sig);
		}
		let inner = CommitmentTransaction::new_with_auxiliary_htlc_data(0, 0, 0, dummy_key.clone(), dummy_key.clone(), keys, 0, htlcs, &channel_parameters.as_counterparty_broadcastable());
		htlcs.sort_by_key(|htlc| htlc.0.transaction_output_index);
		HolderCommitmentTransaction {
			inner,
			counterparty_sig: dummy_sig,
			counterparty_htlc_sigs,
			holder_sig_first: false
		}
	}

	/// Create a new holder transaction with the given counterparty signatures.
	/// The funding keys are used to figure out which signature should go first when building the transaction for broadcast.
	pub fn new(commitment_tx: CommitmentTransaction, counterparty_sig: Signature, counterparty_htlc_sigs: Vec<Signature>, holder_funding_key: &PublicKey, counterparty_funding_key: &PublicKey) -> Self {
		Self {
			inner: commitment_tx,
			counterparty_sig,
			counterparty_htlc_sigs,
			holder_sig_first: holder_funding_key.serialize()[..] < counterparty_funding_key.serialize()[..],
		}
	}

	pub(crate) fn add_holder_sig(&self, funding_redeemscript: &Script, holder_sig: Signature) -> Transaction {
		// First push the multisig dummy, note that due to BIP147 (NULLDUMMY) it must be a zero-length element.
		let mut tx = self.inner.built.transaction.clone();
		tx.input[0].witness.push(Vec::new());

		if self.holder_sig_first {
			tx.input[0].witness.push_bitcoin_signature(&holder_sig.serialize_der(), EcdsaSighashType::All);
			tx.input[0].witness.push_bitcoin_signature(&self.counterparty_sig.serialize_der(), EcdsaSighashType::All);
		} else {
			tx.input[0].witness.push_bitcoin_signature(&self.counterparty_sig.serialize_der(), EcdsaSighashType::All);
			tx.input[0].witness.push_bitcoin_signature(&holder_sig.serialize_der(), EcdsaSighashType::All);
		}

		tx.input[0].witness.push(funding_redeemscript.as_bytes().to_vec());
		tx
	}
}

/// A pre-built Bitcoin commitment transaction and its txid.
#[derive(Clone, Debug)]
pub struct BuiltCommitmentTransaction {
	/// The commitment transaction
	pub transaction: Transaction,
	/// The txid for the commitment transaction.
	///
	/// This is provided as a performance optimization, instead of calling transaction.txid()
	/// multiple times.
	pub txid: Txid,
}

impl_writeable_tlv_based!(BuiltCommitmentTransaction, {
	(0, transaction, required),
	(2, txid, required),
});

impl BuiltCommitmentTransaction {
	/// Get the SIGHASH_ALL sighash value of the transaction.
	///
	/// This can be used to verify a signature.
	pub fn get_sighash_all(&self, funding_redeemscript: &Script, channel_value_satoshis: u64) -> Message {
		let sighash = &sighash::SighashCache::new(&self.transaction).segwit_signature_hash(0, funding_redeemscript, channel_value_satoshis, EcdsaSighashType::All).unwrap()[..];
		hash_to_message!(sighash)
	}

	/// Signs the counterparty's commitment transaction.
	pub fn sign_counterparty_commitment<T: secp256k1::Signing>(&self, funding_key: &SecretKey, funding_redeemscript: &Script, channel_value_satoshis: u64, secp_ctx: &Secp256k1<T>) -> Signature {
		let sighash = self.get_sighash_all(funding_redeemscript, channel_value_satoshis);
		sign(secp_ctx, &sighash, funding_key)
	}

	/// Signs the holder commitment transaction because we are about to broadcast it.
	pub fn sign_holder_commitment<T: secp256k1::Signing, ES: Deref>(
		&self, funding_key: &SecretKey, funding_redeemscript: &Script, channel_value_satoshis: u64,
		entropy_source: &ES, secp_ctx: &Secp256k1<T>
	) -> Signature where ES::Target: EntropySource {
		let sighash = self.get_sighash_all(funding_redeemscript, channel_value_satoshis);
		sign_with_aux_rand(secp_ctx, &sighash, funding_key, entropy_source)
	}
}

/// This class tracks the per-transaction information needed to build a closing transaction and will
/// actually build it and sign.
///
/// This class can be used inside a signer implementation to generate a signature given the relevant
/// secret key.
#[derive(Clone, Hash, PartialEq, Eq)]
pub struct ClosingTransaction {
	to_holder_value_sat: u64,
	to_counterparty_value_sat: u64,
	to_holder_script: ScriptBuf,
	to_counterparty_script: ScriptBuf,
	built: Transaction,
}

impl ClosingTransaction {
	/// Construct an object of the class
	pub fn new(
		to_holder_value_sat: u64,
		to_counterparty_value_sat: u64,
		to_holder_script: ScriptBuf,
		to_counterparty_script: ScriptBuf,
		funding_outpoint: OutPoint,
	) -> Self {
		let built = build_closing_transaction(
			to_holder_value_sat, to_counterparty_value_sat,
			to_holder_script.clone(), to_counterparty_script.clone(),
			funding_outpoint
		);
		ClosingTransaction {
			to_holder_value_sat,
			to_counterparty_value_sat,
			to_holder_script,
			to_counterparty_script,
			built
		}
	}

	/// Trust our pre-built transaction.
	///
	/// Applies a wrapper which allows access to the transaction.
	///
	/// This should only be used if you fully trust the builder of this object. It should not
	/// be used by an external signer - instead use the verify function.
	pub fn trust(&self) -> TrustedClosingTransaction {
		TrustedClosingTransaction { inner: self }
	}

	/// Verify our pre-built transaction.
	///
	/// Applies a wrapper which allows access to the transaction.
	///
	/// An external validating signer must call this method before signing
	/// or using the built transaction.
	pub fn verify(&self, funding_outpoint: OutPoint) -> Result<TrustedClosingTransaction, ()> {
		let built = build_closing_transaction(
			self.to_holder_value_sat, self.to_counterparty_value_sat,
			self.to_holder_script.clone(), self.to_counterparty_script.clone(),
			funding_outpoint
		);
		if self.built != built {
			return Err(())
		}
		Ok(TrustedClosingTransaction { inner: self })
	}

	/// The value to be sent to the holder, or zero if the output will be omitted
	pub fn to_holder_value_sat(&self) -> u64 {
		self.to_holder_value_sat
	}

	/// The value to be sent to the counterparty, or zero if the output will be omitted
	pub fn to_counterparty_value_sat(&self) -> u64 {
		self.to_counterparty_value_sat
	}

	/// The destination of the holder's output
	pub fn to_holder_script(&self) -> &Script {
		&self.to_holder_script
	}

	/// The destination of the counterparty's output
	pub fn to_counterparty_script(&self) -> &Script {
		&self.to_counterparty_script
	}
}

/// A wrapper on ClosingTransaction indicating that the built bitcoin
/// transaction is trusted.
///
/// See trust() and verify() functions on CommitmentTransaction.
///
/// This structure implements Deref.
pub struct TrustedClosingTransaction<'a> {
	inner: &'a ClosingTransaction,
}

impl<'a> Deref for TrustedClosingTransaction<'a> {
	type Target = ClosingTransaction;

	fn deref(&self) -> &Self::Target { self.inner }
}

impl<'a> TrustedClosingTransaction<'a> {
	/// The pre-built Bitcoin commitment transaction
	pub fn built_transaction(&self) -> &'a Transaction {
		&self.inner.built
	}

	/// Get the SIGHASH_ALL sighash value of the transaction.
	///
	/// This can be used to verify a signature.
	pub fn get_sighash_all(&self, funding_redeemscript: &Script, channel_value_satoshis: u64) -> Message {
		let sighash = &sighash::SighashCache::new(&self.inner.built).segwit_signature_hash(0, funding_redeemscript, channel_value_satoshis, EcdsaSighashType::All).unwrap()[..];
		hash_to_message!(sighash)
	}

	/// Sign a transaction, either because we are counter-signing the counterparty's transaction or
	/// because we are about to broadcast a holder transaction.
	pub fn sign<T: secp256k1::Signing>(&self, funding_key: &SecretKey, funding_redeemscript: &Script, channel_value_satoshis: u64, secp_ctx: &Secp256k1<T>) -> Signature {
		let sighash = self.get_sighash_all(funding_redeemscript, channel_value_satoshis);
		sign(secp_ctx, &sighash, funding_key)
	}
}

/// This class tracks the per-transaction information needed to build a commitment transaction and will
/// actually build it and sign.  It is used for holder transactions that we sign only when needed
/// and for transactions we sign for the counterparty.
///
/// This class can be used inside a signer implementation to generate a signature given the relevant
/// secret key.
#[derive(Clone, Debug)]
pub struct CommitmentTransaction {
	commitment_number: u64,
	to_broadcaster_value_sat: u64,
	to_countersignatory_value_sat: u64,
	to_broadcaster_delay: Option<u16>, // Added in 0.0.117
	feerate_per_kw: u32,
	htlcs: Vec<HTLCOutputInCommitment>,
	// Note that on upgrades, some features of existing outputs may be missed.
	channel_type_features: ChannelTypeFeatures,
	// A cache of the parties' pubkeys required to construct the transaction, see doc for trust()
	keys: TxCreationKeys,
	// For access to the pre-built transaction, see doc for trust()
	built: BuiltCommitmentTransaction,
}

impl Eq for CommitmentTransaction {}
impl PartialEq for CommitmentTransaction {
	fn eq(&self, o: &Self) -> bool {
		let eq = self.commitment_number == o.commitment_number &&
			self.to_broadcaster_value_sat == o.to_broadcaster_value_sat &&
			self.to_countersignatory_value_sat == o.to_countersignatory_value_sat &&
			self.feerate_per_kw == o.feerate_per_kw &&
			self.htlcs == o.htlcs &&
			self.channel_type_features == o.channel_type_features &&
			self.keys == o.keys;
		if eq {
			debug_assert_eq!(self.built.transaction, o.built.transaction);
			debug_assert_eq!(self.built.txid, o.built.txid);
		}
		eq
	}
}

impl Writeable for CommitmentTransaction {
	fn write<W: Writer>(&self, writer: &mut W) -> Result<(), io::Error> {
		let legacy_deserialization_prevention_marker = legacy_deserialization_prevention_marker_for_channel_type_features(&self.channel_type_features);
		write_tlv_fields!(writer, {
			(0, self.commitment_number, required),
			(1, self.to_broadcaster_delay, option),
			(2, self.to_broadcaster_value_sat, required),
			(4, self.to_countersignatory_value_sat, required),
			(6, self.feerate_per_kw, required),
			(8, self.keys, required),
			(10, self.built, required),
			(12, self.htlcs, required_vec),
			(14, legacy_deserialization_prevention_marker, option),
			(15, self.channel_type_features, required),
		});
		Ok(())
	}
}

impl Readable for CommitmentTransaction {
	fn read<R: io::Read>(reader: &mut R) -> Result<Self, DecodeError> {
		_init_and_read_len_prefixed_tlv_fields!(reader, {
			(0, commitment_number, required),
			(1, to_broadcaster_delay, option),
			(2, to_broadcaster_value_sat, required),
			(4, to_countersignatory_value_sat, required),
			(6, feerate_per_kw, required),
			(8, keys, required),
			(10, built, required),
			(12, htlcs, required_vec),
			(14, _legacy_deserialization_prevention_marker, option),
			(15, channel_type_features, option),
		});

		let mut additional_features = ChannelTypeFeatures::empty();
		additional_features.set_anchors_nonzero_fee_htlc_tx_required();
		chain::package::verify_channel_type_features(&channel_type_features, Some(&additional_features))?;

		Ok(Self {
			commitment_number: commitment_number.0.unwrap(),
			to_broadcaster_value_sat: to_broadcaster_value_sat.0.unwrap(),
			to_countersignatory_value_sat: to_countersignatory_value_sat.0.unwrap(),
			to_broadcaster_delay,
			feerate_per_kw: feerate_per_kw.0.unwrap(),
			keys: keys.0.unwrap(),
			built: built.0.unwrap(),
			htlcs,
			channel_type_features: channel_type_features.unwrap_or(ChannelTypeFeatures::only_static_remote_key())
		})
	}
}

impl CommitmentTransaction {
	/// Construct an object of the class while assigning transaction output indices to HTLCs.
	///
	/// Populates HTLCOutputInCommitment.transaction_output_index in htlcs_with_aux.
	///
	/// The generic T allows the caller to match the HTLC output index with auxiliary data.
	/// This auxiliary data is not stored in this object.
	///
	/// Only include HTLCs that are above the dust limit for the channel.
	///
	/// This is not exported to bindings users due to the generic though we likely should expose a version without
	pub fn new_with_auxiliary_htlc_data<T>(commitment_number: u64, to_broadcaster_value_sat: u64, to_countersignatory_value_sat: u64, broadcaster_funding_key: PublicKey, countersignatory_funding_key: PublicKey, keys: TxCreationKeys, feerate_per_kw: u32, htlcs_with_aux: &mut Vec<(HTLCOutputInCommitment, T)>, channel_parameters: &DirectedChannelTransactionParameters) -> CommitmentTransaction {
		// Sort outputs and populate output indices while keeping track of the auxiliary data
		let (outputs, htlcs) = Self::internal_build_outputs(&keys, to_broadcaster_value_sat, to_countersignatory_value_sat, htlcs_with_aux, channel_parameters, &broadcaster_funding_key, &countersignatory_funding_key).unwrap();

		let (obscured_commitment_transaction_number, txins) = Self::internal_build_inputs(commitment_number, channel_parameters);
		let transaction = Self::make_transaction(obscured_commitment_transaction_number, txins, outputs);
		let txid = transaction.txid();
		CommitmentTransaction {
			commitment_number,
			to_broadcaster_value_sat,
			to_countersignatory_value_sat,
			to_broadcaster_delay: Some(channel_parameters.contest_delay()),
			feerate_per_kw,
			htlcs,
			channel_type_features: channel_parameters.channel_type_features().clone(),
			keys,
			built: BuiltCommitmentTransaction {
				transaction,
				txid
			},
		}
	}

	/// Use non-zero fee anchors
	///
	/// This is not exported to bindings users due to move, and also not likely to be useful for binding users
	pub fn with_non_zero_fee_anchors(mut self) -> Self {
		self.channel_type_features.set_anchors_nonzero_fee_htlc_tx_required();
		self
	}

	fn internal_rebuild_transaction(&self, keys: &TxCreationKeys, channel_parameters: &DirectedChannelTransactionParameters, broadcaster_funding_key: &PublicKey, countersignatory_funding_key: &PublicKey) -> Result<BuiltCommitmentTransaction, ()> {
		let (obscured_commitment_transaction_number, txins) = Self::internal_build_inputs(self.commitment_number, channel_parameters);

		let mut htlcs_with_aux = self.htlcs.iter().map(|h| (h.clone(), ())).collect();
		let (outputs, _) = Self::internal_build_outputs(keys, self.to_broadcaster_value_sat, self.to_countersignatory_value_sat, &mut htlcs_with_aux, channel_parameters, broadcaster_funding_key, countersignatory_funding_key)?;

		let transaction = Self::make_transaction(obscured_commitment_transaction_number, txins, outputs);
		let txid = transaction.txid();
		let built_transaction = BuiltCommitmentTransaction {
			transaction,
			txid
		};
		Ok(built_transaction)
	}

	fn make_transaction(obscured_commitment_transaction_number: u64, txins: Vec<TxIn>, outputs: Vec<TxOut>) -> Transaction {
		Transaction {
			version: 2,
			lock_time: LockTime::from_consensus(((0x20 as u32) << 8 * 3) | ((obscured_commitment_transaction_number & 0xffffffu64) as u32)),
			input: txins,
			output: outputs,
		}
	}

	// This is used in two cases:
	// - initial sorting of outputs / HTLCs in the constructor, in which case T is auxiliary data the
	//   caller needs to have sorted together with the HTLCs so it can keep track of the output index
	// - building of a bitcoin transaction during a verify() call, in which case T is just ()
	fn internal_build_outputs<T>(keys: &TxCreationKeys, to_broadcaster_value_sat: u64, to_countersignatory_value_sat: u64, htlcs_with_aux: &mut Vec<(HTLCOutputInCommitment, T)>, channel_parameters: &DirectedChannelTransactionParameters, broadcaster_funding_key: &PublicKey, countersignatory_funding_key: &PublicKey) -> Result<(Vec<TxOut>, Vec<HTLCOutputInCommitment>), ()> {
		let countersignatory_pubkeys = channel_parameters.countersignatory_pubkeys();
		let contest_delay = channel_parameters.contest_delay();

		let mut txouts: Vec<(TxOut, Option<&mut HTLCOutputInCommitment>)> = Vec::new();

		if to_countersignatory_value_sat > 0 {
			let script = if channel_parameters.channel_type_features().supports_anchors_zero_fee_htlc_tx() {
			    get_to_countersignatory_with_anchors_redeemscript(&countersignatory_pubkeys.payment_point).to_v0_p2wsh()
			} else {
			    Payload::p2wpkh(&BitcoinPublicKey::new(countersignatory_pubkeys.payment_point)).unwrap().script_pubkey()
			};
			txouts.push((
				TxOut {
					script_pubkey: script.clone(),
					value: to_countersignatory_value_sat,
				},
				None,
			))
		}

		if to_broadcaster_value_sat > 0 {
			let redeem_script = get_revokeable_redeemscript(
				&keys.revocation_key,
				contest_delay,
				&keys.broadcaster_delayed_payment_key,
			);
			txouts.push((
				TxOut {
					script_pubkey: redeem_script.to_v0_p2wsh(),
					value: to_broadcaster_value_sat,
				},
				None,
			));
		}

		if channel_parameters.channel_type_features().supports_anchors_zero_fee_htlc_tx() {
			if to_broadcaster_value_sat > 0 || !htlcs_with_aux.is_empty() {
				let anchor_script = get_anchor_redeemscript(broadcaster_funding_key);
				txouts.push((
					TxOut {
						script_pubkey: anchor_script.to_v0_p2wsh(),
						value: ANCHOR_OUTPUT_VALUE_SATOSHI,
					},
					None,
				));
			}

			if to_countersignatory_value_sat > 0 || !htlcs_with_aux.is_empty() {
				let anchor_script = get_anchor_redeemscript(countersignatory_funding_key);
				txouts.push((
					TxOut {
						script_pubkey: anchor_script.to_v0_p2wsh(),
						value: ANCHOR_OUTPUT_VALUE_SATOSHI,
					},
					None,
				));
			}
		}

		let mut htlcs = Vec::with_capacity(htlcs_with_aux.len());
		for (htlc, _) in htlcs_with_aux {
			let script = chan_utils::get_htlc_redeemscript(&htlc, &channel_parameters.channel_type_features(), &keys);
			let txout = TxOut {
				script_pubkey: script.to_v0_p2wsh(),
				value: htlc.amount_msat / 1000,
			};
			txouts.push((txout, Some(htlc)));
		}

		// Sort output in BIP-69 order (amount, scriptPubkey).  Tie-breaks based on HTLC
		// CLTV expiration height.
		sort_outputs(&mut txouts, |a, b| {
			if let &Some(ref a_htlcout) = a {
				if let &Some(ref b_htlcout) = b {
					a_htlcout.cltv_expiry.cmp(&b_htlcout.cltv_expiry)
						// Note that due to hash collisions, we have to have a fallback comparison
						// here for fuzzing mode (otherwise at least chanmon_fail_consistency
						// may fail)!
						.then(a_htlcout.payment_hash.0.cmp(&b_htlcout.payment_hash.0))
				// For non-HTLC outputs, if they're copying our SPK we don't really care if we
				// close the channel due to mismatches - they're doing something dumb:
				} else { cmp::Ordering::Equal }
			} else { cmp::Ordering::Equal }
		});

		let mut outputs = Vec::with_capacity(txouts.len());
		for (idx, out) in txouts.drain(..).enumerate() {
			if let Some(htlc) = out.1 {
				htlc.transaction_output_index = Some(idx as u32);
				htlcs.push(htlc.clone());
			}
			outputs.push(out.0);
		}
		Ok((outputs, htlcs))
	}

	fn internal_build_inputs(commitment_number: u64, channel_parameters: &DirectedChannelTransactionParameters) -> (u64, Vec<TxIn>) {
		let broadcaster_pubkeys = channel_parameters.broadcaster_pubkeys();
		let countersignatory_pubkeys = channel_parameters.countersignatory_pubkeys();
		let commitment_transaction_number_obscure_factor = get_commitment_transaction_number_obscure_factor(
			&broadcaster_pubkeys.payment_point,
			&countersignatory_pubkeys.payment_point,
			channel_parameters.is_outbound(),
		);

		let obscured_commitment_transaction_number =
			commitment_transaction_number_obscure_factor ^ (INITIAL_COMMITMENT_NUMBER - commitment_number);

		let txins = {
			let mut ins: Vec<TxIn> = Vec::new();
			ins.push(TxIn {
				previous_output: channel_parameters.funding_outpoint(),
				script_sig: ScriptBuf::new(),
				sequence: Sequence(((0x80 as u32) << 8 * 3)
					| ((obscured_commitment_transaction_number >> 3 * 8) as u32)),
				witness: Witness::new(),
			});
			ins
		};
		(obscured_commitment_transaction_number, txins)
	}

	/// The backwards-counting commitment number
	pub fn commitment_number(&self) -> u64 {
		self.commitment_number
	}

	/// The per commitment point used by the broadcaster.
	pub fn per_commitment_point(&self) -> PublicKey {
		self.keys.per_commitment_point
	}

	/// The value to be sent to the broadcaster
	pub fn to_broadcaster_value_sat(&self) -> u64 {
		self.to_broadcaster_value_sat
	}

	/// The value to be sent to the counterparty
	pub fn to_countersignatory_value_sat(&self) -> u64 {
		self.to_countersignatory_value_sat
	}

	/// The feerate paid per 1000-weight-unit in this commitment transaction.
	pub fn feerate_per_kw(&self) -> u32 {
		self.feerate_per_kw
	}

	/// The non-dust HTLCs (direction, amt, height expiration, hash, transaction output index)
	/// which were included in this commitment transaction in output order.
	/// The transaction index is always populated.
	///
	/// This is not exported to bindings users as we cannot currently convert Vec references to/from C, though we should
	/// expose a less effecient version which creates a Vec of references in the future.
	pub fn htlcs(&self) -> &Vec<HTLCOutputInCommitment> {
		&self.htlcs
	}

	/// Trust our pre-built transaction and derived transaction creation public keys.
	///
	/// Applies a wrapper which allows access to these fields.
	///
	/// This should only be used if you fully trust the builder of this object.  It should not
	/// be used by an external signer - instead use the verify function.
	pub fn trust(&self) -> TrustedCommitmentTransaction {
		TrustedCommitmentTransaction { inner: self }
	}

	/// Verify our pre-built transaction and derived transaction creation public keys.
	///
	/// Applies a wrapper which allows access to these fields.
	///
	/// An external validating signer must call this method before signing
	/// or using the built transaction.
	pub fn verify<T: secp256k1::Signing + secp256k1::Verification>(&self, channel_parameters: &DirectedChannelTransactionParameters, broadcaster_keys: &ChannelPublicKeys, countersignatory_keys: &ChannelPublicKeys, secp_ctx: &Secp256k1<T>) -> Result<TrustedCommitmentTransaction, ()> {
		// This is the only field of the key cache that we trust
		let per_commitment_point = self.keys.per_commitment_point;
		let keys = TxCreationKeys::from_channel_static_keys(&per_commitment_point, broadcaster_keys, countersignatory_keys, secp_ctx);
		if keys != self.keys {
			return Err(());
		}
		let tx = self.internal_rebuild_transaction(&keys, channel_parameters, &broadcaster_keys.funding_pubkey, &countersignatory_keys.funding_pubkey)?;
		if self.built.transaction != tx.transaction || self.built.txid != tx.txid {
			return Err(());
		}
		Ok(TrustedCommitmentTransaction { inner: self })
	}
}

/// A wrapper on CommitmentTransaction indicating that the derived fields (the built bitcoin
/// transaction and the transaction creation keys) are trusted.
///
/// See trust() and verify() functions on CommitmentTransaction.
///
/// This structure implements Deref.
pub struct TrustedCommitmentTransaction<'a> {
	inner: &'a CommitmentTransaction,
}

impl<'a> Deref for TrustedCommitmentTransaction<'a> {
	type Target = CommitmentTransaction;

	fn deref(&self) -> &Self::Target { self.inner }
}

impl<'a> TrustedCommitmentTransaction<'a> {
	/// The transaction ID of the built Bitcoin transaction
	pub fn txid(&self) -> Txid {
		self.inner.built.txid
	}

	/// The pre-built Bitcoin commitment transaction
	pub fn built_transaction(&self) -> &'a BuiltCommitmentTransaction {
		&self.inner.built
	}

	/// The pre-calculated transaction creation public keys.
	pub fn keys(&self) -> &'a TxCreationKeys {
		&self.inner.keys
	}

	/// Should anchors be used.
	pub fn channel_type_features(&self) -> &'a ChannelTypeFeatures {
		&self.inner.channel_type_features
	}

	/// Get a signature for each HTLC which was included in the commitment transaction (ie for
	/// which HTLCOutputInCommitment::transaction_output_index.is_some()).
	///
	/// The returned Vec has one entry for each HTLC, and in the same order.
	///
	/// This function is only valid in the holder commitment context, it always uses EcdsaSighashType::All.
	pub fn get_htlc_sigs<T: secp256k1::Signing, ES: Deref>(
		&self, htlc_base_key: &SecretKey, channel_parameters: &DirectedChannelTransactionParameters,
		entropy_source: &ES, secp_ctx: &Secp256k1<T>,
	) -> Result<Vec<Signature>, ()> where ES::Target: EntropySource {
		let inner = self.inner;
		let keys = &inner.keys;
		let txid = inner.built.txid;
		let mut ret = Vec::with_capacity(inner.htlcs.len());
		let holder_htlc_key = derive_private_key(secp_ctx, &inner.keys.per_commitment_point, htlc_base_key);

		for this_htlc in inner.htlcs.iter() {
			assert!(this_htlc.transaction_output_index.is_some());
			let htlc_tx = build_htlc_transaction(&txid, inner.feerate_per_kw, channel_parameters.contest_delay(), &this_htlc, &self.channel_type_features, &keys.broadcaster_delayed_payment_key, &keys.revocation_key);

			let htlc_redeemscript = get_htlc_redeemscript_with_explicit_keys(&this_htlc, &self.channel_type_features, &keys.broadcaster_htlc_key, &keys.countersignatory_htlc_key, &keys.revocation_key);

			let sighash = hash_to_message!(&sighash::SighashCache::new(&htlc_tx).segwit_signature_hash(0, &htlc_redeemscript, this_htlc.amount_msat / 1000, EcdsaSighashType::All).unwrap()[..]);
			ret.push(sign_with_aux_rand(secp_ctx, &sighash, &holder_htlc_key, entropy_source));
		}
		Ok(ret)
	}

	/// Builds the second-level holder HTLC transaction for the HTLC with index `htlc_index`.
	pub(crate) fn build_unsigned_htlc_tx(
		&self, channel_parameters: &DirectedChannelTransactionParameters, htlc_index: usize,
		preimage: &Option<PaymentPreimage>,
	) -> Transaction {
		let keys = &self.inner.keys;
		let this_htlc = &self.inner.htlcs[htlc_index];
		assert!(this_htlc.transaction_output_index.is_some());
		// if we don't have preimage for an HTLC-Success, we can't generate an HTLC transaction.
		if !this_htlc.offered && preimage.is_none() { unreachable!(); }
		// Further, we should never be provided the preimage for an HTLC-Timeout transaction.
		if  this_htlc.offered && preimage.is_some() { unreachable!(); }

		build_htlc_transaction(
			&self.inner.built.txid, self.inner.feerate_per_kw, channel_parameters.contest_delay(), &this_htlc,
			&self.channel_type_features, &keys.broadcaster_delayed_payment_key, &keys.revocation_key
		)
	}


	/// Builds the witness required to spend the input for the HTLC with index `htlc_index` in a
	/// second-level holder HTLC transaction.
	pub(crate) fn build_htlc_input_witness(
		&self, htlc_index: usize, counterparty_signature: &Signature, signature: &Signature,
		preimage: &Option<PaymentPreimage>
	) -> Witness {
		let keys = &self.inner.keys;
		let htlc_redeemscript = get_htlc_redeemscript_with_explicit_keys(
			&self.inner.htlcs[htlc_index], &self.channel_type_features, &keys.broadcaster_htlc_key,
			&keys.countersignatory_htlc_key, &keys.revocation_key
		);
		chan_utils::build_htlc_input_witness(
			signature, counterparty_signature, preimage, &htlc_redeemscript, &self.channel_type_features,
		)
	}

	/// Returns the index of the revokeable output, i.e. the `to_local` output sending funds to
	/// the broadcaster, in the built transaction, if any exists.
	///
	/// There are two cases where this may return `None`:
	/// - The balance of the revokeable output is below the dust limit (only found on commitments
	/// early in the channel's lifetime, i.e. before the channel reserve is met).
	/// - This commitment was created before LDK 0.0.117. In this case, the
	/// commitment transaction previously didn't contain enough information to locate the
	/// revokeable output.
	pub fn revokeable_output_index(&self) -> Option<usize> {
		let revokeable_redeemscript = get_revokeable_redeemscript(
			&self.keys.revocation_key,
			self.to_broadcaster_delay?,
			&self.keys.broadcaster_delayed_payment_key,
		);
		let revokeable_p2wsh = revokeable_redeemscript.to_v0_p2wsh();
		let outputs = &self.inner.built.transaction.output;
		outputs.iter().enumerate()
			.find(|(_, out)| out.script_pubkey == revokeable_p2wsh)
			.map(|(idx, _)| idx)
	}

	/// Helper method to build an unsigned justice transaction spending the revokeable
	/// `to_local` output to a destination script. Fee estimation accounts for the expected
	/// revocation witness data that will be added when signed.
	///
	/// This method will error if the given fee rate results in a fee greater than the value
	/// of the output being spent, or if there exists no revokeable `to_local` output on this
	/// commitment transaction. See [`Self::revokeable_output_index`] for more details.
	///
	/// The built transaction will allow fee bumping with RBF, and this method takes
	/// `feerate_per_kw` as an input such that multiple copies of a justice transaction at different
	/// fee rates may be built.
	pub fn build_to_local_justice_tx(&self, feerate_per_kw: u64, destination_script: ScriptBuf)
	-> Result<Transaction, ()> {
		let output_idx = self.revokeable_output_index().ok_or(())?;
		let input = vec![TxIn {
			previous_output: OutPoint {
				txid: self.trust().txid(),
				vout: output_idx as u32,
			},
			script_sig: ScriptBuf::new(),
			sequence: Sequence::ENABLE_RBF_NO_LOCKTIME,
			witness: Witness::new(),
		}];
		let value = self.inner.built.transaction.output[output_idx].value;
		let output = vec![TxOut {
			script_pubkey: destination_script,
			value,
		}];
		let mut justice_tx = Transaction {
			version: 2,
			lock_time: LockTime::ZERO,
			input,
			output,
		};
		let weight = justice_tx.weight().to_wu() + WEIGHT_REVOKED_OUTPUT;
		let fee = fee_for_weight(feerate_per_kw as u32, weight);
		justice_tx.output[0].value = value.checked_sub(fee).ok_or(())?;
		Ok(justice_tx)
	}

}

/// Commitment transaction numbers which appear in the transactions themselves are XOR'd with a
/// shared secret first. This prevents on-chain observers from discovering how many commitment
/// transactions occurred in a channel before it was closed.
///
/// This function gets the shared secret from relevant channel public keys and can be used to
/// "decrypt" the commitment transaction number given a commitment transaction on-chain.
pub fn get_commitment_transaction_number_obscure_factor(
	broadcaster_payment_basepoint: &PublicKey,
	countersignatory_payment_basepoint: &PublicKey,
	outbound_from_broadcaster: bool,
) -> u64 {
	let mut sha = Sha256::engine();

	if outbound_from_broadcaster {
		sha.input(&broadcaster_payment_basepoint.serialize());
		sha.input(&countersignatory_payment_basepoint.serialize());
	} else {
		sha.input(&countersignatory_payment_basepoint.serialize());
		sha.input(&broadcaster_payment_basepoint.serialize());
	}
	let res = Sha256::from_engine(sha).to_byte_array();

	((res[26] as u64) << 5 * 8)
		| ((res[27] as u64) << 4 * 8)
		| ((res[28] as u64) << 3 * 8)
		| ((res[29] as u64) << 2 * 8)
		| ((res[30] as u64) << 1 * 8)
		| ((res[31] as u64) << 0 * 8)
}

#[cfg(test)]
mod tests {
	use super::{CounterpartyCommitmentSecrets, ChannelPublicKeys};
	use crate::chain;
	use crate::prelude::*;
	use crate::ln::chan_utils::{get_htlc_redeemscript, get_to_countersignatory_with_anchors_redeemscript, CommitmentTransaction, TxCreationKeys, ChannelTransactionParameters, CounterpartyChannelTransactionParameters, HTLCOutputInCommitment};
	use bitcoin::secp256k1::{PublicKey, SecretKey, Secp256k1};
	use crate::util::test_utils;
	use crate::sign::{ChannelSigner, SignerProvider};
	use bitcoin::{Network, Txid, ScriptBuf};
	use bitcoin::hashes::Hash;
	use bitcoin::hashes::hex::FromHex;
	use crate::ln::PaymentHash;
	use bitcoin::address::Payload;
	use bitcoin::PublicKey as BitcoinPublicKey;
	use crate::ln::features::ChannelTypeFeatures;

	struct TestCommitmentTxBuilder {
		commitment_number: u64,
		holder_funding_pubkey: PublicKey,
		counterparty_funding_pubkey: PublicKey,
		keys: TxCreationKeys,
		feerate_per_kw: u32,
		htlcs_with_aux: Vec<(HTLCOutputInCommitment, ())>,
		channel_parameters: ChannelTransactionParameters,
		counterparty_pubkeys: ChannelPublicKeys,
	}

	impl TestCommitmentTxBuilder {
		fn new() -> Self {
			let secp_ctx = Secp256k1::new();
			let seed = [42; 32];
			let network = Network::Testnet;
			let keys_provider = test_utils::TestKeysInterface::new(&seed, network);
			let signer = keys_provider.derive_channel_signer(3000, keys_provider.generate_channel_keys_id(false, 1_000_000, 0));
			let counterparty_signer = keys_provider.derive_channel_signer(3000, keys_provider.generate_channel_keys_id(true, 1_000_000, 1));
			let delayed_payment_base = &signer.pubkeys().delayed_payment_basepoint;
			let per_commitment_secret = SecretKey::from_slice(&<Vec<u8>>::from_hex("1f1e1d1c1b1a191817161514131211100f0e0d0c0b0a09080706050403020100").unwrap()[..]).unwrap();
			let per_commitment_point = PublicKey::from_secret_key(&secp_ctx, &per_commitment_secret);
			let htlc_basepoint = &signer.pubkeys().htlc_basepoint;
			let holder_pubkeys = signer.pubkeys();
			let counterparty_pubkeys = counterparty_signer.pubkeys().clone();
			let keys = TxCreationKeys::derive_new(&secp_ctx, &per_commitment_point, delayed_payment_base, htlc_basepoint, &counterparty_pubkeys.revocation_basepoint, &counterparty_pubkeys.htlc_basepoint);
			let channel_parameters = ChannelTransactionParameters {
				holder_pubkeys: holder_pubkeys.clone(),
				holder_selected_contest_delay: 0,
				is_outbound_from_holder: false,
				counterparty_parameters: Some(CounterpartyChannelTransactionParameters { pubkeys: counterparty_pubkeys.clone(), selected_contest_delay: 0 }),
				funding_outpoint: Some(chain::transaction::OutPoint { txid: Txid::all_zeros(), index: 0 }),
				channel_type_features: ChannelTypeFeatures::only_static_remote_key(),
			};
			let htlcs_with_aux = Vec::new();

			Self {
				commitment_number: 0,
				holder_funding_pubkey: holder_pubkeys.funding_pubkey,
				counterparty_funding_pubkey: counterparty_pubkeys.funding_pubkey,
				keys,
				feerate_per_kw: 1,
				htlcs_with_aux,
				channel_parameters,
				counterparty_pubkeys,
			}
		}

		fn build(&mut self, to_broadcaster_sats: u64, to_countersignatory_sats: u64) -> CommitmentTransaction {
			CommitmentTransaction::new_with_auxiliary_htlc_data(
				self.commitment_number, to_broadcaster_sats, to_countersignatory_sats,
				self.holder_funding_pubkey.clone(),
				self.counterparty_funding_pubkey.clone(),
				self.keys.clone(), self.feerate_per_kw,
				&mut self.htlcs_with_aux, &self.channel_parameters.as_holder_broadcastable()
			)
		}
	}

	#[test]
	fn test_anchors() {
		let mut builder = TestCommitmentTxBuilder::new();

		// Generate broadcaster and counterparty outputs
		let tx = builder.build(1000, 2000);
		assert_eq!(tx.built.transaction.output.len(), 2);
		assert_eq!(tx.built.transaction.output[1].script_pubkey, Payload::p2wpkh(&BitcoinPublicKey::new(builder.counterparty_pubkeys.payment_point)).unwrap().script_pubkey());

		// Generate broadcaster and counterparty outputs as well as two anchors
		builder.channel_parameters.channel_type_features = ChannelTypeFeatures::anchors_zero_htlc_fee_and_dependencies();
		let tx = builder.build(1000, 2000);
		assert_eq!(tx.built.transaction.output.len(), 4);
		assert_eq!(tx.built.transaction.output[3].script_pubkey, get_to_countersignatory_with_anchors_redeemscript(&builder.counterparty_pubkeys.payment_point).to_v0_p2wsh());

		// Generate broadcaster output and anchor
		let tx = builder.build(3000, 0);
		assert_eq!(tx.built.transaction.output.len(), 2);

		// Generate counterparty output and anchor
		let tx = builder.build(0, 3000);
		assert_eq!(tx.built.transaction.output.len(), 2);

		let received_htlc = HTLCOutputInCommitment {
			offered: false,
			amount_msat: 400000,
			cltv_expiry: 100,
			payment_hash: PaymentHash([42; 32]),
			transaction_output_index: None,
		};

		let offered_htlc = HTLCOutputInCommitment {
			offered: true,
			amount_msat: 600000,
			cltv_expiry: 100,
			payment_hash: PaymentHash([43; 32]),
			transaction_output_index: None,
		};

		// Generate broadcaster output and received and offered HTLC outputs,  w/o anchors
		builder.channel_parameters.channel_type_features = ChannelTypeFeatures::only_static_remote_key();
		builder.htlcs_with_aux = vec![(received_htlc.clone(), ()), (offered_htlc.clone(), ())];
		let tx = builder.build(3000, 0);
		let keys = &builder.keys.clone();
		assert_eq!(tx.built.transaction.output.len(), 3);
		assert_eq!(tx.built.transaction.output[0].script_pubkey, get_htlc_redeemscript(&received_htlc, &ChannelTypeFeatures::only_static_remote_key(), &keys).to_v0_p2wsh());
		assert_eq!(tx.built.transaction.output[1].script_pubkey, get_htlc_redeemscript(&offered_htlc, &ChannelTypeFeatures::only_static_remote_key(), &keys).to_v0_p2wsh());
		assert_eq!(get_htlc_redeemscript(&received_htlc, &ChannelTypeFeatures::only_static_remote_key(), &keys).to_v0_p2wsh().to_hex_string(),
				   "0020e43a7c068553003fe68fcae424fb7b28ec5ce48cd8b6744b3945631389bad2fb");
		assert_eq!(get_htlc_redeemscript(&offered_htlc, &ChannelTypeFeatures::only_static_remote_key(), &keys).to_v0_p2wsh().to_hex_string(),
				   "0020215d61bba56b19e9eadb6107f5a85d7f99c40f65992443f69229c290165bc00d");

		// Generate broadcaster output and received and offered HTLC outputs,  with anchors
		builder.channel_parameters.channel_type_features = ChannelTypeFeatures::anchors_zero_htlc_fee_and_dependencies();
		builder.htlcs_with_aux = vec![(received_htlc.clone(), ()), (offered_htlc.clone(), ())];
		let tx = builder.build(3000, 0);
		assert_eq!(tx.built.transaction.output.len(), 5);
		assert_eq!(tx.built.transaction.output[2].script_pubkey, get_htlc_redeemscript(&received_htlc, &ChannelTypeFeatures::anchors_zero_htlc_fee_and_dependencies(), &keys).to_v0_p2wsh());
		assert_eq!(tx.built.transaction.output[3].script_pubkey, get_htlc_redeemscript(&offered_htlc, &ChannelTypeFeatures::anchors_zero_htlc_fee_and_dependencies(), &keys).to_v0_p2wsh());
		assert_eq!(get_htlc_redeemscript(&received_htlc, &ChannelTypeFeatures::anchors_zero_htlc_fee_and_dependencies(), &keys).to_v0_p2wsh().to_hex_string(),
				   "0020b70d0649c72b38756885c7a30908d912a7898dd5d79457a7280b8e9a20f3f2bc");
		assert_eq!(get_htlc_redeemscript(&offered_htlc, &ChannelTypeFeatures::anchors_zero_htlc_fee_and_dependencies(), &keys).to_v0_p2wsh().to_hex_string(),
				   "002087a3faeb1950a469c0e2db4a79b093a41b9526e5a6fc6ef5cb949bde3be379c7");
	}

	#[test]
	fn test_finding_revokeable_output_index() {
		let mut builder = TestCommitmentTxBuilder::new();

		// Revokeable output present
		let tx = builder.build(1000, 2000);
		assert_eq!(tx.built.transaction.output.len(), 2);
		assert_eq!(tx.trust().revokeable_output_index(), Some(0));

		// Revokeable output present (but to_broadcaster_delay missing)
		let tx = CommitmentTransaction { to_broadcaster_delay: None, ..tx };
		assert_eq!(tx.built.transaction.output.len(), 2);
		assert_eq!(tx.trust().revokeable_output_index(), None);

		// Revokeable output not present (our balance is dust)
		let tx = builder.build(0, 2000);
		assert_eq!(tx.built.transaction.output.len(), 1);
		assert_eq!(tx.trust().revokeable_output_index(), None);
	}

	#[test]
	fn test_building_to_local_justice_tx() {
		let mut builder = TestCommitmentTxBuilder::new();

		// Revokeable output not present (our balance is dust)
		let tx = builder.build(0, 2000);
		assert_eq!(tx.built.transaction.output.len(), 1);
		assert!(tx.trust().build_to_local_justice_tx(253, ScriptBuf::new()).is_err());

		// Revokeable output present
		let tx = builder.build(1000, 2000);
		assert_eq!(tx.built.transaction.output.len(), 2);

		// Too high feerate
		assert!(tx.trust().build_to_local_justice_tx(100_000, ScriptBuf::new()).is_err());

		// Generate a random public key for destination script
		let secret_key = SecretKey::from_slice(
			&<Vec<u8>>::from_hex("1f1e1d1c1b1a191817161514131211100f0e0d0c0b0a09080706050403020100")
			.unwrap()[..]).unwrap();
		let pubkey_hash = BitcoinPublicKey::new(
			PublicKey::from_secret_key(&Secp256k1::new(), &secret_key)).wpubkey_hash().unwrap();
		let destination_script = ScriptBuf::new_v0_p2wpkh(&pubkey_hash);

		let justice_tx = tx.trust().build_to_local_justice_tx(253, destination_script.clone()).unwrap();
		assert_eq!(justice_tx.input.len(), 1);
		assert_eq!(justice_tx.input[0].previous_output.txid, tx.built.transaction.txid());
		assert_eq!(justice_tx.input[0].previous_output.vout, tx.trust().revokeable_output_index().unwrap() as u32);
		assert!(justice_tx.input[0].sequence.is_rbf());

		assert_eq!(justice_tx.output.len(), 1);
		assert!(justice_tx.output[0].value < 1000);
		assert_eq!(justice_tx.output[0].script_pubkey, destination_script);
	}

	#[test]
	fn test_per_commitment_storage() {
		// Test vectors from BOLT 3:
		let mut secrets: Vec<[u8; 32]> = Vec::new();
		let mut monitor;

		macro_rules! test_secrets {
			() => {
				let mut idx = 281474976710655;
				for secret in secrets.iter() {
					assert_eq!(monitor.get_secret(idx).unwrap(), *secret);
					idx -= 1;
				}
				assert_eq!(monitor.get_min_seen_secret(), idx + 1);
				assert!(monitor.get_secret(idx).is_none());
			};
		}

		{
			// insert_secret correct sequence
			monitor = CounterpartyCommitmentSecrets::new();
			secrets.clear();

			secrets.push([0; 32]);
			secrets.last_mut().unwrap()[0..32].clone_from_slice(&<Vec<u8>>::from_hex("7cc854b54e3e0dcdb010d7a3fee464a9687be6e8db3be6854c475621e007a5dc").unwrap());
			monitor.provide_secret(281474976710655, secrets.last().unwrap().clone()).unwrap();
			test_secrets!();

			secrets.push([0; 32]);
			secrets.last_mut().unwrap()[0..32].clone_from_slice(&<Vec<u8>>::from_hex("c7518c8ae4660ed02894df8976fa1a3659c1a8b4b5bec0c4b872abeba4cb8964").unwrap());
			monitor.provide_secret(281474976710654, secrets.last().unwrap().clone()).unwrap();
			test_secrets!();

			secrets.push([0; 32]);
			secrets.last_mut().unwrap()[0..32].clone_from_slice(&<Vec<u8>>::from_hex("2273e227a5b7449b6e70f1fb4652864038b1cbf9cd7c043a7d6456b7fc275ad8").unwrap());
			monitor.provide_secret(281474976710653, secrets.last().unwrap().clone()).unwrap();
			test_secrets!();

			secrets.push([0; 32]);
			secrets.last_mut().unwrap()[0..32].clone_from_slice(&<Vec<u8>>::from_hex("27cddaa5624534cb6cb9d7da077cf2b22ab21e9b506fd4998a51d54502e99116").unwrap());
			monitor.provide_secret(281474976710652, secrets.last().unwrap().clone()).unwrap();
			test_secrets!();

			secrets.push([0; 32]);
			secrets.last_mut().unwrap()[0..32].clone_from_slice(&<Vec<u8>>::from_hex("c65716add7aa98ba7acb236352d665cab17345fe45b55fb879ff80e6bd0c41dd").unwrap());
			monitor.provide_secret(281474976710651, secrets.last().unwrap().clone()).unwrap();
			test_secrets!();

			secrets.push([0; 32]);
			secrets.last_mut().unwrap()[0..32].clone_from_slice(&<Vec<u8>>::from_hex("969660042a28f32d9be17344e09374b379962d03db1574df5a8a5a47e19ce3f2").unwrap());
			monitor.provide_secret(281474976710650, secrets.last().unwrap().clone()).unwrap();
			test_secrets!();

			secrets.push([0; 32]);
			secrets.last_mut().unwrap()[0..32].clone_from_slice(&<Vec<u8>>::from_hex("a5a64476122ca0925fb344bdc1854c1c0a59fc614298e50a33e331980a220f32").unwrap());
			monitor.provide_secret(281474976710649, secrets.last().unwrap().clone()).unwrap();
			test_secrets!();

			secrets.push([0; 32]);
			secrets.last_mut().unwrap()[0..32].clone_from_slice(&<Vec<u8>>::from_hex("05cde6323d949933f7f7b78776bcc1ea6d9b31447732e3802e1f7ac44b650e17").unwrap());
			monitor.provide_secret(281474976710648, secrets.last().unwrap().clone()).unwrap();
			test_secrets!();
		}

		{
			// insert_secret #1 incorrect
			monitor = CounterpartyCommitmentSecrets::new();
			secrets.clear();

			secrets.push([0; 32]);
			secrets.last_mut().unwrap()[0..32].clone_from_slice(&<Vec<u8>>::from_hex("02a40c85b6f28da08dfdbe0926c53fab2de6d28c10301f8f7c4073d5e42e3148").unwrap());
			monitor.provide_secret(281474976710655, secrets.last().unwrap().clone()).unwrap();
			test_secrets!();

			secrets.push([0; 32]);
			secrets.last_mut().unwrap()[0..32].clone_from_slice(&<Vec<u8>>::from_hex("c7518c8ae4660ed02894df8976fa1a3659c1a8b4b5bec0c4b872abeba4cb8964").unwrap());
			assert!(monitor.provide_secret(281474976710654, secrets.last().unwrap().clone()).is_err());
		}

		{
			// insert_secret #2 incorrect (#1 derived from incorrect)
			monitor = CounterpartyCommitmentSecrets::new();
			secrets.clear();

			secrets.push([0; 32]);
			secrets.last_mut().unwrap()[0..32].clone_from_slice(&<Vec<u8>>::from_hex("02a40c85b6f28da08dfdbe0926c53fab2de6d28c10301f8f7c4073d5e42e3148").unwrap());
			monitor.provide_secret(281474976710655, secrets.last().unwrap().clone()).unwrap();
			test_secrets!();

			secrets.push([0; 32]);
			secrets.last_mut().unwrap()[0..32].clone_from_slice(&<Vec<u8>>::from_hex("dddc3a8d14fddf2b68fa8c7fbad2748274937479dd0f8930d5ebb4ab6bd866a3").unwrap());
			monitor.provide_secret(281474976710654, secrets.last().unwrap().clone()).unwrap();
			test_secrets!();

			secrets.push([0; 32]);
			secrets.last_mut().unwrap()[0..32].clone_from_slice(&<Vec<u8>>::from_hex("2273e227a5b7449b6e70f1fb4652864038b1cbf9cd7c043a7d6456b7fc275ad8").unwrap());
			monitor.provide_secret(281474976710653, secrets.last().unwrap().clone()).unwrap();
			test_secrets!();

			secrets.push([0; 32]);
			secrets.last_mut().unwrap()[0..32].clone_from_slice(&<Vec<u8>>::from_hex("27cddaa5624534cb6cb9d7da077cf2b22ab21e9b506fd4998a51d54502e99116").unwrap());
			assert!(monitor.provide_secret(281474976710652, secrets.last().unwrap().clone()).is_err());
		}

		{
			// insert_secret #3 incorrect
			monitor = CounterpartyCommitmentSecrets::new();
			secrets.clear();

			secrets.push([0; 32]);
			secrets.last_mut().unwrap()[0..32].clone_from_slice(&<Vec<u8>>::from_hex("7cc854b54e3e0dcdb010d7a3fee464a9687be6e8db3be6854c475621e007a5dc").unwrap());
			monitor.provide_secret(281474976710655, secrets.last().unwrap().clone()).unwrap();
			test_secrets!();

			secrets.push([0; 32]);
			secrets.last_mut().unwrap()[0..32].clone_from_slice(&<Vec<u8>>::from_hex("c7518c8ae4660ed02894df8976fa1a3659c1a8b4b5bec0c4b872abeba4cb8964").unwrap());
			monitor.provide_secret(281474976710654, secrets.last().unwrap().clone()).unwrap();
			test_secrets!();

			secrets.push([0; 32]);
			secrets.last_mut().unwrap()[0..32].clone_from_slice(&<Vec<u8>>::from_hex("c51a18b13e8527e579ec56365482c62f180b7d5760b46e9477dae59e87ed423a").unwrap());
			monitor.provide_secret(281474976710653, secrets.last().unwrap().clone()).unwrap();
			test_secrets!();

			secrets.push([0; 32]);
			secrets.last_mut().unwrap()[0..32].clone_from_slice(&<Vec<u8>>::from_hex("27cddaa5624534cb6cb9d7da077cf2b22ab21e9b506fd4998a51d54502e99116").unwrap());
			assert!(monitor.provide_secret(281474976710652, secrets.last().unwrap().clone()).is_err());
		}

		{
			// insert_secret #4 incorrect (1,2,3 derived from incorrect)
			monitor = CounterpartyCommitmentSecrets::new();
			secrets.clear();

			secrets.push([0; 32]);
			secrets.last_mut().unwrap()[0..32].clone_from_slice(&<Vec<u8>>::from_hex("02a40c85b6f28da08dfdbe0926c53fab2de6d28c10301f8f7c4073d5e42e3148").unwrap());
			monitor.provide_secret(281474976710655, secrets.last().unwrap().clone()).unwrap();
			test_secrets!();

			secrets.push([0; 32]);
			secrets.last_mut().unwrap()[0..32].clone_from_slice(&<Vec<u8>>::from_hex("dddc3a8d14fddf2b68fa8c7fbad2748274937479dd0f8930d5ebb4ab6bd866a3").unwrap());
			monitor.provide_secret(281474976710654, secrets.last().unwrap().clone()).unwrap();
			test_secrets!();

			secrets.push([0; 32]);
			secrets.last_mut().unwrap()[0..32].clone_from_slice(&<Vec<u8>>::from_hex("c51a18b13e8527e579ec56365482c62f180b7d5760b46e9477dae59e87ed423a").unwrap());
			monitor.provide_secret(281474976710653, secrets.last().unwrap().clone()).unwrap();
			test_secrets!();

			secrets.push([0; 32]);
			secrets.last_mut().unwrap()[0..32].clone_from_slice(&<Vec<u8>>::from_hex("ba65d7b0ef55a3ba300d4e87af29868f394f8f138d78a7011669c79b37b936f4").unwrap());
			monitor.provide_secret(281474976710652, secrets.last().unwrap().clone()).unwrap();
			test_secrets!();

			secrets.push([0; 32]);
			secrets.last_mut().unwrap()[0..32].clone_from_slice(&<Vec<u8>>::from_hex("c65716add7aa98ba7acb236352d665cab17345fe45b55fb879ff80e6bd0c41dd").unwrap());
			monitor.provide_secret(281474976710651, secrets.last().unwrap().clone()).unwrap();
			test_secrets!();

			secrets.push([0; 32]);
			secrets.last_mut().unwrap()[0..32].clone_from_slice(&<Vec<u8>>::from_hex("969660042a28f32d9be17344e09374b379962d03db1574df5a8a5a47e19ce3f2").unwrap());
			monitor.provide_secret(281474976710650, secrets.last().unwrap().clone()).unwrap();
			test_secrets!();

			secrets.push([0; 32]);
			secrets.last_mut().unwrap()[0..32].clone_from_slice(&<Vec<u8>>::from_hex("a5a64476122ca0925fb344bdc1854c1c0a59fc614298e50a33e331980a220f32").unwrap());
			monitor.provide_secret(281474976710649, secrets.last().unwrap().clone()).unwrap();
			test_secrets!();

			secrets.push([0; 32]);
			secrets.last_mut().unwrap()[0..32].clone_from_slice(&<Vec<u8>>::from_hex("05cde6323d949933f7f7b78776bcc1ea6d9b31447732e3802e1f7ac44b650e17").unwrap());
			assert!(monitor.provide_secret(281474976710648, secrets.last().unwrap().clone()).is_err());
		}

		{
			// insert_secret #5 incorrect
			monitor = CounterpartyCommitmentSecrets::new();
			secrets.clear();

			secrets.push([0; 32]);
			secrets.last_mut().unwrap()[0..32].clone_from_slice(&<Vec<u8>>::from_hex("7cc854b54e3e0dcdb010d7a3fee464a9687be6e8db3be6854c475621e007a5dc").unwrap());
			monitor.provide_secret(281474976710655, secrets.last().unwrap().clone()).unwrap();
			test_secrets!();

			secrets.push([0; 32]);
			secrets.last_mut().unwrap()[0..32].clone_from_slice(&<Vec<u8>>::from_hex("c7518c8ae4660ed02894df8976fa1a3659c1a8b4b5bec0c4b872abeba4cb8964").unwrap());
			monitor.provide_secret(281474976710654, secrets.last().unwrap().clone()).unwrap();
			test_secrets!();

			secrets.push([0; 32]);
			secrets.last_mut().unwrap()[0..32].clone_from_slice(&<Vec<u8>>::from_hex("2273e227a5b7449b6e70f1fb4652864038b1cbf9cd7c043a7d6456b7fc275ad8").unwrap());
			monitor.provide_secret(281474976710653, secrets.last().unwrap().clone()).unwrap();
			test_secrets!();

			secrets.push([0; 32]);
			secrets.last_mut().unwrap()[0..32].clone_from_slice(&<Vec<u8>>::from_hex("27cddaa5624534cb6cb9d7da077cf2b22ab21e9b506fd4998a51d54502e99116").unwrap());
			monitor.provide_secret(281474976710652, secrets.last().unwrap().clone()).unwrap();
			test_secrets!();

			secrets.push([0; 32]);
			secrets.last_mut().unwrap()[0..32].clone_from_slice(&<Vec<u8>>::from_hex("631373ad5f9ef654bb3dade742d09504c567edd24320d2fcd68e3cc47e2ff6a6").unwrap());
			monitor.provide_secret(281474976710651, secrets.last().unwrap().clone()).unwrap();
			test_secrets!();

			secrets.push([0; 32]);
			secrets.last_mut().unwrap()[0..32].clone_from_slice(&<Vec<u8>>::from_hex("969660042a28f32d9be17344e09374b379962d03db1574df5a8a5a47e19ce3f2").unwrap());
			assert!(monitor.provide_secret(281474976710650, secrets.last().unwrap().clone()).is_err());
		}

		{
			// insert_secret #6 incorrect (5 derived from incorrect)
			monitor = CounterpartyCommitmentSecrets::new();
			secrets.clear();

			secrets.push([0; 32]);
			secrets.last_mut().unwrap()[0..32].clone_from_slice(&<Vec<u8>>::from_hex("7cc854b54e3e0dcdb010d7a3fee464a9687be6e8db3be6854c475621e007a5dc").unwrap());
			monitor.provide_secret(281474976710655, secrets.last().unwrap().clone()).unwrap();
			test_secrets!();

			secrets.push([0; 32]);
			secrets.last_mut().unwrap()[0..32].clone_from_slice(&<Vec<u8>>::from_hex("c7518c8ae4660ed02894df8976fa1a3659c1a8b4b5bec0c4b872abeba4cb8964").unwrap());
			monitor.provide_secret(281474976710654, secrets.last().unwrap().clone()).unwrap();
			test_secrets!();

			secrets.push([0; 32]);
			secrets.last_mut().unwrap()[0..32].clone_from_slice(&<Vec<u8>>::from_hex("2273e227a5b7449b6e70f1fb4652864038b1cbf9cd7c043a7d6456b7fc275ad8").unwrap());
			monitor.provide_secret(281474976710653, secrets.last().unwrap().clone()).unwrap();
			test_secrets!();

			secrets.push([0; 32]);
			secrets.last_mut().unwrap()[0..32].clone_from_slice(&<Vec<u8>>::from_hex("27cddaa5624534cb6cb9d7da077cf2b22ab21e9b506fd4998a51d54502e99116").unwrap());
			monitor.provide_secret(281474976710652, secrets.last().unwrap().clone()).unwrap();
			test_secrets!();

			secrets.push([0; 32]);
			secrets.last_mut().unwrap()[0..32].clone_from_slice(&<Vec<u8>>::from_hex("631373ad5f9ef654bb3dade742d09504c567edd24320d2fcd68e3cc47e2ff6a6").unwrap());
			monitor.provide_secret(281474976710651, secrets.last().unwrap().clone()).unwrap();
			test_secrets!();

			secrets.push([0; 32]);
			secrets.last_mut().unwrap()[0..32].clone_from_slice(&<Vec<u8>>::from_hex("b7e76a83668bde38b373970155c868a653304308f9896692f904a23731224bb1").unwrap());
			monitor.provide_secret(281474976710650, secrets.last().unwrap().clone()).unwrap();
			test_secrets!();

			secrets.push([0; 32]);
			secrets.last_mut().unwrap()[0..32].clone_from_slice(&<Vec<u8>>::from_hex("a5a64476122ca0925fb344bdc1854c1c0a59fc614298e50a33e331980a220f32").unwrap());
			monitor.provide_secret(281474976710649, secrets.last().unwrap().clone()).unwrap();
			test_secrets!();

			secrets.push([0; 32]);
			secrets.last_mut().unwrap()[0..32].clone_from_slice(&<Vec<u8>>::from_hex("05cde6323d949933f7f7b78776bcc1ea6d9b31447732e3802e1f7ac44b650e17").unwrap());
			assert!(monitor.provide_secret(281474976710648, secrets.last().unwrap().clone()).is_err());
		}

		{
			// insert_secret #7 incorrect
			monitor = CounterpartyCommitmentSecrets::new();
			secrets.clear();

			secrets.push([0; 32]);
			secrets.last_mut().unwrap()[0..32].clone_from_slice(&<Vec<u8>>::from_hex("7cc854b54e3e0dcdb010d7a3fee464a9687be6e8db3be6854c475621e007a5dc").unwrap());
			monitor.provide_secret(281474976710655, secrets.last().unwrap().clone()).unwrap();
			test_secrets!();

			secrets.push([0; 32]);
			secrets.last_mut().unwrap()[0..32].clone_from_slice(&<Vec<u8>>::from_hex("c7518c8ae4660ed02894df8976fa1a3659c1a8b4b5bec0c4b872abeba4cb8964").unwrap());
			monitor.provide_secret(281474976710654, secrets.last().unwrap().clone()).unwrap();
			test_secrets!();

			secrets.push([0; 32]);
			secrets.last_mut().unwrap()[0..32].clone_from_slice(&<Vec<u8>>::from_hex("2273e227a5b7449b6e70f1fb4652864038b1cbf9cd7c043a7d6456b7fc275ad8").unwrap());
			monitor.provide_secret(281474976710653, secrets.last().unwrap().clone()).unwrap();
			test_secrets!();

			secrets.push([0; 32]);
			secrets.last_mut().unwrap()[0..32].clone_from_slice(&<Vec<u8>>::from_hex("27cddaa5624534cb6cb9d7da077cf2b22ab21e9b506fd4998a51d54502e99116").unwrap());
			monitor.provide_secret(281474976710652, secrets.last().unwrap().clone()).unwrap();
			test_secrets!();

			secrets.push([0; 32]);
			secrets.last_mut().unwrap()[0..32].clone_from_slice(&<Vec<u8>>::from_hex("c65716add7aa98ba7acb236352d665cab17345fe45b55fb879ff80e6bd0c41dd").unwrap());
			monitor.provide_secret(281474976710651, secrets.last().unwrap().clone()).unwrap();
			test_secrets!();

			secrets.push([0; 32]);
			secrets.last_mut().unwrap()[0..32].clone_from_slice(&<Vec<u8>>::from_hex("969660042a28f32d9be17344e09374b379962d03db1574df5a8a5a47e19ce3f2").unwrap());
			monitor.provide_secret(281474976710650, secrets.last().unwrap().clone()).unwrap();
			test_secrets!();

			secrets.push([0; 32]);
			secrets.last_mut().unwrap()[0..32].clone_from_slice(&<Vec<u8>>::from_hex("e7971de736e01da8ed58b94c2fc216cb1dca9e326f3a96e7194fe8ea8af6c0a3").unwrap());
			monitor.provide_secret(281474976710649, secrets.last().unwrap().clone()).unwrap();
			test_secrets!();

			secrets.push([0; 32]);
			secrets.last_mut().unwrap()[0..32].clone_from_slice(&<Vec<u8>>::from_hex("05cde6323d949933f7f7b78776bcc1ea6d9b31447732e3802e1f7ac44b650e17").unwrap());
			assert!(monitor.provide_secret(281474976710648, secrets.last().unwrap().clone()).is_err());
		}

		{
			// insert_secret #8 incorrect
			monitor = CounterpartyCommitmentSecrets::new();
			secrets.clear();

			secrets.push([0; 32]);
			secrets.last_mut().unwrap()[0..32].clone_from_slice(&<Vec<u8>>::from_hex("7cc854b54e3e0dcdb010d7a3fee464a9687be6e8db3be6854c475621e007a5dc").unwrap());
			monitor.provide_secret(281474976710655, secrets.last().unwrap().clone()).unwrap();
			test_secrets!();

			secrets.push([0; 32]);
			secrets.last_mut().unwrap()[0..32].clone_from_slice(&<Vec<u8>>::from_hex("c7518c8ae4660ed02894df8976fa1a3659c1a8b4b5bec0c4b872abeba4cb8964").unwrap());
			monitor.provide_secret(281474976710654, secrets.last().unwrap().clone()).unwrap();
			test_secrets!();

			secrets.push([0; 32]);
			secrets.last_mut().unwrap()[0..32].clone_from_slice(&<Vec<u8>>::from_hex("2273e227a5b7449b6e70f1fb4652864038b1cbf9cd7c043a7d6456b7fc275ad8").unwrap());
			monitor.provide_secret(281474976710653, secrets.last().unwrap().clone()).unwrap();
			test_secrets!();

			secrets.push([0; 32]);
			secrets.last_mut().unwrap()[0..32].clone_from_slice(&<Vec<u8>>::from_hex("27cddaa5624534cb6cb9d7da077cf2b22ab21e9b506fd4998a51d54502e99116").unwrap());
			monitor.provide_secret(281474976710652, secrets.last().unwrap().clone()).unwrap();
			test_secrets!();

			secrets.push([0; 32]);
			secrets.last_mut().unwrap()[0..32].clone_from_slice(&<Vec<u8>>::from_hex("c65716add7aa98ba7acb236352d665cab17345fe45b55fb879ff80e6bd0c41dd").unwrap());
			monitor.provide_secret(281474976710651, secrets.last().unwrap().clone()).unwrap();
			test_secrets!();

			secrets.push([0; 32]);
			secrets.last_mut().unwrap()[0..32].clone_from_slice(&<Vec<u8>>::from_hex("969660042a28f32d9be17344e09374b379962d03db1574df5a8a5a47e19ce3f2").unwrap());
			monitor.provide_secret(281474976710650, secrets.last().unwrap().clone()).unwrap();
			test_secrets!();

			secrets.push([0; 32]);
			secrets.last_mut().unwrap()[0..32].clone_from_slice(&<Vec<u8>>::from_hex("a5a64476122ca0925fb344bdc1854c1c0a59fc614298e50a33e331980a220f32").unwrap());
			monitor.provide_secret(281474976710649, secrets.last().unwrap().clone()).unwrap();
			test_secrets!();

			secrets.push([0; 32]);
			secrets.last_mut().unwrap()[0..32].clone_from_slice(&<Vec<u8>>::from_hex("a7efbc61aac46d34f77778bac22c8a20c6a46ca460addc49009bda875ec88fa4").unwrap());
			assert!(monitor.provide_secret(281474976710648, secrets.last().unwrap().clone()).is_err());
		}
	}
}<|MERGE_RESOLUTION|>--- conflicted
+++ resolved
@@ -355,24 +355,6 @@
 		.expect("Addition only fails if the tweak is the inverse of the key. This is not possible when the tweak contains the hash of the key.")
 }
 
-<<<<<<< HEAD
-/// Derives a per-commitment-transaction public key (eg an htlc key or a delayed_payment key)
-/// from the base point and the per_commitment_key. This is the public equivalent of
-/// derive_private_key - using only public keys to derive a public key instead of private keys.
-pub fn derive_public_key<T: secp256k1::Signing>(secp_ctx: &Secp256k1<T>, per_commitment_point: &PublicKey, base_point: &PublicKey) -> PublicKey {
-	let mut sha = Sha256::engine();
-	sha.input(&per_commitment_point.serialize());
-	sha.input(&base_point.serialize());
-	let res = Sha256::from_engine(sha).to_byte_array();
-
-	let hashkey = PublicKey::from_secret_key(&secp_ctx,
-		&SecretKey::from_slice(&res).expect("Hashes should always be valid keys unless SHA-256 is broken"));
-	base_point.combine(&hashkey)
-		.expect("Addition only fails if the tweak is the inverse of the key. This is not possible when the tweak contains the hash of the key.")
-}
-
-=======
->>>>>>> 146a291f
 /// Derives a per-commitment-transaction revocation key from its constituent parts.
 ///
 /// Only the cheating participant owns a valid witness to propagate a revoked
@@ -408,46 +390,6 @@
 		.expect("Addition only fails if the tweak is the inverse of the key. This is not possible when the tweak commits to the key.")
 }
 
-<<<<<<< HEAD
-/// Derives a per-commitment-transaction revocation public key from its constituent parts. This is
-/// the public equivalend of derive_private_revocation_key - using only public keys to derive a
-/// public key instead of private keys.
-///
-/// Only the cheating participant owns a valid witness to propagate a revoked
-/// commitment transaction, thus per_commitment_point always come from cheater
-/// and revocation_base_point always come from punisher, which is the broadcaster
-/// of the transaction spending with this key knowledge.
-///
-/// Note that this is infallible iff we trust that at least one of the two input keys are randomly
-/// generated (ie our own).
-pub fn derive_public_revocation_key<T: secp256k1::Verification>(secp_ctx: &Secp256k1<T>,
-	per_commitment_point: &PublicKey, countersignatory_revocation_base_point: &PublicKey)
--> PublicKey {
-	let rev_append_commit_hash_key = {
-		let mut sha = Sha256::engine();
-		sha.input(&countersignatory_revocation_base_point.serialize());
-		sha.input(&per_commitment_point.serialize());
-
-		Sha256::from_engine(sha).to_byte_array()
-	};
-	let commit_append_rev_hash_key = {
-		let mut sha = Sha256::engine();
-		sha.input(&per_commitment_point.serialize());
-		sha.input(&countersignatory_revocation_base_point.serialize());
-
-		Sha256::from_engine(sha).to_byte_array()
-	};
-
-	let countersignatory_contrib = countersignatory_revocation_base_point.clone().mul_tweak(&secp_ctx, &Scalar::from_be_bytes(rev_append_commit_hash_key).unwrap())
-		.expect("Multiplying a valid public key by a hash is expected to never fail per secp256k1 docs");
-	let broadcaster_contrib = per_commitment_point.clone().mul_tweak(&secp_ctx, &Scalar::from_be_bytes(commit_append_rev_hash_key).unwrap())
-		.expect("Multiplying a valid public key by a hash is expected to never fail per secp256k1 docs");
-	countersignatory_contrib.combine(&broadcaster_contrib)
-		.expect("Addition only fails if the tweak is the inverse of the key. This is not possible when the tweak commits to the key.")
-}
-
-=======
->>>>>>> 146a291f
 /// The set of public keys which are used in the creation of one commitment transaction.
 /// These are derived from the channel base keys and per-commitment data.
 ///
@@ -550,11 +492,7 @@
 /// A script either spendable by the revocation
 /// key or the broadcaster_delayed_payment_key and satisfying the relative-locktime OP_CSV constrain.
 /// Encumbering a `to_holder` output on a commitment transaction or 2nd-stage HTLC transactions.
-<<<<<<< HEAD
-pub fn get_revokeable_redeemscript(revocation_key: &PublicKey, contest_delay: u16, broadcaster_delayed_payment_key: &PublicKey) -> ScriptBuf {
-=======
 pub fn get_revokeable_redeemscript(revocation_key: &RevocationKey, contest_delay: u16, broadcaster_delayed_payment_key: &DelayedPaymentKey) -> ScriptBuf {
->>>>>>> 146a291f
 	let res = Builder::new().push_opcode(opcodes::all::OP_IF)
 	              .push_slice(&revocation_key.to_public_key().serialize())
 	              .push_opcode(opcodes::all::OP_ELSE)
@@ -609,29 +547,17 @@
 });
 
 #[inline]
-<<<<<<< HEAD
-pub(crate) fn get_htlc_redeemscript_with_explicit_keys(htlc: &HTLCOutputInCommitment, channel_type_features: &ChannelTypeFeatures, broadcaster_htlc_key: &PublicKey, countersignatory_htlc_key: &PublicKey, revocation_key: &PublicKey) -> ScriptBuf {
-=======
 pub(crate) fn get_htlc_redeemscript_with_explicit_keys(htlc: &HTLCOutputInCommitment, channel_type_features: &ChannelTypeFeatures, broadcaster_htlc_key: &HtlcKey, countersignatory_htlc_key: &HtlcKey, revocation_key: &RevocationKey) -> ScriptBuf {
->>>>>>> 146a291f
 	let payment_hash160 = Ripemd160::hash(&htlc.payment_hash.0[..]).to_byte_array();
 	if htlc.offered {
 		let mut bldr = Builder::new().push_opcode(opcodes::all::OP_DUP)
 		              .push_opcode(opcodes::all::OP_HASH160)
-<<<<<<< HEAD
-		              .push_slice(PubkeyHash::hash(&revocation_key.serialize()))
-=======
 		              .push_slice(PubkeyHash::hash(&revocation_key.to_public_key().serialize()))
->>>>>>> 146a291f
 		              .push_opcode(opcodes::all::OP_EQUAL)
 		              .push_opcode(opcodes::all::OP_IF)
 		              .push_opcode(opcodes::all::OP_CHECKSIG)
 		              .push_opcode(opcodes::all::OP_ELSE)
-<<<<<<< HEAD
-		              .push_slice(countersignatory_htlc_key.serialize())
-=======
 		              .push_slice(&countersignatory_htlc_key.to_public_key().serialize())
->>>>>>> 146a291f
 		              .push_opcode(opcodes::all::OP_SWAP)
 		              .push_opcode(opcodes::all::OP_SIZE)
 		              .push_int(32)
@@ -640,11 +566,7 @@
 		              .push_opcode(opcodes::all::OP_DROP)
 		              .push_int(2)
 		              .push_opcode(opcodes::all::OP_SWAP)
-<<<<<<< HEAD
-		              .push_slice(broadcaster_htlc_key.serialize())
-=======
 		              .push_slice(&broadcaster_htlc_key.to_public_key().serialize())
->>>>>>> 146a291f
 		              .push_int(2)
 		              .push_opcode(opcodes::all::OP_CHECKMULTISIG)
 		              .push_opcode(opcodes::all::OP_ELSE)
@@ -663,20 +585,12 @@
 	} else {
 			let mut bldr = Builder::new().push_opcode(opcodes::all::OP_DUP)
 		              .push_opcode(opcodes::all::OP_HASH160)
-<<<<<<< HEAD
-		              .push_slice(PubkeyHash::hash(&revocation_key.serialize()))
-=======
 		              .push_slice(&PubkeyHash::hash(&revocation_key.to_public_key().serialize()))
->>>>>>> 146a291f
 		              .push_opcode(opcodes::all::OP_EQUAL)
 		              .push_opcode(opcodes::all::OP_IF)
 		              .push_opcode(opcodes::all::OP_CHECKSIG)
 		              .push_opcode(opcodes::all::OP_ELSE)
-<<<<<<< HEAD
-		              .push_slice(countersignatory_htlc_key.serialize())
-=======
 		              .push_slice(&countersignatory_htlc_key.to_public_key().serialize())
->>>>>>> 146a291f
 		              .push_opcode(opcodes::all::OP_SWAP)
 		              .push_opcode(opcodes::all::OP_SIZE)
 		              .push_int(32)
@@ -687,11 +601,7 @@
 		              .push_opcode(opcodes::all::OP_EQUALVERIFY)
 		              .push_int(2)
 		              .push_opcode(opcodes::all::OP_SWAP)
-<<<<<<< HEAD
-		              .push_slice(broadcaster_htlc_key.serialize())
-=======
 		              .push_slice(&broadcaster_htlc_key.to_public_key().serialize())
->>>>>>> 146a291f
 		              .push_int(2)
 		              .push_opcode(opcodes::all::OP_CHECKMULTISIG)
 		              .push_opcode(opcodes::all::OP_ELSE)
