// This file is Copyright its original authors, visible in version control
// history.
//
// This file is licensed under the Apache License, Version 2.0 <LICENSE-APACHE
// or http://www.apache.org/licenses/LICENSE-2.0> or the MIT license
// <LICENSE-MIT or http://opensource.org/licenses/MIT>, at your option.
// You may not use this file except in accordance with one or both of these
// licenses.

//! Feature flag definitions for the Lightning protocol according to [BOLT #9].
//!
//! Lightning nodes advertise a supported set of operation through feature flags. Features are
//! applicable for a specific context as indicated in some [messages]. [`Features`] encapsulates
//! behavior for specifying and checking feature flags for a particular context. Each feature is
//! defined internally by a trait specifying the corresponding flags (i.e., even and odd bits).
//!
//! Whether a feature is considered "known" or "unknown" is relative to the implementation, whereas
//! the term "supports" is used in reference to a particular set of [`Features`]. That is, a node
//! supports a feature if it advertises the feature (as either required or optional) to its peers.
//! And the implementation can interpret a feature if the feature is known to it.
//!
//! The following features are currently required in the LDK:
//! - `VariableLengthOnion` - requires/supports variable-length routing onion payloads
//!     (see [BOLT-4](https://github.com/lightning/bolts/blob/master/04-onion-routing.md) for more information).
//! - `StaticRemoteKey` - requires/supports static key for remote output
//!     (see [BOLT-3](https://github.com/lightning/bolts/blob/master/03-transactions.md) for more information).
//!
//! The following features are currently supported in the LDK:
//! - `DataLossProtect` - requires/supports that a node which has somehow fallen behind, e.g., has been restored from an old backup,
//!     can detect that it has fallen behind
//!     (see [BOLT-2](https://github.com/lightning/bolts/blob/master/02-peer-protocol.md) for more information).
//! - `InitialRoutingSync` - requires/supports that the sending node needs a complete routing information dump
//!     (see [BOLT-7](https://github.com/lightning/bolts/blob/master/07-routing-gossip.md#initial-sync) for more information).
//! - `UpfrontShutdownScript` - commits to a shutdown scriptpubkey when opening a channel
//!     (see [BOLT-2](https://github.com/lightning/bolts/blob/master/02-peer-protocol.md#the-open_channel-message) for more information).
//! - `GossipQueries` - requires/supports more sophisticated gossip control
//!     (see [BOLT-7](https://github.com/lightning/bolts/blob/master/07-routing-gossip.md) for more information).
//! - `PaymentSecret` - requires/supports that a node supports payment_secret field
//!     (see [BOLT-4](https://github.com/lightning/bolts/blob/master/04-onion-routing.md) for more information).
//! - `BasicMPP` - requires/supports that a node can receive basic multi-part payments
//!     (see [BOLT-4](https://github.com/lightning/bolts/blob/master/04-onion-routing.md#basic-multi-part-payments) for more information).
//! - `Wumbo` - requires/supports that a node create large channels. Called `option_support_large_channel` in the spec.
//!     (see [BOLT-2](https://github.com/lightning/bolts/blob/master/02-peer-protocol.md#the-open_channel-message) for more information).
//! - `AnchorsZeroFeeHtlcTx` - requires/supports that commitment transactions include anchor outputs
//!     and HTLC transactions are pre-signed with zero fee (see
//!     [BOLT-3](https://github.com/lightning/bolts/blob/master/03-transactions.md) for more
//!     information).
//! - `RouteBlinding` - requires/supports that a node can relay payments over blinded paths
//!     (see [BOLT-4](https://github.com/lightning/bolts/blob/master/04-onion-routing.md#route-blinding) for more information).
//! - `ShutdownAnySegwit` - requires/supports that future segwit versions are allowed in `shutdown`
//!     (see [BOLT-2](https://github.com/lightning/bolts/blob/master/02-peer-protocol.md) for more information).
//! - `DualFund` - requires/supports V2 channel establishment
//!     (see [BOLT-2](https://github.com/lightning/bolts/pull/851/files) for more information).
//     TODO: update link
//! - `OnionMessages` - requires/supports forwarding onion messages
//!     (see [BOLT-7](https://github.com/lightning/bolts/pull/759/files) for more information).
//     TODO: update link
//! - `ChannelType` - node supports the channel_type field in open/accept
//!     (see [BOLT-2](https://github.com/lightning/bolts/blob/master/02-peer-protocol.md) for more information).
//! - `SCIDPrivacy` - supply channel aliases for routing
//!     (see [BOLT-2](https://github.com/lightning/bolts/blob/master/02-peer-protocol.md) for more information).
//! - `PaymentMetadata` - include additional data in invoices which is passed to recipients in the
//!      onion.
//!      (see [BOLT-11](https://github.com/lightning/bolts/blob/master/11-payment-encoding.md) for
//!      more).
//! - `ZeroConf` - supports accepting HTLCs and using channels prior to funding confirmation
//!      (see
//!      [BOLT-2](https://github.com/lightning/bolts/blob/master/02-peer-protocol.md#the-channel_ready-message)
//!      for more info).
//! - `Keysend` - send funds to a node without an invoice
//!     (see the [`Keysend` feature assignment proposal](https://github.com/lightning/bolts/issues/605#issuecomment-606679798) for more information).
<<<<<<< HEAD
=======
//! - `Trampoline` - supports receiving and forwarding Trampoline payments
//!     (see the [`Trampoline` feature proposal](https://github.com/lightning/bolts/pull/836) for more information).
>>>>>>> 9a438eea
//!
//! LDK knows about the following features, but does not support them:
//! - `AnchorsNonzeroFeeHtlcTx` - the initial version of anchor outputs, which was later found to be
//!     vulnerable (see this
//!     [mailing list post](https://lists.linuxfoundation.org/pipermail/lightning-dev/2020-September/002796.html)
//!     for more information).
//!
//! [BOLT #9]: https://github.com/lightning/bolts/blob/master/09-features.md
//! [messages]: crate::ln::msgs

#[allow(unused_imports)]
use crate::prelude::*;

use crate::{io, io_extras};
use core::{cmp, fmt};
use core::borrow::Borrow;
use core::hash::{Hash, Hasher};
use core::marker::PhantomData;

use bitcoin::bech32;
use bitcoin::bech32::{Base32Len, FromBase32, ToBase32, u5, WriteBase32};
use crate::ln::msgs::DecodeError;
use crate::util::ser::{Readable, WithoutLength, Writeable, Writer};

mod sealed {
	#[allow(unused_imports)]
	use crate::prelude::*;
	use crate::ln::features::Features;

	/// The context in which [`Features`] are applicable. Defines which features are known to the
	/// implementation, though specification of them as required or optional is up to the code
	/// constructing a features object.
	pub trait Context {
		/// Bitmask for selecting features that are known to the implementation.
		const KNOWN_FEATURE_MASK: &'static [u8];
	}

	/// Defines a [`Context`] by stating which features it requires and which are optional. Features
	/// are specified as a comma-separated list of bytes where each byte is a pipe-delimited list of
	/// feature identifiers.
	macro_rules! define_context {
		($context: ident, [$( $( $known_feature: ident )|*, )*]) => {
			#[derive(Eq, PartialEq)]
			pub struct $context {}

			impl Context for $context {
				const KNOWN_FEATURE_MASK: &'static [u8] = &[
					$(
						0b00_00_00_00 $(|
							<Self as $known_feature>::REQUIRED_MASK |
							<Self as $known_feature>::OPTIONAL_MASK)*,
					)*
				];
			}

			impl alloc::fmt::Display for Features<$context> {
				fn fmt(&self, fmt: &mut alloc::fmt::Formatter) -> Result<(), alloc::fmt::Error> {
					$(
						$(
							fmt.write_fmt(format_args!("{}: {}, ", stringify!($known_feature),
								if <$context as $known_feature>::requires_feature(&self.flags) { "required" }
								else if <$context as $known_feature>::supports_feature(&self.flags) { "supported" }
								else { "not supported" }))?;
						)*
						{} // Rust gets mad if we only have a $()* block here, so add a dummy {}
					)*
					fmt.write_fmt(format_args!("unknown flags: {}",
						if self.requires_unknown_bits() { "required" }
						else if self.supports_unknown_bits() { "supported" } else { "none" }))
				}
			}
		};
	}

	define_context!(InitContext, [
		// Byte 0
		DataLossProtect | InitialRoutingSync | UpfrontShutdownScript | GossipQueries,
		// Byte 1
		VariableLengthOnion | StaticRemoteKey | PaymentSecret,
		// Byte 2
		BasicMPP | Wumbo | AnchorsNonzeroFeeHtlcTx | AnchorsZeroFeeHtlcTx,
		// Byte 3
<<<<<<< HEAD
		RouteBlinding | ShutdownAnySegwit | DualFund | Taproot,
=======
		RouteBlinding | ShutdownAnySegwit | Taproot,
>>>>>>> 9a438eea
		// Byte 4
		OnionMessages,
		// Byte 5
		ChannelType | SCIDPrivacy,
		// Byte 6
		ZeroConf,
		// Byte 7
		Trampoline,
	]);
	define_context!(NodeContext, [
		// Byte 0
		DataLossProtect | UpfrontShutdownScript | GossipQueries,
		// Byte 1
		VariableLengthOnion | StaticRemoteKey | PaymentSecret,
		// Byte 2
		BasicMPP | Wumbo | AnchorsNonzeroFeeHtlcTx | AnchorsZeroFeeHtlcTx,
		// Byte 3
<<<<<<< HEAD
		RouteBlinding | ShutdownAnySegwit | DualFund | Taproot,
=======
		RouteBlinding | ShutdownAnySegwit | Taproot,
>>>>>>> 9a438eea
		// Byte 4
		OnionMessages,
		// Byte 5
		ChannelType | SCIDPrivacy,
		// Byte 6
		ZeroConf | Keysend,
		// Byte 7
		Trampoline,
	]);
	define_context!(ChannelContext, []);
	define_context!(Bolt11InvoiceContext, [
		// Byte 0
		,
		// Byte 1
		VariableLengthOnion | PaymentSecret,
		// Byte 2
		BasicMPP,
		// Byte 3
		,
		// Byte 4
		,
		// Byte 5
		,
		// Byte 6
		PaymentMetadata,
		// Byte 7
		Trampoline,
	]);
	define_context!(OfferContext, []);
	define_context!(InvoiceRequestContext, []);
	define_context!(Bolt12InvoiceContext, [
		// Byte 0
		,
		// Byte 1
		,
		// Byte 2
		BasicMPP,
	]);
	define_context!(BlindedHopContext, []);
	// This isn't a "real" feature context, and is only used in the channel_type field in an
	// `OpenChannel` message.
	define_context!(ChannelTypeContext, [
		// Byte 0
		,
		// Byte 1
		StaticRemoteKey,
		// Byte 2
		AnchorsNonzeroFeeHtlcTx | AnchorsZeroFeeHtlcTx,
		// Byte 3
		Taproot,
		// Byte 4
		,
		// Byte 5
		SCIDPrivacy,
		// Byte 6
		ZeroConf,
	]);

	/// Defines a feature with the given bits for the specified [`Context`]s. The generated trait is
	/// useful for manipulating feature flags.
	macro_rules! define_feature {
		($odd_bit: expr, $feature: ident, [$($context: ty),+], $doc: expr, $optional_setter: ident,
		 $required_setter: ident, $supported_getter: ident) => {
			#[doc = $doc]
			///
			/// See [BOLT #9] for details.
			///
			/// [BOLT #9]: https://github.com/lightning/bolts/blob/master/09-features.md
			pub trait $feature: Context {
				/// The bit used to signify that the feature is required.
				const EVEN_BIT: usize = $odd_bit - 1;

				/// The bit used to signify that the feature is optional.
				const ODD_BIT: usize = $odd_bit;

				/// Assertion that [`EVEN_BIT`] is actually even.
				///
				/// [`EVEN_BIT`]: #associatedconstant.EVEN_BIT
				const ASSERT_EVEN_BIT_PARITY: usize;

				/// Assertion that [`ODD_BIT`] is actually odd.
				///
				/// [`ODD_BIT`]: #associatedconstant.ODD_BIT
				const ASSERT_ODD_BIT_PARITY: usize;

				/// Assertion that the bits are set in the context's [`KNOWN_FEATURE_MASK`].
				///
				/// [`KNOWN_FEATURE_MASK`]: Context::KNOWN_FEATURE_MASK
				#[cfg(not(test))] // We violate this constraint with `UnknownFeature`
				const ASSERT_BITS_IN_MASK: u8;

				/// The byte where the feature is set.
				const BYTE_OFFSET: usize = Self::EVEN_BIT / 8;

				/// The bitmask for the feature's required flag relative to the [`BYTE_OFFSET`].
				///
				/// [`BYTE_OFFSET`]: #associatedconstant.BYTE_OFFSET
				const REQUIRED_MASK: u8 = 1 << (Self::EVEN_BIT - 8 * Self::BYTE_OFFSET);

				/// The bitmask for the feature's optional flag relative to the [`BYTE_OFFSET`].
				///
				/// [`BYTE_OFFSET`]: #associatedconstant.BYTE_OFFSET
				const OPTIONAL_MASK: u8 = 1 << (Self::ODD_BIT - 8 * Self::BYTE_OFFSET);

				/// Returns whether the feature is required by the given flags.
				#[inline]
				fn requires_feature(flags: &Vec<u8>) -> bool {
					flags.len() > Self::BYTE_OFFSET &&
						(flags[Self::BYTE_OFFSET] & Self::REQUIRED_MASK) != 0
				}

				/// Returns whether the feature is supported by the given flags.
				#[inline]
				fn supports_feature(flags: &Vec<u8>) -> bool {
					flags.len() > Self::BYTE_OFFSET &&
						(flags[Self::BYTE_OFFSET] & (Self::REQUIRED_MASK | Self::OPTIONAL_MASK)) != 0
				}

				/// Sets the feature's required (even) bit in the given flags.
				#[inline]
				fn set_required_bit(flags: &mut Vec<u8>) {
					if flags.len() <= Self::BYTE_OFFSET {
						flags.resize(Self::BYTE_OFFSET + 1, 0u8);
					}

					flags[Self::BYTE_OFFSET] |= Self::REQUIRED_MASK;
					flags[Self::BYTE_OFFSET] &= !Self::OPTIONAL_MASK;
				}

				/// Sets the feature's optional (odd) bit in the given flags.
				#[inline]
				fn set_optional_bit(flags: &mut Vec<u8>) {
					if flags.len() <= Self::BYTE_OFFSET {
						flags.resize(Self::BYTE_OFFSET + 1, 0u8);
					}

					flags[Self::BYTE_OFFSET] |= Self::OPTIONAL_MASK;
				}

				/// Clears the feature's required (even) and optional (odd) bits from the given
				/// flags.
				#[inline]
				fn clear_bits(flags: &mut Vec<u8>) {
					if flags.len() > Self::BYTE_OFFSET {
						flags[Self::BYTE_OFFSET] &= !Self::REQUIRED_MASK;
						flags[Self::BYTE_OFFSET] &= !Self::OPTIONAL_MASK;
					}

					let last_non_zero_byte = flags.iter().rposition(|&byte| byte != 0);
					let size = if let Some(offset) = last_non_zero_byte { offset + 1 } else { 0 };
					flags.resize(size, 0u8);
				}
			}

			impl <T: $feature> Features<T> {
				/// Set this feature as optional.
				pub fn $optional_setter(&mut self) {
					<T as $feature>::set_optional_bit(&mut self.flags);
				}

				/// Set this feature as required.
				pub fn $required_setter(&mut self) {
					<T as $feature>::set_required_bit(&mut self.flags);
				}

				/// Checks if this feature is supported.
				pub fn $supported_getter(&self) -> bool {
					<T as $feature>::supports_feature(&self.flags)
				}
			}

			$(
				impl $feature for $context {
					// EVEN_BIT % 2 == 0
					const ASSERT_EVEN_BIT_PARITY: usize = 0 - (<Self as $feature>::EVEN_BIT % 2);

					// ODD_BIT % 2 == 1
					const ASSERT_ODD_BIT_PARITY: usize = (<Self as $feature>::ODD_BIT % 2) - 1;

					// (byte & (REQUIRED_MASK | OPTIONAL_MASK)) >> (EVEN_BIT % 8) == 3
					#[cfg(not(test))] // We violate this constraint with `UnknownFeature`
					const ASSERT_BITS_IN_MASK: u8 =
						((<$context>::KNOWN_FEATURE_MASK[<Self as $feature>::BYTE_OFFSET] & (<Self as $feature>::REQUIRED_MASK | <Self as $feature>::OPTIONAL_MASK))
						 >> (<Self as $feature>::EVEN_BIT % 8)) - 3;
				}
			)*
		};
		($odd_bit: expr, $feature: ident, [$($context: ty),+], $doc: expr, $optional_setter: ident,
		 $required_setter: ident, $supported_getter: ident, $required_getter: ident) => {
			define_feature!($odd_bit, $feature, [$($context),+], $doc, $optional_setter, $required_setter, $supported_getter);
			impl <T: $feature> Features<T> {
				/// Checks if this feature is required.
				pub fn $required_getter(&self) -> bool {
					<T as $feature>::requires_feature(&self.flags)
				}
			}
		}
	}

	define_feature!(1, DataLossProtect, [InitContext, NodeContext],
		"Feature flags for `option_data_loss_protect`.", set_data_loss_protect_optional,
		set_data_loss_protect_required, supports_data_loss_protect, requires_data_loss_protect);
	// NOTE: Per Bolt #9, initial_routing_sync has no even bit.
	define_feature!(3, InitialRoutingSync, [InitContext], "Feature flags for `initial_routing_sync`.",
		set_initial_routing_sync_optional, set_initial_routing_sync_required,
		initial_routing_sync);
	define_feature!(5, UpfrontShutdownScript, [InitContext, NodeContext],
		"Feature flags for `option_upfront_shutdown_script`.", set_upfront_shutdown_script_optional,
		set_upfront_shutdown_script_required, supports_upfront_shutdown_script,
		requires_upfront_shutdown_script);
	define_feature!(7, GossipQueries, [InitContext, NodeContext],
		"Feature flags for `gossip_queries`.", set_gossip_queries_optional, set_gossip_queries_required,
		supports_gossip_queries, requires_gossip_queries);
	define_feature!(9, VariableLengthOnion, [InitContext, NodeContext, Bolt11InvoiceContext],
		"Feature flags for `var_onion_optin`.", set_variable_length_onion_optional,
		set_variable_length_onion_required, supports_variable_length_onion,
		requires_variable_length_onion);
	define_feature!(13, StaticRemoteKey, [InitContext, NodeContext, ChannelTypeContext],
		"Feature flags for `option_static_remotekey`.", set_static_remote_key_optional,
		set_static_remote_key_required, supports_static_remote_key, requires_static_remote_key);
	define_feature!(15, PaymentSecret, [InitContext, NodeContext, Bolt11InvoiceContext],
		"Feature flags for `payment_secret`.", set_payment_secret_optional, set_payment_secret_required,
		supports_payment_secret, requires_payment_secret);
	define_feature!(17, BasicMPP, [InitContext, NodeContext, Bolt11InvoiceContext, Bolt12InvoiceContext],
		"Feature flags for `basic_mpp`.", set_basic_mpp_optional, set_basic_mpp_required,
		supports_basic_mpp, requires_basic_mpp);
	define_feature!(19, Wumbo, [InitContext, NodeContext],
		"Feature flags for `option_support_large_channel` (aka wumbo channels).", set_wumbo_optional, set_wumbo_required,
		supports_wumbo, requires_wumbo);
	define_feature!(21, AnchorsNonzeroFeeHtlcTx, [InitContext, NodeContext, ChannelTypeContext],
		"Feature flags for `option_anchors_nonzero_fee_htlc_tx`.", set_anchors_nonzero_fee_htlc_tx_optional,
		set_anchors_nonzero_fee_htlc_tx_required, supports_anchors_nonzero_fee_htlc_tx, requires_anchors_nonzero_fee_htlc_tx);
	define_feature!(23, AnchorsZeroFeeHtlcTx, [InitContext, NodeContext, ChannelTypeContext],
		"Feature flags for `option_anchors_zero_fee_htlc_tx`.", set_anchors_zero_fee_htlc_tx_optional,
		set_anchors_zero_fee_htlc_tx_required, supports_anchors_zero_fee_htlc_tx, requires_anchors_zero_fee_htlc_tx);
	define_feature!(25, RouteBlinding, [InitContext, NodeContext],
		"Feature flags for `option_route_blinding`.", set_route_blinding_optional,
		set_route_blinding_required, supports_route_blinding, requires_route_blinding);
	define_feature!(27, ShutdownAnySegwit, [InitContext, NodeContext],
		"Feature flags for `opt_shutdown_anysegwit`.", set_shutdown_any_segwit_optional,
		set_shutdown_any_segwit_required, supports_shutdown_anysegwit, requires_shutdown_anysegwit);
	define_feature!(29, DualFund, [InitContext, NodeContext],
		"Feature flags for `option_dual_fund`.", set_dual_fund_optional, set_dual_fund_required,
		supports_dual_fund, requires_dual_fund);
	define_feature!(31, Taproot, [InitContext, NodeContext, ChannelTypeContext],
		"Feature flags for `option_taproot`.", set_taproot_optional,
		set_taproot_required, supports_taproot, requires_taproot);
	define_feature!(39, OnionMessages, [InitContext, NodeContext],
		"Feature flags for `option_onion_messages`.", set_onion_messages_optional,
		set_onion_messages_required, supports_onion_messages, requires_onion_messages);
	define_feature!(45, ChannelType, [InitContext, NodeContext],
		"Feature flags for `option_channel_type`.", set_channel_type_optional,
		set_channel_type_required, supports_channel_type, requires_channel_type);
	define_feature!(47, SCIDPrivacy, [InitContext, NodeContext, ChannelTypeContext],
		"Feature flags for only forwarding with SCID aliasing. Called `option_scid_alias` in the BOLTs",
		set_scid_privacy_optional, set_scid_privacy_required, supports_scid_privacy, requires_scid_privacy);
	define_feature!(49, PaymentMetadata, [Bolt11InvoiceContext],
		"Feature flags for payment metadata in invoices.", set_payment_metadata_optional,
		set_payment_metadata_required, supports_payment_metadata, requires_payment_metadata);
	define_feature!(51, ZeroConf, [InitContext, NodeContext, ChannelTypeContext],
		"Feature flags for accepting channels with zero confirmations. Called `option_zeroconf` in the BOLTs",
		set_zero_conf_optional, set_zero_conf_required, supports_zero_conf, requires_zero_conf);
	define_feature!(55, Keysend, [NodeContext],
		"Feature flags for keysend payments.", set_keysend_optional, set_keysend_required,
		supports_keysend, requires_keysend);
	define_feature!(57, Trampoline, [InitContext, NodeContext, Bolt11InvoiceContext],
		"Feature flags for Trampoline routing.", set_trampoline_routing_optional, set_trampoline_routing_required,
		supports_trampoline_routing, requires_trampoline_routing);
	// Note: update the module-level docs when a new feature bit is added!

	#[cfg(test)]
	define_feature!(123456789, UnknownFeature,
		[NodeContext, ChannelContext, Bolt11InvoiceContext, OfferContext, InvoiceRequestContext, Bolt12InvoiceContext, BlindedHopContext],
		"Feature flags for an unknown feature used in testing.", set_unknown_feature_optional,
		set_unknown_feature_required, supports_unknown_test_feature, requires_unknown_test_feature);
}

/// Tracks the set of features which a node implements, templated by the context in which it
/// appears.
///
/// This is not exported to bindings users as we map the concrete feature types below directly instead
#[derive(Eq)]
pub struct Features<T: sealed::Context> {
	/// Note that, for convenience, flags is LITTLE endian (despite being big-endian on the wire)
	flags: Vec<u8>,
	mark: PhantomData<T>,
}

impl<T: sealed::Context, Rhs: Borrow<Self>> core::ops::BitOrAssign<Rhs> for Features<T> {
	fn bitor_assign(&mut self, rhs: Rhs) {
		let total_feature_len = cmp::max(self.flags.len(), rhs.borrow().flags.len());
		self.flags.resize(total_feature_len, 0u8);
		for (byte, rhs_byte) in self.flags.iter_mut().zip(rhs.borrow().flags.iter()) {
			*byte |= *rhs_byte;
		}
	}
}

impl<T: sealed::Context> core::ops::BitOr for Features<T> {
	type Output = Self;

	fn bitor(mut self, o: Self) -> Self {
		self |= o;
		self
	}
}

impl<T: sealed::Context> Clone for Features<T> {
	fn clone(&self) -> Self {
		Self {
			flags: self.flags.clone(),
			mark: PhantomData,
		}
	}
}
impl<T: sealed::Context> Hash for Features<T> {
	fn hash<H: Hasher>(&self, hasher: &mut H) {
		let mut nonzero_flags = &self.flags[..];
		while nonzero_flags.last() == Some(&0) {
			nonzero_flags = &nonzero_flags[..nonzero_flags.len() - 1];
		}
		nonzero_flags.hash(hasher);
	}
}
impl<T: sealed::Context> PartialEq for Features<T> {
	fn eq(&self, o: &Self) -> bool {
		let mut o_iter = o.flags.iter();
		let mut self_iter = self.flags.iter();
		loop {
			match (o_iter.next(), self_iter.next()) {
				(Some(o), Some(us)) => if o != us { return false },
				(Some(b), None) | (None, Some(b)) => if *b != 0 { return false },
				(None, None) => return true,
			}
		}
	}
}
impl<T: sealed::Context> PartialOrd for Features<T> {
	fn partial_cmp(&self, other: &Self) -> Option<cmp::Ordering> {
		self.flags.partial_cmp(&other.flags)
	}
}
impl<T: sealed::Context + Eq> Ord for Features<T> {
	fn cmp(&self, other: &Self) -> cmp::Ordering {
		self.flags.cmp(&other.flags)
	}
}
impl<T: sealed::Context> fmt::Debug for Features<T> {
	fn fmt(&self, fmt: &mut fmt::Formatter) -> Result<(), fmt::Error> {
		self.flags.fmt(fmt)
	}
}

/// Features used within an `init` message.
pub type InitFeatures = Features<sealed::InitContext>;
/// Features used within a `node_announcement` message.
pub type NodeFeatures = Features<sealed::NodeContext>;
/// Features used within a `channel_announcement` message.
pub type ChannelFeatures = Features<sealed::ChannelContext>;
/// Features used within an invoice.
pub type Bolt11InvoiceFeatures = Features<sealed::Bolt11InvoiceContext>;
/// Features used within an `offer`.
pub type OfferFeatures = Features<sealed::OfferContext>;
/// Features used within an `invoice_request`.
pub type InvoiceRequestFeatures = Features<sealed::InvoiceRequestContext>;
/// Features used within an `invoice`.
pub type Bolt12InvoiceFeatures = Features<sealed::Bolt12InvoiceContext>;
/// Features used within BOLT 4 encrypted_data_tlv and BOLT 12 blinded_payinfo
pub type BlindedHopFeatures = Features<sealed::BlindedHopContext>;

/// Features used within the channel_type field in an OpenChannel message.
///
/// A channel is always of some known "type", describing the transaction formats used and the exact
/// semantics of our interaction with our peer.
///
/// Note that because a channel is a specific type which is proposed by the opener and accepted by
/// the counterparty, only required features are allowed here.
///
/// This is serialized differently from other feature types - it is not prefixed by a length, and
/// thus must only appear inside a TLV where its length is known in advance.
pub type ChannelTypeFeatures = Features<sealed::ChannelTypeContext>;

impl InitFeatures {
	/// Writes all features present up to, and including, 13.
	pub(crate) fn write_up_to_13<W: Writer>(&self, w: &mut W) -> Result<(), io::Error> {
		let len = cmp::min(2, self.flags.len());
		(len as u16).write(w)?;
		for i in (0..len).rev() {
			if i == 0 {
				self.flags[i].write(w)?;
			} else {
				// On byte 1, we want up-to-and-including-bit-13, 0-indexed, which is
				// up-to-and-including-bit-5, 0-indexed, on this byte:
				(self.flags[i] & 0b00_11_11_11).write(w)?;
			}
		}
		Ok(())
	}

	/// Converts `InitFeatures` to `Features<C>`. Only known `InitFeatures` relevant to context `C`
	/// are included in the result.
	pub(crate) fn to_context<C: sealed::Context>(&self) -> Features<C> {
		self.to_context_internal()
	}
}

impl Bolt11InvoiceFeatures {
	/// Converts `Bolt11InvoiceFeatures` to `Features<C>`. Only known `Bolt11InvoiceFeatures` relevant to
	/// context `C` are included in the result.
	pub(crate) fn to_context<C: sealed::Context>(&self) -> Features<C> {
		self.to_context_internal()
	}

	/// Getting a route for a keysend payment to a private node requires providing the payee's
	/// features (since they were not announced in a node announcement). However, keysend payments
	/// don't have an invoice to pull the payee's features from, so this method is provided for use in
	/// [`PaymentParameters::for_keysend`], thus omitting the need for payers to manually construct an
	/// `Bolt11InvoiceFeatures` for [`find_route`].
	///
	/// MPP keysend is not widely supported yet, so we parameterize support to allow the user to
	/// choose whether their router should find multi-part routes.
	///
	/// [`PaymentParameters::for_keysend`]: crate::routing::router::PaymentParameters::for_keysend
	/// [`find_route`]: crate::routing::router::find_route
	pub(crate) fn for_keysend(allow_mpp: bool) -> Bolt11InvoiceFeatures {
		let mut res = Bolt11InvoiceFeatures::empty();
		res.set_variable_length_onion_optional();
		if allow_mpp {
			res.set_basic_mpp_optional();
		}
		res
	}
}

impl Bolt12InvoiceFeatures {
	/// Converts [`Bolt12InvoiceFeatures`] to [`Features<C>`]. Only known [`Bolt12InvoiceFeatures`]
	/// relevant to context `C` are included in the result.
	pub(crate) fn to_context<C: sealed::Context>(&self) -> Features<C> {
		self.to_context_internal()
	}
}

impl ChannelTypeFeatures {
	// Maps the relevant `InitFeatures` to `ChannelTypeFeatures`. Any unknown features to
	// `ChannelTypeFeatures` are not included in the result.
	pub(crate) fn from_init(init: &InitFeatures) -> Self {
		let mut ret = init.to_context_internal();
		// ChannelTypeFeatures must only contain required bits, so we OR the required forms of all
		// optional bits and then AND out the optional ones.
		for byte in ret.flags.iter_mut() {
			*byte |= (*byte & 0b10_10_10_10) >> 1;
			*byte &= 0b01_01_01_01;
		}
		ret
	}

	/// Constructs a ChannelTypeFeatures with only static_remotekey set
	pub(crate) fn only_static_remote_key() -> Self {
		let mut ret = Self::empty();
		<sealed::ChannelTypeContext as sealed::StaticRemoteKey>::set_required_bit(&mut ret.flags);
		ret
	}

	/// Constructs a ChannelTypeFeatures with anchors support
	pub(crate) fn anchors_zero_htlc_fee_and_dependencies() -> Self {
		let mut ret = Self::empty();
		<sealed::ChannelTypeContext as sealed::StaticRemoteKey>::set_required_bit(&mut ret.flags);
		<sealed::ChannelTypeContext as sealed::AnchorsZeroFeeHtlcTx>::set_required_bit(&mut ret.flags);
		ret
	}
}

impl ToBase32 for Bolt11InvoiceFeatures {
	fn write_base32<W: WriteBase32>(&self, writer: &mut W) -> Result<(), <W as WriteBase32>::Err> {
		// Explanation for the "4": the normal way to round up when dividing is to add the divisor
		// minus one before dividing
		let length_u5s = (self.flags.len() * 8 + 4) / 5 as usize;
		let mut res_u5s: Vec<u5> = vec![u5::try_from_u8(0).unwrap(); length_u5s];
		for (byte_idx, byte) in self.flags.iter().enumerate() {
			let bit_pos_from_left_0_indexed = byte_idx * 8;
			let new_u5_idx = length_u5s - (bit_pos_from_left_0_indexed / 5) as usize - 1;
			let new_bit_pos = bit_pos_from_left_0_indexed % 5;
			let shifted_chunk_u16 = (*byte as u16) << new_bit_pos;
			let curr_u5_as_u8 = res_u5s[new_u5_idx].to_u8();
			res_u5s[new_u5_idx] = u5::try_from_u8(curr_u5_as_u8 | ((shifted_chunk_u16 & 0x001f) as u8)).unwrap();
			if new_u5_idx > 0 {
				let curr_u5_as_u8 = res_u5s[new_u5_idx - 1].to_u8();
				res_u5s[new_u5_idx - 1] = u5::try_from_u8(curr_u5_as_u8 | (((shifted_chunk_u16 >> 5) & 0x001f) as u8)).unwrap();
			}
			if new_u5_idx > 1 {
				let curr_u5_as_u8 = res_u5s[new_u5_idx - 2].to_u8();
				res_u5s[new_u5_idx - 2] = u5::try_from_u8(curr_u5_as_u8 | (((shifted_chunk_u16 >> 10) & 0x001f) as u8)).unwrap();
			}
		}
		// Trim the highest feature bits.
		while !res_u5s.is_empty() && res_u5s[0] == u5::try_from_u8(0).unwrap() {
			res_u5s.remove(0);
		}
		writer.write(&res_u5s)
	}
}

impl Base32Len for Bolt11InvoiceFeatures {
	fn base32_len(&self) -> usize {
		self.to_base32().len()
	}
}

impl FromBase32 for Bolt11InvoiceFeatures {
	type Err = bech32::Error;

	fn from_base32(field_data: &[u5]) -> Result<Bolt11InvoiceFeatures, bech32::Error> {
		// Explanation for the "7": the normal way to round up when dividing is to add the divisor
		// minus one before dividing
		let length_bytes = (field_data.len() * 5 + 7) / 8 as usize;
		let mut res_bytes: Vec<u8> = vec![0; length_bytes];
		for (u5_idx, chunk) in field_data.iter().enumerate() {
			let bit_pos_from_right_0_indexed = (field_data.len() - u5_idx - 1) * 5;
			let new_byte_idx = (bit_pos_from_right_0_indexed / 8) as usize;
			let new_bit_pos = bit_pos_from_right_0_indexed % 8;
			let chunk_u16 = chunk.to_u8() as u16;
			res_bytes[new_byte_idx] |= ((chunk_u16 << new_bit_pos) & 0xff) as u8;
			if new_byte_idx != length_bytes - 1 {
				res_bytes[new_byte_idx + 1] |= ((chunk_u16 >> (8-new_bit_pos)) & 0xff) as u8;
			}
		}
		// Trim the highest feature bits.
		while !res_bytes.is_empty() && res_bytes[res_bytes.len() - 1] == 0 {
			res_bytes.pop();
		}
		Ok(Bolt11InvoiceFeatures::from_le_bytes(res_bytes))
	}
}

impl<T: sealed::Context> Features<T> {
	/// Create a blank Features with no features set
	pub fn empty() -> Self {
		Features {
			flags: Vec::new(),
			mark: PhantomData,
		}
	}

	/// Converts `Features<T>` to `Features<C>`. Only known `T` features relevant to context `C` are
	/// included in the result.
	fn to_context_internal<C: sealed::Context>(&self) -> Features<C> {
		let from_byte_count = T::KNOWN_FEATURE_MASK.len();
		let to_byte_count = C::KNOWN_FEATURE_MASK.len();
		let mut flags = Vec::new();
		for (i, byte) in self.flags.iter().enumerate() {
			if i < from_byte_count && i < to_byte_count {
				let from_known_features = T::KNOWN_FEATURE_MASK[i];
				let to_known_features = C::KNOWN_FEATURE_MASK[i];
				flags.push(byte & from_known_features & to_known_features);
			}
		}
		Features::<C> { flags, mark: PhantomData, }
	}

	/// Create a Features given a set of flags, in little-endian. This is in reverse byte order from
	/// most on-the-wire encodings.
	///
	/// This is not exported to bindings users as we don't support export across multiple T
	pub fn from_le_bytes(flags: Vec<u8>) -> Features<T> {
		Features {
			flags,
			mark: PhantomData,
		}
	}

	#[cfg(test)]
	/// Gets the underlying flags set, in LE.
	pub fn le_flags(&self) -> &Vec<u8> {
		&self.flags
	}

	fn write_be<W: Writer>(&self, w: &mut W) -> Result<(), io::Error> {
		for f in self.flags.iter().rev() { // Swap back to big-endian
			f.write(w)?;
		}
		Ok(())
	}

	/// Create a [`Features`] given a set of flags, in big-endian. This is in byte order from
	/// most on-the-wire encodings.
	///
	/// This is not exported to bindings users as we don't support export across multiple T
	pub fn from_be_bytes(mut flags: Vec<u8>) -> Features<T> {
		flags.reverse(); // Swap to little-endian
		Self {
			flags,
			mark: PhantomData,
		}
	}

	pub(crate) fn supports_any_optional_bits(&self) -> bool {
		self.flags.iter().any(|&byte| (byte & 0b10_10_10_10) != 0)
	}

	/// Returns true if this `Features` object contains required features unknown by `other`.
	pub fn requires_unknown_bits_from(&self, other: &Self) -> bool {
		// Bitwise AND-ing with all even bits set except for known features will select required
		// unknown features.
		self.flags.iter().enumerate().any(|(i, &byte)| {
			const REQUIRED_FEATURES: u8 = 0b01_01_01_01;
			const OPTIONAL_FEATURES: u8 = 0b10_10_10_10;
			let unknown_features = if i < other.flags.len() {
				// Form a mask similar to !T::KNOWN_FEATURE_MASK only for `other`
				!(other.flags[i]
					| ((other.flags[i] >> 1) & REQUIRED_FEATURES)
					| ((other.flags[i] << 1) & OPTIONAL_FEATURES))
			} else {
				0b11_11_11_11
			};
			(byte & (REQUIRED_FEATURES & unknown_features)) != 0
		})
	}

	/// Returns true if this `Features` object contains unknown feature flags which are set as
	/// "required".
	pub fn requires_unknown_bits(&self) -> bool {
		// Bitwise AND-ing with all even bits set except for known features will select required
		// unknown features.
		let byte_count = T::KNOWN_FEATURE_MASK.len();
		self.flags.iter().enumerate().any(|(i, &byte)| {
			let required_features = 0b01_01_01_01;
			let unknown_features = if i < byte_count {
				!T::KNOWN_FEATURE_MASK[i]
			} else {
				0b11_11_11_11
			};
			(byte & (required_features & unknown_features)) != 0
		})
	}

	pub(crate) fn supports_unknown_bits(&self) -> bool {
		// Bitwise AND-ing with all even and odd bits set except for known features will select
		// both required and optional unknown features.
		let byte_count = T::KNOWN_FEATURE_MASK.len();
		self.flags.iter().enumerate().any(|(i, &byte)| {
			let unknown_features = if i < byte_count {
				!T::KNOWN_FEATURE_MASK[i]
			} else {
				0b11_11_11_11
			};
			(byte & unknown_features) != 0
		})
	}

	// Returns true if the features within `self` are a subset of the features within `other`.
	pub(crate) fn is_subset(&self, other: &Self) -> bool {
		for (idx, byte) in self.flags.iter().enumerate() {
			if let Some(other_byte) = other.flags.get(idx) {
				if byte & other_byte != *byte {
					// `self` has bits set that `other` doesn't.
					return false;
				}
			} else {
				if *byte > 0 {
					// `self` has a non-zero byte that `other` doesn't.
					return false;
				}
			}
		}
		true
	}

	/// Sets a required feature bit. Errors if `bit` is outside the feature range as defined
	/// by [BOLT 9].
	///
	/// Note: Required bits are even. If an odd bit is given, then the corresponding even bit will
	/// be set instead (i.e., `bit - 1`).
	///
	/// [BOLT 9]: https://github.com/lightning/bolts/blob/master/09-features.md
	pub fn set_required_feature_bit(&mut self, bit: usize) -> Result<(), ()> {
		self.set_feature_bit(bit - (bit % 2))
	}

	/// Sets an optional feature bit. Errors if `bit` is outside the feature range as defined
	/// by [BOLT 9].
	///
	/// Note: Optional bits are odd. If an even bit is given, then the corresponding odd bit will be
	/// set instead (i.e., `bit + 1`).
	///
	/// [BOLT 9]: https://github.com/lightning/bolts/blob/master/09-features.md
	pub fn set_optional_feature_bit(&mut self, bit: usize) -> Result<(), ()> {
		self.set_feature_bit(bit + (1 - (bit % 2)))
	}

	fn set_feature_bit(&mut self, bit: usize) -> Result<(), ()> {
		if bit > 255 {
			return Err(());
		}
		self.set_bit(bit, false)
	}

	/// Sets a required custom feature bit. Errors if `bit` is outside the custom range as defined
	/// by [bLIP 2] or if it is a known `T` feature.
	///
	/// Note: Required bits are even. If an odd bit is given, then the corresponding even bit will
	/// be set instead (i.e., `bit - 1`).
	///
	/// [bLIP 2]: https://github.com/lightning/blips/blob/master/blip-0002.md#feature-bits
	pub fn set_required_custom_bit(&mut self, bit: usize) -> Result<(), ()> {
		self.set_custom_bit(bit - (bit % 2))
	}

	/// Sets an optional custom feature bit. Errors if `bit` is outside the custom range as defined
	/// by [bLIP 2] or if it is a known `T` feature.
	///
	/// Note: Optional bits are odd. If an even bit is given, then the corresponding odd bit will be
	/// set instead (i.e., `bit + 1`).
	///
	/// [bLIP 2]: https://github.com/lightning/blips/blob/master/blip-0002.md#feature-bits
	pub fn set_optional_custom_bit(&mut self, bit: usize) -> Result<(), ()> {
		self.set_custom_bit(bit + (1 - (bit % 2)))
	}

	fn set_custom_bit(&mut self, bit: usize) -> Result<(), ()> {
		if bit < 256 {
			return Err(());
		}
		self.set_bit(bit, true)
	}

	fn set_bit(&mut self, bit: usize, custom: bool) -> Result<(), ()> {
		let byte_offset = bit / 8;
		let mask = 1 << (bit - 8 * byte_offset);
		if byte_offset < T::KNOWN_FEATURE_MASK.len() && custom {
			if (T::KNOWN_FEATURE_MASK[byte_offset] & mask) != 0 {
				return Err(());
			}
		}

		if self.flags.len() <= byte_offset {
			self.flags.resize(byte_offset + 1, 0u8);
		}

		self.flags[byte_offset] |= mask;

		Ok(())
	}
}

impl<T: sealed::UpfrontShutdownScript> Features<T> {
	#[cfg(test)]
	pub(crate) fn clear_upfront_shutdown_script(mut self) -> Self {
		<T as sealed::UpfrontShutdownScript>::clear_bits(&mut self.flags);
		self
	}
}

impl<T: sealed::ShutdownAnySegwit> Features<T> {
	#[cfg(test)]
	pub(crate) fn clear_shutdown_anysegwit(mut self) -> Self {
		<T as sealed::ShutdownAnySegwit>::clear_bits(&mut self.flags);
		self
	}
}

impl<T: sealed::Wumbo> Features<T> {
	#[cfg(test)]
	pub(crate) fn clear_wumbo(mut self) -> Self {
		<T as sealed::Wumbo>::clear_bits(&mut self.flags);
		self
	}
}

impl<T: sealed::SCIDPrivacy> Features<T> {
	pub(crate) fn clear_scid_privacy(&mut self) {
		<T as sealed::SCIDPrivacy>::clear_bits(&mut self.flags);
	}
}

impl<T: sealed::AnchorsZeroFeeHtlcTx> Features<T> {
	pub(crate) fn clear_anchors_zero_fee_htlc_tx(&mut self) {
		<T as sealed::AnchorsZeroFeeHtlcTx>::clear_bits(&mut self.flags);
	}
}

impl<T: sealed::RouteBlinding> Features<T> {
	#[cfg(test)]
	pub(crate) fn clear_route_blinding(&mut self) {
		<T as sealed::RouteBlinding>::clear_bits(&mut self.flags);
	}
}

#[cfg(test)]
impl<T: sealed::UnknownFeature> Features<T> {
	pub(crate) fn unknown() -> Self {
		let mut features = Self::empty();
		features.set_unknown_feature_required();
		features
	}
}

macro_rules! impl_feature_len_prefixed_write {
	($features: ident) => {
		impl Writeable for $features {
			fn write<W: Writer>(&self, w: &mut W) -> Result<(), io::Error> {
				(self.flags.len() as u16).write(w)?;
				self.write_be(w)
			}
		}
		impl Readable for $features {
			fn read<R: io::Read>(r: &mut R) -> Result<Self, DecodeError> {
				Ok(Self::from_be_bytes(Vec::<u8>::read(r)?))
			}
		}
	}
}
impl_feature_len_prefixed_write!(InitFeatures);
impl_feature_len_prefixed_write!(ChannelFeatures);
impl_feature_len_prefixed_write!(NodeFeatures);
impl_feature_len_prefixed_write!(Bolt11InvoiceFeatures);
impl_feature_len_prefixed_write!(Bolt12InvoiceFeatures);
impl_feature_len_prefixed_write!(BlindedHopFeatures);

// Some features only appear inside of TLVs, so they don't have a length prefix when serialized.
macro_rules! impl_feature_tlv_write {
	($features: ident) => {
		impl Writeable for $features {
			fn write<W: Writer>(&self, w: &mut W) -> Result<(), io::Error> {
				WithoutLength(self).write(w)
			}
		}
		impl Readable for $features {
			fn read<R: io::Read>(r: &mut R) -> Result<Self, DecodeError> {
				Ok(WithoutLength::<Self>::read(r)?.0)
			}
		}
	}
}

impl_feature_tlv_write!(ChannelTypeFeatures);

// Some features may appear both in a TLV record and as part of a TLV subtype sequence. The latter
// requires a length but the former does not.

impl<T: sealed::Context> Writeable for WithoutLength<&Features<T>> {
	fn write<W: Writer>(&self, w: &mut W) -> Result<(), io::Error> {
		self.0.write_be(w)
	}
}

impl<T: sealed::Context> Readable for WithoutLength<Features<T>> {
	fn read<R: io::Read>(r: &mut R) -> Result<Self, DecodeError> {
		let v = io_extras::read_to_end(r)?;
		Ok(WithoutLength(Features::<T>::from_be_bytes(v)))
	}
}

#[cfg(test)]
mod tests {
	use super::{ChannelFeatures, ChannelTypeFeatures, InitFeatures, Bolt11InvoiceFeatures, NodeFeatures, OfferFeatures, sealed};
	use bitcoin::bech32::{Base32Len, FromBase32, ToBase32, u5};
	use crate::util::ser::{Readable, WithoutLength, Writeable};

	#[test]
	fn sanity_test_unknown_bits() {
		let features = ChannelFeatures::empty();
		assert!(!features.requires_unknown_bits());
		assert!(!features.supports_unknown_bits());

		let mut features = ChannelFeatures::empty();
		features.set_unknown_feature_required();
		assert!(features.requires_unknown_bits());
		assert!(features.supports_unknown_bits());

		let mut features = ChannelFeatures::empty();
		features.set_unknown_feature_optional();
		assert!(!features.requires_unknown_bits());
		assert!(features.supports_unknown_bits());
	}

	#[test]
	fn requires_unknown_bits_from() {
		let mut features1 = InitFeatures::empty();
		let mut features2 = InitFeatures::empty();
		assert!(!features1.requires_unknown_bits_from(&features2));
		assert!(!features2.requires_unknown_bits_from(&features1));

		features1.set_data_loss_protect_required();
		assert!(features1.requires_unknown_bits_from(&features2));
		assert!(!features2.requires_unknown_bits_from(&features1));

		features2.set_data_loss_protect_optional();
		assert!(!features1.requires_unknown_bits_from(&features2));
		assert!(!features2.requires_unknown_bits_from(&features1));

		features2.set_gossip_queries_required();
		assert!(!features1.requires_unknown_bits_from(&features2));
		assert!(features2.requires_unknown_bits_from(&features1));

		features1.set_gossip_queries_optional();
		assert!(!features1.requires_unknown_bits_from(&features2));
		assert!(!features2.requires_unknown_bits_from(&features1));

		features1.set_variable_length_onion_required();
		assert!(features1.requires_unknown_bits_from(&features2));
		assert!(!features2.requires_unknown_bits_from(&features1));

		features2.set_variable_length_onion_optional();
		assert!(!features1.requires_unknown_bits_from(&features2));
		assert!(!features2.requires_unknown_bits_from(&features1));

		features1.set_basic_mpp_required();
		features2.set_wumbo_required();
		assert!(features1.requires_unknown_bits_from(&features2));
		assert!(features2.requires_unknown_bits_from(&features1));
	}

	#[test]
	fn convert_to_context_with_relevant_flags() {
		let mut init_features = InitFeatures::empty();
		// Set a bunch of features we use, plus initial_routing_sync_required (which shouldn't get
		// converted as it's only relevant in an init context).
		init_features.set_initial_routing_sync_required();
		init_features.set_data_loss_protect_required();
		init_features.set_variable_length_onion_required();
		init_features.set_static_remote_key_required();
		init_features.set_payment_secret_required();
		init_features.set_basic_mpp_optional();
		init_features.set_wumbo_optional();
		init_features.set_anchors_zero_fee_htlc_tx_optional();
		init_features.set_route_blinding_optional();
		init_features.set_shutdown_any_segwit_optional();
		init_features.set_onion_messages_optional();
		init_features.set_channel_type_optional();
		init_features.set_scid_privacy_optional();
		init_features.set_zero_conf_optional();

		assert!(init_features.initial_routing_sync());
		assert!(!init_features.supports_upfront_shutdown_script());
		assert!(!init_features.supports_gossip_queries());

		let node_features: NodeFeatures = init_features.to_context();
		{
			// Check that the flags are as expected:
			// - option_data_loss_protect (req)
			// - var_onion_optin (req) | static_remote_key (req) | payment_secret(req)
			// - basic_mpp | wumbo | option_anchors_zero_fee_htlc_tx
			// - option_route_blinding | opt_shutdown_anysegwit
			// - onion_messages
			// - option_channel_type | option_scid_alias
			// - option_zeroconf
			assert_eq!(node_features.flags.len(), 7);
			assert_eq!(node_features.flags[0], 0b00000001);
			assert_eq!(node_features.flags[1], 0b01010001);
			assert_eq!(node_features.flags[2], 0b10001010);
			assert_eq!(node_features.flags[3], 0b00001010);
			assert_eq!(node_features.flags[4], 0b10000000);
			assert_eq!(node_features.flags[5], 0b10100000);
			assert_eq!(node_features.flags[6], 0b00001000);
		}

		// Check that cleared flags are kept blank when converting back:
		// - initial_routing_sync was not applicable to NodeContext
		// - upfront_shutdown_script was cleared before converting
		// - gossip_queries was cleared before converting
		let features: InitFeatures = node_features.to_context_internal();
		assert!(!features.initial_routing_sync());
		assert!(!features.supports_upfront_shutdown_script());
		assert!(!init_features.supports_gossip_queries());
	}

	#[test]
	fn convert_to_context_with_unknown_flags() {
		// Ensure the `from` context has fewer known feature bytes than the `to` context.
		assert!(<sealed::ChannelContext as sealed::Context>::KNOWN_FEATURE_MASK.len() <
			<sealed::Bolt11InvoiceContext as sealed::Context>::KNOWN_FEATURE_MASK.len());
		let mut channel_features = ChannelFeatures::empty();
		channel_features.set_unknown_feature_optional();
		assert!(channel_features.supports_unknown_bits());
		let invoice_features: Bolt11InvoiceFeatures = channel_features.to_context_internal();
		assert!(!invoice_features.supports_unknown_bits());
	}

	#[test]
	fn set_feature_bits() {
		let mut features = Bolt11InvoiceFeatures::empty();
		features.set_basic_mpp_optional();
		features.set_payment_secret_required();
		assert!(features.supports_basic_mpp());
		assert!(!features.requires_basic_mpp());
		assert!(features.requires_payment_secret());
		assert!(features.supports_payment_secret());

		// Set flags manually
		let mut features = NodeFeatures::empty();
		assert!(features.set_optional_feature_bit(55).is_ok());
		assert!(features.supports_keysend());
		assert!(features.set_optional_feature_bit(255).is_ok());
		assert!(features.set_required_feature_bit(256).is_err());
	}

	#[test]
	fn set_custom_bits() {
		let mut features = Bolt11InvoiceFeatures::empty();
		features.set_variable_length_onion_optional();
		assert_eq!(features.flags[1], 0b00000010);

		assert!(features.set_optional_custom_bit(255).is_err());
		assert!(features.set_required_custom_bit(256).is_ok());
		assert!(features.set_required_custom_bit(258).is_ok());
		assert_eq!(features.flags[31], 0b00000000);
		assert_eq!(features.flags[32], 0b00000101);

		let known_bit = <sealed::Bolt11InvoiceContext as sealed::PaymentSecret>::EVEN_BIT;
		let byte_offset = <sealed::Bolt11InvoiceContext as sealed::PaymentSecret>::BYTE_OFFSET;
		assert_eq!(byte_offset, 1);
		assert_eq!(features.flags[byte_offset], 0b00000010);
		assert!(features.set_required_custom_bit(known_bit).is_err());
		assert_eq!(features.flags[byte_offset], 0b00000010);

		let mut features = Bolt11InvoiceFeatures::empty();
		assert!(features.set_optional_custom_bit(256).is_ok());
		assert!(features.set_optional_custom_bit(259).is_ok());
		assert_eq!(features.flags[32], 0b00001010);

		let mut features = Bolt11InvoiceFeatures::empty();
		assert!(features.set_required_custom_bit(257).is_ok());
		assert!(features.set_required_custom_bit(258).is_ok());
		assert_eq!(features.flags[32], 0b00000101);
	}

	#[test]
	fn encodes_features_without_length() {
		let features = OfferFeatures::from_le_bytes(vec![1, 2, 3, 4, 5, 42, 100, 101]);
		assert_eq!(features.flags.len(), 8);

		let mut serialized_features = Vec::new();
		WithoutLength(&features).write(&mut serialized_features).unwrap();
		assert_eq!(serialized_features.len(), 8);

		let deserialized_features =
			WithoutLength::<OfferFeatures>::read(&mut &serialized_features[..]).unwrap().0;
		assert_eq!(features, deserialized_features);
	}

	#[test]
	fn invoice_features_encoding() {
		let features_as_u5s = vec![
			u5::try_from_u8(6).unwrap(),
			u5::try_from_u8(10).unwrap(),
			u5::try_from_u8(25).unwrap(),
			u5::try_from_u8(1).unwrap(),
			u5::try_from_u8(10).unwrap(),
			u5::try_from_u8(0).unwrap(),
			u5::try_from_u8(20).unwrap(),
			u5::try_from_u8(2).unwrap(),
			u5::try_from_u8(0).unwrap(),
			u5::try_from_u8(6).unwrap(),
			u5::try_from_u8(0).unwrap(),
			u5::try_from_u8(16).unwrap(),
			u5::try_from_u8(1).unwrap(),
		];
		let features = Bolt11InvoiceFeatures::from_le_bytes(vec![1, 2, 3, 4, 5, 42, 100, 101]);

		// Test length calculation.
		assert_eq!(features.base32_len(), 13);

		// Test serialization.
		let features_serialized = features.to_base32();
		assert_eq!(features_as_u5s, features_serialized);

		// Test deserialization.
		let features_deserialized = Bolt11InvoiceFeatures::from_base32(&features_as_u5s).unwrap();
		assert_eq!(features, features_deserialized);
	}

	#[test]
	fn test_channel_type_mapping() {
		// If we map an Bolt11InvoiceFeatures with StaticRemoteKey optional, it should map into a
		// required-StaticRemoteKey ChannelTypeFeatures.
		let mut init_features = InitFeatures::empty();
		init_features.set_static_remote_key_optional();
		let converted_features = ChannelTypeFeatures::from_init(&init_features);
		assert_eq!(converted_features, ChannelTypeFeatures::only_static_remote_key());
		assert!(!converted_features.supports_any_optional_bits());
		assert!(converted_features.requires_static_remote_key());
	}

	#[test]
	#[cfg(feature = "std")]
	fn test_excess_zero_bytes_ignored() {
		// Checks that `Hash` and `PartialEq` ignore excess zero bytes, which may appear due to
		// feature conversion or because a peer serialized their feature poorly.
		use std::collections::hash_map::DefaultHasher;
		use std::hash::{Hash, Hasher};

		let mut zerod_features = InitFeatures::empty();
		zerod_features.flags = vec![0];
		let empty_features = InitFeatures::empty();
		assert!(empty_features.flags.is_empty());

		assert_eq!(zerod_features, empty_features);

		let mut zerod_hash = DefaultHasher::new();
		zerod_features.hash(&mut zerod_hash);
		let mut empty_hash = DefaultHasher::new();
		empty_features.hash(&mut empty_hash);
		assert_eq!(zerod_hash.finish(), empty_hash.finish());
	}
}<|MERGE_RESOLUTION|>--- conflicted
+++ resolved
@@ -69,11 +69,8 @@
 //!      for more info).
 //! - `Keysend` - send funds to a node without an invoice
 //!     (see the [`Keysend` feature assignment proposal](https://github.com/lightning/bolts/issues/605#issuecomment-606679798) for more information).
-<<<<<<< HEAD
-=======
 //! - `Trampoline` - supports receiving and forwarding Trampoline payments
 //!     (see the [`Trampoline` feature proposal](https://github.com/lightning/bolts/pull/836) for more information).
->>>>>>> 9a438eea
 //!
 //! LDK knows about the following features, but does not support them:
 //! - `AnchorsNonzeroFeeHtlcTx` - the initial version of anchor outputs, which was later found to be
@@ -156,11 +153,7 @@
 		// Byte 2
 		BasicMPP | Wumbo | AnchorsNonzeroFeeHtlcTx | AnchorsZeroFeeHtlcTx,
 		// Byte 3
-<<<<<<< HEAD
 		RouteBlinding | ShutdownAnySegwit | DualFund | Taproot,
-=======
-		RouteBlinding | ShutdownAnySegwit | Taproot,
->>>>>>> 9a438eea
 		// Byte 4
 		OnionMessages,
 		// Byte 5
@@ -178,11 +171,7 @@
 		// Byte 2
 		BasicMPP | Wumbo | AnchorsNonzeroFeeHtlcTx | AnchorsZeroFeeHtlcTx,
 		// Byte 3
-<<<<<<< HEAD
 		RouteBlinding | ShutdownAnySegwit | DualFund | Taproot,
-=======
-		RouteBlinding | ShutdownAnySegwit | Taproot,
->>>>>>> 9a438eea
 		// Byte 4
 		OnionMessages,
 		// Byte 5
