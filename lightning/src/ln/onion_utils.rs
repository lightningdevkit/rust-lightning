// This file is Copyright its original authors, visible in version control
// history.
//
// This file is licensed under the Apache License, Version 2.0 <LICENSE-APACHE
// or http://www.apache.org/licenses/LICENSE-2.0> or the MIT license
// <LICENSE-MIT or http://opensource.org/licenses/MIT>, at your option.
// You may not use this file except in accordance with one or both of these
// licenses.

use crate::crypto::chacha20::ChaCha20;
use crate::crypto::streams::ChaChaReader;
use crate::ln::channelmanager::{HTLCSource, RecipientOnionFields};
use crate::ln::msgs;
use crate::ln::wire::Encode;
use crate::ln::{PaymentHash, PaymentPreimage};
use crate::routing::gossip::NetworkUpdate;
use crate::routing::router::{BlindedTail, Path, RouteHop};
use crate::sign::NodeSigner;
<<<<<<< HEAD
use crate::crypto::chacha20::ChaCha20;
use crate::crypto::streams::ChaChaReader;
=======
>>>>>>> 9a438eea
use crate::util::errors::{self, APIError};
use crate::util::logger::Logger;
use crate::util::ser::{LengthCalculatingWriter, Readable, ReadableArgs, Writeable, Writer};

use bitcoin::hashes::cmp::fixed_time_eq;
use bitcoin::hashes::hmac::{Hmac, HmacEngine};
use bitcoin::hashes::sha256::Hash as Sha256;
use bitcoin::hashes::{Hash, HashEngine};

use bitcoin::secp256k1;
use bitcoin::secp256k1::ecdh::SharedSecret;
use bitcoin::secp256k1::{PublicKey, Scalar, Secp256k1, SecretKey};

use crate::io::{Cursor, Read};
use core::ops::Deref;

#[allow(unused_imports)]
use crate::prelude::*;

pub(crate) struct OnionKeys {
	#[cfg(test)]
	pub(crate) shared_secret: SharedSecret,
	#[cfg(test)]
	pub(crate) blinding_factor: [u8; 32],
	pub(crate) ephemeral_pubkey: PublicKey,
	pub(crate) rho: [u8; 32],
	pub(crate) mu: [u8; 32],
}

#[inline]
pub(crate) fn gen_rho_from_shared_secret(shared_secret: &[u8]) -> [u8; 32] {
	assert_eq!(shared_secret.len(), 32);
	let mut hmac = HmacEngine::<Sha256>::new(&[0x72, 0x68, 0x6f]); // rho
	hmac.input(&shared_secret);
	Hmac::from_engine(hmac).to_byte_array()
}

#[inline]
pub(crate) fn gen_rho_mu_from_shared_secret(shared_secret: &[u8]) -> ([u8; 32], [u8; 32]) {
	assert_eq!(shared_secret.len(), 32);
	let mut engine_rho = HmacEngine::<Sha256>::new(b"rho");
	engine_rho.input(&shared_secret);
	let hmac_rho = Hmac::from_engine(engine_rho).to_byte_array();

	let mut engine_mu = HmacEngine::<Sha256>::new(b"mu");
	engine_mu.input(&shared_secret);
	let hmac_mu = Hmac::from_engine(engine_mu).to_byte_array();

	(hmac_rho, hmac_mu)
}

#[inline]
pub(super) fn gen_um_from_shared_secret(shared_secret: &[u8]) -> [u8; 32] {
	assert_eq!(shared_secret.len(), 32);
	let mut hmac = HmacEngine::<Sha256>::new(&[0x75, 0x6d]); // um
	hmac.input(&shared_secret);
	Hmac::from_engine(hmac).to_byte_array()
}

#[inline]
pub(super) fn gen_ammag_from_shared_secret(shared_secret: &[u8]) -> [u8; 32] {
	assert_eq!(shared_secret.len(), 32);
	let mut hmac = HmacEngine::<Sha256>::new(&[0x61, 0x6d, 0x6d, 0x61, 0x67]); // ammag
	hmac.input(&shared_secret);
	Hmac::from_engine(hmac).to_byte_array()
}

#[cfg(test)]
#[inline]
pub(super) fn gen_pad_from_shared_secret(shared_secret: &[u8]) -> [u8; 32] {
	assert_eq!(shared_secret.len(), 32);
	let mut hmac = HmacEngine::<Sha256>::new(&[0x70, 0x61, 0x64]); // pad
	hmac.input(&shared_secret);
	Hmac::from_engine(hmac).to_byte_array()
}

/// Calculates a pubkey for the next hop, such as the next hop's packet pubkey or blinding point.
pub(crate) fn next_hop_pubkey<T: secp256k1::Verification>(
	secp_ctx: &Secp256k1<T>, curr_pubkey: PublicKey, shared_secret: &[u8],
) -> Result<PublicKey, secp256k1::Error> {
	let blinding_factor = {
		let mut sha = Sha256::engine();
		sha.input(&curr_pubkey.serialize()[..]);
		sha.input(shared_secret);
		Sha256::from_engine(sha).to_byte_array()
	};

	curr_pubkey.mul_tweak(secp_ctx, &Scalar::from_be_bytes(blinding_factor).unwrap())
}

// can only fail if an intermediary hop has an invalid public key or session_priv is invalid
#[inline]
pub(super) fn construct_onion_keys_callback<T, FType>(
	secp_ctx: &Secp256k1<T>, path: &Path, session_priv: &SecretKey, mut callback: FType,
) -> Result<(), secp256k1::Error>
where
	T: secp256k1::Signing,
	FType: FnMut(SharedSecret, [u8; 32], PublicKey, Option<&RouteHop>, usize),
{
	let mut blinded_priv = session_priv.clone();
	let mut blinded_pub = PublicKey::from_secret_key(secp_ctx, &blinded_priv);

	let unblinded_hops_iter = path.hops.iter().map(|h| (&h.pubkey, Some(h)));
	let blinded_pks_iter = path
		.blinded_tail
		.as_ref()
		.map(|t| t.hops.iter())
		.unwrap_or([].iter())
		.skip(1) // Skip the intro node because it's included in the unblinded hops
		.map(|h| (&h.blinded_node_id, None));
	for (idx, (pubkey, route_hop_opt)) in unblinded_hops_iter.chain(blinded_pks_iter).enumerate() {
		let shared_secret = SharedSecret::new(pubkey, &blinded_priv);

		let mut sha = Sha256::engine();
		sha.input(&blinded_pub.serialize()[..]);
		sha.input(shared_secret.as_ref());
		let blinding_factor = Sha256::from_engine(sha).to_byte_array();

		let ephemeral_pubkey = blinded_pub;

		blinded_priv = blinded_priv.mul_tweak(&Scalar::from_be_bytes(blinding_factor).unwrap())?;
		blinded_pub = PublicKey::from_secret_key(secp_ctx, &blinded_priv);

		callback(shared_secret, blinding_factor, ephemeral_pubkey, route_hop_opt, idx);
	}

	Ok(())
}

// can only fail if an intermediary hop has an invalid public key or session_priv is invalid
pub(super) fn construct_onion_keys<T: secp256k1::Signing>(
	secp_ctx: &Secp256k1<T>, path: &Path, session_priv: &SecretKey,
) -> Result<Vec<OnionKeys>, secp256k1::Error> {
	let mut res = Vec::with_capacity(path.hops.len());

	construct_onion_keys_callback(
		secp_ctx,
		&path,
		session_priv,
		|shared_secret, _blinding_factor, ephemeral_pubkey, _, _| {
			let (rho, mu) = gen_rho_mu_from_shared_secret(shared_secret.as_ref());

			res.push(OnionKeys {
				#[cfg(test)]
				shared_secret,
				#[cfg(test)]
				blinding_factor: _blinding_factor,
				ephemeral_pubkey,
				rho,
				mu,
			});
		},
	)?;

	Ok(res)
}

/// returns the hop data, as well as the first-hop value_msat and CLTV value we should send.
pub(super) fn build_onion_payloads(
	path: &Path, total_msat: u64, mut recipient_onion: RecipientOnionFields,
	starting_htlc_offset: u32, keysend_preimage: &Option<PaymentPreimage>,
) -> Result<(Vec<msgs::OutboundOnionPayload>, u64, u32), APIError> {
	let mut cur_value_msat = 0u64;
	let mut cur_cltv = starting_htlc_offset;
	let mut last_short_channel_id = 0;
	let mut res: Vec<msgs::OutboundOnionPayload> = Vec::with_capacity(
		path.hops.len() + path.blinded_tail.as_ref().map_or(0, |t| t.hops.len()),
	);

	for (idx, hop) in path.hops.iter().rev().enumerate() {
		// First hop gets special values so that it can check, on receipt, that everything is
		// exactly as it should be (and the next hop isn't trying to probe to find out if we're
		// the intended recipient).
		let value_msat = if cur_value_msat == 0 { hop.fee_msat } else { cur_value_msat };
		let cltv = if cur_cltv == starting_htlc_offset {
			hop.cltv_expiry_delta + starting_htlc_offset
		} else {
			cur_cltv
		};
		if idx == 0 {
			if let Some(BlindedTail {
				blinding_point,
				hops,
				final_value_msat,
				excess_final_cltv_expiry_delta,
				..
			}) = &path.blinded_tail
			{
				let mut blinding_point = Some(*blinding_point);
				for (i, blinded_hop) in hops.iter().enumerate() {
					if i == hops.len() - 1 {
						cur_value_msat += final_value_msat;
						res.push(msgs::OutboundOnionPayload::BlindedReceive {
							sender_intended_htlc_amt_msat: *final_value_msat,
							total_msat,
							cltv_expiry_height: cur_cltv + excess_final_cltv_expiry_delta,
							encrypted_tlvs: blinded_hop.encrypted_payload.clone(),
							intro_node_blinding_point: blinding_point.take(),
							keysend_preimage: *keysend_preimage,
							custom_tlvs: recipient_onion.custom_tlvs.clone(),
						});
					} else {
						res.push(msgs::OutboundOnionPayload::BlindedForward {
							encrypted_tlvs: blinded_hop.encrypted_payload.clone(),
							intro_node_blinding_point: blinding_point.take(),
						});
					}
				}
			} else {
				res.push(msgs::OutboundOnionPayload::Receive {
					payment_data: if let Some(secret) = recipient_onion.payment_secret.take() {
						Some(msgs::FinalOnionHopData { payment_secret: secret, total_msat })
					} else {
						None
					},
					payment_metadata: recipient_onion.payment_metadata.take(),
					keysend_preimage: *keysend_preimage,
					custom_tlvs: recipient_onion.custom_tlvs.clone(),
					sender_intended_htlc_amt_msat: value_msat,
					cltv_expiry_height: cltv,
				});
			}
		} else {
			let payload = msgs::OutboundOnionPayload::Forward {
				short_channel_id: last_short_channel_id,
				amt_to_forward: value_msat,
				outgoing_cltv_value: cltv,
			};
			res.insert(0, payload);
		}
		cur_value_msat += hop.fee_msat;
		if cur_value_msat >= 21000000 * 100000000 * 1000 {
			return Err(APIError::InvalidRoute { err: "Channel fees overflowed?".to_owned() });
		}
		cur_cltv += hop.cltv_expiry_delta as u32;
		if cur_cltv >= 500000000 {
			return Err(APIError::InvalidRoute { err: "Channel CLTV overflowed?".to_owned() });
		}
		last_short_channel_id = hop.short_channel_id;
	}
	Ok((res, cur_value_msat, cur_cltv))
}

/// Length of the onion data packet. Before TLV-based onions this was 20 65-byte hops, though now
/// the hops can be of variable length.
pub(crate) const ONION_DATA_LEN: usize = 20 * 65;

pub(super) const INVALID_ONION_BLINDING: u16 = 0x8000 | 0x4000 | 24;

#[inline]
fn shift_slice_right(arr: &mut [u8], amt: usize) {
	for i in (amt..arr.len()).rev() {
		arr[i] = arr[i - amt];
	}
	for i in 0..amt {
		arr[i] = 0;
	}
}

pub(super) fn construct_onion_packet(
	payloads: Vec<msgs::OutboundOnionPayload>, onion_keys: Vec<OnionKeys>, prng_seed: [u8; 32],
	associated_data: &PaymentHash,
) -> Result<msgs::OnionPacket, ()> {
	let mut packet_data = [0; ONION_DATA_LEN];

	let mut chacha = ChaCha20::new(&prng_seed, &[0; 8]);
	chacha.process(&[0; ONION_DATA_LEN], &mut packet_data);

	let packet = FixedSizeOnionPacket(packet_data);
	construct_onion_packet_with_init_noise::<_, _>(
		payloads,
		onion_keys,
		packet,
		Some(associated_data),
	)
}

#[allow(unused)]
pub(super) fn construct_trampoline_onion_packet(
	payloads: Vec<msgs::OutboundTrampolinePayload>, onion_keys: Vec<OnionKeys>,
	prng_seed: [u8; 32], associated_data: &PaymentHash, length: u16,
) -> Result<msgs::TrampolineOnionPacket, ()> {
	let mut packet_data = vec![0u8; length as usize];

	let mut chacha = ChaCha20::new(&prng_seed, &[0; 8]);
	chacha.process(&vec![0u8; length as usize], &mut packet_data);

	construct_onion_packet_with_init_noise::<_, _>(
		payloads,
		onion_keys,
		packet_data,
		Some(associated_data),
	)
}

#[cfg(test)]
/// Used in testing to write bogus `BogusOnionHopData` as well as `RawOnionHopData`, which is
/// otherwise not representable in `msgs::OnionHopData`.
pub(super) fn construct_onion_packet_with_writable_hopdata<HD: Writeable>(
	payloads: Vec<HD>, onion_keys: Vec<OnionKeys>, prng_seed: [u8; 32],
	associated_data: &PaymentHash,
) -> Result<msgs::OnionPacket, ()> {
	let mut packet_data = [0; ONION_DATA_LEN];

	let mut chacha = ChaCha20::new(&prng_seed, &[0; 8]);
	chacha.process(&[0; ONION_DATA_LEN], &mut packet_data);

	let packet = FixedSizeOnionPacket(packet_data);
	construct_onion_packet_with_init_noise::<_, _>(
		payloads,
		onion_keys,
		packet,
		Some(associated_data),
	)
}

/// Since onion message packets and onion payment packets have different lengths but are otherwise
/// identical, we use this trait to allow `construct_onion_packet_with_init_noise` to return either
/// type.
pub(crate) trait Packet {
	type Data: AsMut<[u8]>;
	fn new(pubkey: PublicKey, hop_data: Self::Data, hmac: [u8; 32]) -> Self;
}

// Needed for rustc versions older than 1.47 to avoid E0277: "arrays only have std trait
// implementations for lengths 0..=32".
pub(crate) struct FixedSizeOnionPacket(pub(crate) [u8; ONION_DATA_LEN]);

impl AsMut<[u8]> for FixedSizeOnionPacket {
	fn as_mut(&mut self) -> &mut [u8] {
		&mut self.0
	}
}

pub(crate) fn payloads_serialized_length<HD: Writeable>(payloads: &Vec<HD>) -> usize {
	payloads.iter().map(|p| p.serialized_length() + 32 /* HMAC */).sum()
}

pub(crate) fn construct_onion_message_packet<HD: Writeable, P: Packet<Data = Vec<u8>>>(
	payloads: Vec<HD>, onion_keys: Vec<OnionKeys>, prng_seed: [u8; 32], packet_data_len: usize,
) -> Result<P, ()> {
	let mut packet_data = vec![0; packet_data_len];

	let mut chacha = ChaCha20::new(&prng_seed, &[0; 8]);
	chacha.process_in_place(&mut packet_data);

	construct_onion_packet_with_init_noise::<_, _>(payloads, onion_keys, packet_data, None)
}

fn construct_onion_packet_with_init_noise<HD: Writeable, P: Packet>(
	mut payloads: Vec<HD>, onion_keys: Vec<OnionKeys>, mut packet_data: P::Data,
	associated_data: Option<&PaymentHash>,
) -> Result<P, ()> {
	let filler = {
		let packet_data = packet_data.as_mut();
		const ONION_HOP_DATA_LEN: usize = 65; // We may decrease this eventually after TLV is common
		let mut res = Vec::with_capacity(ONION_HOP_DATA_LEN * (payloads.len() - 1));

		let mut pos = 0;
		for (i, (payload, keys)) in payloads.iter().zip(onion_keys.iter()).enumerate() {
			let mut chacha = ChaCha20::new(&keys.rho, &[0u8; 8]);
			// TODO: Batch this.
			for _ in 0..(packet_data.len() - pos) {
				let mut dummy = [0; 1];
				chacha.process_in_place(&mut dummy); // We don't have a seek function :(
			}

			let mut payload_len = LengthCalculatingWriter(0);
			payload.write(&mut payload_len).expect("Failed to calculate length");
			pos += payload_len.0 + 32;
			if pos > packet_data.len() {
				return Err(());
			}

			if i == payloads.len() - 1 {
				break;
			}

			res.resize(pos, 0u8);
			chacha.process_in_place(&mut res);
		}
		res
	};

	let mut hmac_res = [0; 32];
	for (i, (payload, keys)) in payloads.iter_mut().zip(onion_keys.iter()).rev().enumerate() {
		let mut payload_len = LengthCalculatingWriter(0);
		payload.write(&mut payload_len).expect("Failed to calculate length");

		let packet_data = packet_data.as_mut();
		shift_slice_right(packet_data, payload_len.0 + 32);
		packet_data[0..payload_len.0].copy_from_slice(&payload.encode()[..]);
		packet_data[payload_len.0..(payload_len.0 + 32)].copy_from_slice(&hmac_res);

		let mut chacha = ChaCha20::new(&keys.rho, &[0u8; 8]);
		chacha.process_in_place(packet_data);

		if i == 0 {
			let stop_index = packet_data.len();
			let start_index = stop_index.checked_sub(filler.len()).ok_or(())?;
			packet_data[start_index..stop_index].copy_from_slice(&filler[..]);
		}

		let mut hmac = HmacEngine::<Sha256>::new(&keys.mu);
		hmac.input(packet_data);
		if let Some(associated_data) = associated_data {
			hmac.input(&associated_data.0[..]);
		}
		hmac_res = Hmac::from_engine(hmac).to_byte_array();
	}

	Ok(P::new(onion_keys.first().unwrap().ephemeral_pubkey, packet_data, hmac_res))
}

/// Encrypts a failure packet. raw_packet can either be a
/// msgs::DecodedOnionErrorPacket.encode() result or a msgs::OnionErrorPacket.data element.
pub(super) fn encrypt_failure_packet(
	shared_secret: &[u8], raw_packet: &[u8],
) -> msgs::OnionErrorPacket {
	let ammag = gen_ammag_from_shared_secret(&shared_secret);

	let mut packet_crypted = Vec::with_capacity(raw_packet.len());
	packet_crypted.resize(raw_packet.len(), 0);
	let mut chacha = ChaCha20::new(&ammag, &[0u8; 8]);
	chacha.process(&raw_packet, &mut packet_crypted[..]);
	msgs::OnionErrorPacket { data: packet_crypted }
}

pub(super) fn build_failure_packet(
	shared_secret: &[u8], failure_type: u16, failure_data: &[u8],
) -> msgs::DecodedOnionErrorPacket {
	assert_eq!(shared_secret.len(), 32);
	assert!(failure_data.len() <= 256 - 2);

	let um = gen_um_from_shared_secret(&shared_secret);

	let failuremsg = {
		let mut res = Vec::with_capacity(2 + failure_data.len());
		res.push(((failure_type >> 8) & 0xff) as u8);
		res.push(((failure_type >> 0) & 0xff) as u8);
		res.extend_from_slice(&failure_data[..]);
		res
	};
	let pad = {
		let mut res = Vec::with_capacity(256 - 2 - failure_data.len());
		res.resize(256 - 2 - failure_data.len(), 0);
		res
	};
	let mut packet = msgs::DecodedOnionErrorPacket { hmac: [0; 32], failuremsg, pad };

	let mut hmac = HmacEngine::<Sha256>::new(&um);
	hmac.input(&packet.encode()[32..]);
	packet.hmac = Hmac::from_engine(hmac).to_byte_array();

	packet
}

#[cfg(test)]
pub(super) fn build_first_hop_failure_packet(
	shared_secret: &[u8], failure_type: u16, failure_data: &[u8],
) -> msgs::OnionErrorPacket {
	let failure_packet = build_failure_packet(shared_secret, failure_type, failure_data);
	encrypt_failure_packet(shared_secret, &failure_packet.encode()[..])
}

pub(crate) struct DecodedOnionFailure {
	pub(crate) network_update: Option<NetworkUpdate>,
	pub(crate) short_channel_id: Option<u64>,
	pub(crate) payment_failed_permanently: bool,
	pub(crate) failed_within_blinded_path: bool,
	#[cfg(test)]
	pub(crate) onion_error_code: Option<u16>,
	#[cfg(test)]
	pub(crate) onion_error_data: Option<Vec<u8>>,
}

/// Note that we always decrypt `packet` in-place here even if the deserialization into
/// [`msgs::DecodedOnionErrorPacket`] ultimately fails.
fn decrypt_onion_error_packet(
	packet: &mut Vec<u8>, shared_secret: SharedSecret,
) -> Result<msgs::DecodedOnionErrorPacket, msgs::DecodeError> {
	let ammag = gen_ammag_from_shared_secret(shared_secret.as_ref());
	let mut chacha = ChaCha20::new(&ammag, &[0u8; 8]);
	chacha.process_in_place(packet);
	msgs::DecodedOnionErrorPacket::read(&mut Cursor::new(packet))
}

/// Process failure we got back from upstream on a payment we sent (implying htlc_source is an
/// OutboundRoute).
#[inline]
pub(super) fn process_onion_failure<T: secp256k1::Signing, L: Deref>(
	secp_ctx: &Secp256k1<T>, logger: &L, htlc_source: &HTLCSource, mut encrypted_packet: Vec<u8>,
) -> DecodedOnionFailure
where
	L::Target: Logger,
{
	let (path, session_priv, first_hop_htlc_msat) = match htlc_source {
		HTLCSource::OutboundRoute {
			ref path, ref session_priv, ref first_hop_htlc_msat, ..
		} => (path, session_priv, first_hop_htlc_msat),
		_ => {
			unreachable!()
		},
	};

	// Learnings from the HTLC failure to inform future payment retries and scoring.
	struct FailureLearnings {
		network_update: Option<NetworkUpdate>,
		short_channel_id: Option<u64>,
		payment_failed_permanently: bool,
		failed_within_blinded_path: bool,
	}
	let mut res: Option<FailureLearnings> = None;
	let mut htlc_msat = *first_hop_htlc_msat;
	let mut error_code_ret = None;
	let mut error_packet_ret = None;
	let mut is_from_final_node = false;

	const BADONION: u16 = 0x8000;
	const PERM: u16 = 0x4000;
	const NODE: u16 = 0x2000;
	const UPDATE: u16 = 0x1000;

	// Handle packed channel/node updates for passing back for the route handler
	let callback = |shared_secret, _, _, route_hop_opt: Option<&RouteHop>, route_hop_idx| {
		if res.is_some() {
			return;
		}

		let route_hop = match route_hop_opt {
			Some(hop) => hop,
			None => {
				// Got an error from within a blinded route.
				error_code_ret = Some(BADONION | PERM | 24); // invalid_onion_blinding
				error_packet_ret = Some(vec![0; 32]);
				res = Some(FailureLearnings {
<<<<<<< HEAD
					network_update: None, short_channel_id: None, payment_failed_permanently: false,
=======
					network_update: None,
					short_channel_id: None,
					payment_failed_permanently: false,
>>>>>>> 9a438eea
					failed_within_blinded_path: true,
				});
				return;
			},
		};

		// The failing hop includes either the inbound channel to the recipient or the outbound channel
		// from the current hop (i.e., the next hop's inbound channel).
		let num_blinded_hops = path.blinded_tail.as_ref().map_or(0, |bt| bt.hops.len());
		// For 1-hop blinded paths, the final `path.hops` entry is the recipient.
		is_from_final_node = route_hop_idx + 1 == path.hops.len() && num_blinded_hops <= 1;
		let failing_route_hop = if is_from_final_node {
			route_hop
		} else {
			match path.hops.get(route_hop_idx + 1) {
				Some(hop) => hop,
				None => {
					// The failing hop is within a multi-hop blinded path.
					#[cfg(not(test))]
					{
						error_code_ret = Some(BADONION | PERM | 24); // invalid_onion_blinding
						error_packet_ret = Some(vec![0; 32]);
					}
					#[cfg(test)]
					{
						// Actually parse the onion error data in tests so we can check that blinded hops fail
						// back correctly.
						let err_packet =
							decrypt_onion_error_packet(&mut encrypted_packet, shared_secret)
								.unwrap();
						error_code_ret = Some(u16::from_be_bytes(
							err_packet.failuremsg.get(0..2).unwrap().try_into().unwrap(),
						));
						error_packet_ret = Some(err_packet.failuremsg[2..].to_vec());
					}

					res = Some(FailureLearnings {
<<<<<<< HEAD
						network_update: None, short_channel_id: None, payment_failed_permanently: false,
=======
						network_update: None,
						short_channel_id: None,
						payment_failed_permanently: false,
>>>>>>> 9a438eea
						failed_within_blinded_path: true,
					});
					return;
				},
			}
		};

		let amt_to_forward = htlc_msat - route_hop.fee_msat;
		htlc_msat = amt_to_forward;

		let err_packet = match decrypt_onion_error_packet(&mut encrypted_packet, shared_secret) {
			Ok(p) => p,
			Err(_) => return,
		};
		let um = gen_um_from_shared_secret(shared_secret.as_ref());
		let mut hmac = HmacEngine::<Sha256>::new(&um);
		hmac.input(&err_packet.encode()[32..]);

		if !fixed_time_eq(&Hmac::from_engine(hmac).to_byte_array(), &err_packet.hmac) {
			return;
		}
		let error_code_slice = match err_packet.failuremsg.get(0..2) {
			Some(s) => s,
			None => {
				// Useless packet that we can't use but it passed HMAC, so it definitely came from the peer
				// in question
				let network_update = Some(NetworkUpdate::NodeFailure {
					node_id: route_hop.pubkey,
					is_permanent: true,
				});
				let short_channel_id = Some(route_hop.short_channel_id);
				res = Some(FailureLearnings {
<<<<<<< HEAD
					network_update, short_channel_id, payment_failed_permanently: is_from_final_node,
					failed_within_blinded_path: false
=======
					network_update,
					short_channel_id,
					payment_failed_permanently: is_from_final_node,
					failed_within_blinded_path: false,
>>>>>>> 9a438eea
				});
				return;
			},
		};

		let error_code = u16::from_be_bytes(error_code_slice.try_into().expect("len is 2"));
		error_code_ret = Some(error_code);
		error_packet_ret = Some(err_packet.failuremsg[2..].to_vec());

		let (debug_field, debug_field_size) = errors::get_onion_debug_field(error_code);

		// indicate that payment parameter has failed and no need to update Route object
		let payment_failed = match error_code & 0xff {
			15 | 16 | 17 | 18 | 19 | 23 => true,
			_ => false,
		} && is_from_final_node; // PERM bit observed below even if this error is from the intermediate nodes

		let mut network_update = None;
		let mut short_channel_id = None;

		if error_code & BADONION == BADONION {
			// If the error code has the BADONION bit set, always blame the channel from the node
			// "originating" the error to its next hop. The "originator" is ultimately actually claiming
			// that its counterparty is the one who is failing the HTLC.
			// If the "originator" here isn't lying we should really mark the next-hop node as failed
			// entirely, but we can't be confident in that, as it would allow any node to get us to
			// completely ban one of its counterparties. Instead, we simply remove the channel in
			// question.
			network_update = Some(NetworkUpdate::ChannelFailure {
				short_channel_id: failing_route_hop.short_channel_id,
				is_permanent: true,
			});
		} else if error_code & NODE == NODE {
			let is_permanent = error_code & PERM == PERM;
			network_update =
				Some(NetworkUpdate::NodeFailure { node_id: route_hop.pubkey, is_permanent });
			short_channel_id = Some(route_hop.short_channel_id);
		} else if error_code & PERM == PERM {
			if !payment_failed {
				network_update = Some(NetworkUpdate::ChannelFailure {
					short_channel_id: failing_route_hop.short_channel_id,
					is_permanent: true,
				});
				short_channel_id = Some(failing_route_hop.short_channel_id);
			}
		} else if error_code & UPDATE == UPDATE {
			if let Some(update_len_slice) =
				err_packet.failuremsg.get(debug_field_size + 2..debug_field_size + 4)
			{
				let update_len =
					u16::from_be_bytes(update_len_slice.try_into().expect("len is 2")) as usize;
				if let Some(mut update_slice) = err_packet
					.failuremsg
					.get(debug_field_size + 4..debug_field_size + 4 + update_len)
				{
					// Historically, the BOLTs were unclear if the message type
					// bytes should be included here or not. The BOLTs have now
					// been updated to indicate that they *are* included, but many
					// nodes still send messages without the type bytes, so we
					// support both here.
					// TODO: Switch to hard require the type prefix, as the current
					// permissiveness introduces the (although small) possibility
					// that we fail to decode legitimate channel updates that
					// happen to start with ChannelUpdate::TYPE, i.e., [0x01, 0x02].
					if update_slice.len() > 2
						&& update_slice[0..2] == msgs::ChannelUpdate::TYPE.to_be_bytes()
					{
						update_slice = &update_slice[2..];
					} else {
						log_trace!(logger, "Failure provided features a channel update without type prefix. Deprecated, but allowing for now.");
					}
					let update_opt = msgs::ChannelUpdate::read(&mut Cursor::new(&update_slice));
					if update_opt.is_ok() || update_slice.is_empty() {
						// if channel_update should NOT have caused the failure:
						// MAY treat the channel_update as invalid.
						let is_chan_update_invalid = match error_code & 0xff {
							7 => false,
							11 => {
								update_opt.is_ok()
									&& amt_to_forward
										> update_opt.as_ref().unwrap().contents.htlc_minimum_msat
							},
							12 => {
								update_opt.is_ok()
									&& amt_to_forward
										.checked_mul(
											update_opt
												.as_ref()
												.unwrap()
												.contents
												.fee_proportional_millionths as u64,
										)
										.map(|prop_fee| prop_fee / 1_000_000)
										.and_then(|prop_fee| {
											prop_fee.checked_add(
												update_opt.as_ref().unwrap().contents.fee_base_msat
													as u64,
											)
										})
										.map(|fee_msats| route_hop.fee_msat >= fee_msats)
										.unwrap_or(false)
							},
							13 => {
								update_opt.is_ok()
									&& route_hop.cltv_expiry_delta as u16
										>= update_opt.as_ref().unwrap().contents.cltv_expiry_delta
							},
							14 => false, // expiry_too_soon; always valid?
							20 => update_opt.as_ref().unwrap().contents.flags & 2 == 0,
							_ => false, // unknown error code; take channel_update as valid
						};
						if is_chan_update_invalid {
							// This probably indicates the node which forwarded
							// to the node in question corrupted something.
							network_update = Some(NetworkUpdate::ChannelFailure {
								short_channel_id: route_hop.short_channel_id,
								is_permanent: true,
							});
						} else {
							if let Ok(chan_update) = update_opt {
								// Make sure the ChannelUpdate contains the expected
								// short channel id.
								if failing_route_hop.short_channel_id
									== chan_update.contents.short_channel_id
								{
									short_channel_id = Some(failing_route_hop.short_channel_id);
								} else {
									log_info!(logger, "Node provided a channel_update for which it was not authoritative, ignoring.");
								}
								network_update =
									Some(NetworkUpdate::ChannelUpdateMessage { msg: chan_update })
							} else {
								// The node in question intentionally encoded a 0-length channel update. This is
								// likely due to https://github.com/ElementsProject/lightning/issues/6200.
								short_channel_id = Some(failing_route_hop.short_channel_id);
								network_update = Some(NetworkUpdate::ChannelFailure {
									short_channel_id: failing_route_hop.short_channel_id,
									is_permanent: false,
								});
							}
						};
					} else {
						// If the channel_update had a non-zero length (i.e. was
						// present) but we couldn't read it, treat it as a total
						// node failure.
						log_info!(
							logger,
							"Failed to read a channel_update of len {} in an onion",
							update_slice.len()
						);
					}
				}
			}
			if network_update.is_none() {
				// They provided an UPDATE which was obviously bogus, not worth
				// trying to relay through them anymore.
				network_update = Some(NetworkUpdate::NodeFailure {
					node_id: route_hop.pubkey,
					is_permanent: true,
				});
			}
			if short_channel_id.is_none() {
				short_channel_id = Some(route_hop.short_channel_id);
			}
		} else if payment_failed {
			// Only blame the hop when a value in the HTLC doesn't match the corresponding value in the
			// onion.
			short_channel_id = match error_code & 0xff {
				18 | 19 => Some(route_hop.short_channel_id),
				_ => None,
			};
		} else {
			// We can't understand their error messages and they failed to forward...they probably can't
			// understand our forwards so it's really not worth trying any further.
			network_update =
				Some(NetworkUpdate::NodeFailure { node_id: route_hop.pubkey, is_permanent: true });
			short_channel_id = Some(route_hop.short_channel_id);
		}

		res = Some(FailureLearnings {
<<<<<<< HEAD
			network_update, short_channel_id,
			payment_failed_permanently: error_code & PERM == PERM && is_from_final_node,
			failed_within_blinded_path: false
=======
			network_update,
			short_channel_id,
			payment_failed_permanently: error_code & PERM == PERM && is_from_final_node,
			failed_within_blinded_path: false,
>>>>>>> 9a438eea
		});

		let (description, title) = errors::get_onion_error_description(error_code);
		if debug_field_size > 0 && err_packet.failuremsg.len() >= 4 + debug_field_size {
			log_info!(
				logger,
				"Onion Error[from {}: {}({:#x}) {}({})] {}",
				route_hop.pubkey,
				title,
				error_code,
				debug_field,
				log_bytes!(&err_packet.failuremsg[4..4 + debug_field_size]),
				description
			);
		} else {
			log_info!(
				logger,
				"Onion Error[from {}: {}({:#x})] {}",
				route_hop.pubkey,
				title,
				error_code,
				description
			);
		}
	};

	construct_onion_keys_callback(secp_ctx, &path, session_priv, callback)
		.expect("Route that we sent via spontaneously grew invalid keys in the middle of it?");

	if let Some(FailureLearnings {
<<<<<<< HEAD
		network_update, short_channel_id, payment_failed_permanently, failed_within_blinded_path
	}) = res {
		DecodedOnionFailure {
			network_update, short_channel_id, payment_failed_permanently, failed_within_blinded_path,
=======
		network_update,
		short_channel_id,
		payment_failed_permanently,
		failed_within_blinded_path,
	}) = res
	{
		DecodedOnionFailure {
			network_update,
			short_channel_id,
			payment_failed_permanently,
			failed_within_blinded_path,
>>>>>>> 9a438eea
			#[cfg(test)]
			onion_error_code: error_code_ret,
			#[cfg(test)]
			onion_error_data: error_packet_ret,
		}
	} else {
		// only not set either packet unparseable or hmac does not match with any
		// payment not retryable only when garbage is from the final node
		DecodedOnionFailure {
<<<<<<< HEAD
			network_update: None, short_channel_id: None, payment_failed_permanently: is_from_final_node,
=======
			network_update: None,
			short_channel_id: None,
			payment_failed_permanently: is_from_final_node,
>>>>>>> 9a438eea
			failed_within_blinded_path: false,
			#[cfg(test)]
			onion_error_code: None,
			#[cfg(test)]
			onion_error_data: None,
		}
	}
}

#[derive(Clone)] // See Channel::revoke_and_ack for why, tl;dr: Rust bug
#[cfg_attr(test, derive(PartialEq))]
pub(super) struct HTLCFailReason(HTLCFailReasonRepr);

#[derive(Clone)] // See Channel::revoke_and_ack for why, tl;dr: Rust bug
#[cfg_attr(test, derive(PartialEq))]
enum HTLCFailReasonRepr {
	LightningError { err: msgs::OnionErrorPacket },
	Reason { failure_code: u16, data: Vec<u8> },
}

impl core::fmt::Debug for HTLCFailReason {
	fn fmt(&self, f: &mut core::fmt::Formatter) -> Result<(), core::fmt::Error> {
		match self.0 {
			HTLCFailReasonRepr::Reason { ref failure_code, .. } => {
				write!(f, "HTLC error code {}", failure_code)
			},
			HTLCFailReasonRepr::LightningError { .. } => {
				write!(f, "pre-built LightningError")
			},
		}
	}
}

impl Writeable for HTLCFailReason {
	fn write<W: Writer>(&self, writer: &mut W) -> Result<(), crate::io::Error> {
		self.0.write(writer)
	}
}
impl Readable for HTLCFailReason {
	fn read<R: Read>(reader: &mut R) -> Result<Self, msgs::DecodeError> {
		Ok(Self(Readable::read(reader)?))
	}
}

impl_writeable_tlv_based_enum!(HTLCFailReasonRepr,
	(0, LightningError) => {
		(0, err, required),
	},
	(1, Reason) => {
		(0, failure_code, required),
		(2, data, required_vec),
	},
;);

impl HTLCFailReason {
	#[rustfmt::skip]
	pub(super) fn reason(failure_code: u16, data: Vec<u8>) -> Self {
		const BADONION: u16 = 0x8000;
		const PERM: u16 = 0x4000;
		const NODE: u16 = 0x2000;
		const UPDATE: u16 = 0x1000;

		     if failure_code == 1  | PERM { debug_assert!(data.is_empty()) }
		else if failure_code == 2  | NODE { debug_assert!(data.is_empty()) }
		else if failure_code == 2  | PERM | NODE { debug_assert!(data.is_empty()) }
		else if failure_code == 3  | PERM | NODE { debug_assert!(data.is_empty()) }
		else if failure_code == 4  | BADONION | PERM { debug_assert_eq!(data.len(), 32) }
		else if failure_code == 5  | BADONION | PERM { debug_assert_eq!(data.len(), 32) }
		else if failure_code == 6  | BADONION | PERM { debug_assert_eq!(data.len(), 32) }
		else if failure_code == 7  | UPDATE {
			debug_assert_eq!(data.len() - 2, u16::from_be_bytes(data[0..2].try_into().unwrap()) as usize) }
		else if failure_code == 8  | PERM { debug_assert!(data.is_empty()) }
		else if failure_code == 9  | PERM { debug_assert!(data.is_empty()) }
		else if failure_code == 10 | PERM { debug_assert!(data.is_empty()) }
		else if failure_code == 11 | UPDATE {
			debug_assert_eq!(data.len() - 2 - 8, u16::from_be_bytes(data[8..10].try_into().unwrap()) as usize) }
		else if failure_code == 12 | UPDATE {
			debug_assert_eq!(data.len() - 2 - 8, u16::from_be_bytes(data[8..10].try_into().unwrap()) as usize) }
		else if failure_code == 13 | UPDATE {
			debug_assert_eq!(data.len() - 2 - 4, u16::from_be_bytes(data[4..6].try_into().unwrap()) as usize) }
		else if failure_code == 14 | UPDATE {
			debug_assert_eq!(data.len() - 2, u16::from_be_bytes(data[0..2].try_into().unwrap()) as usize) }
		else if failure_code == 15 | PERM { debug_assert_eq!(data.len(), 12) }
		else if failure_code == 18 { debug_assert_eq!(data.len(), 4) }
		else if failure_code == 19 { debug_assert_eq!(data.len(), 8) }
		else if failure_code == 20 | UPDATE {
			debug_assert_eq!(data.len() - 2 - 2, u16::from_be_bytes(data[2..4].try_into().unwrap()) as usize) }
		else if failure_code == 21 { debug_assert!(data.is_empty()) }
		else if failure_code == 22 | PERM { debug_assert!(data.len() <= 11) }
		else if failure_code == 23 { debug_assert!(data.is_empty()) }
		else if failure_code & BADONION != 0 {
			// We set some bogus BADONION failure codes in test, so ignore unknown ones.
		}
		else { debug_assert!(false, "Unknown failure code: {}", failure_code) }

		Self(HTLCFailReasonRepr::Reason { failure_code, data })
	}

	pub(super) fn from_failure_code(failure_code: u16) -> Self {
		Self::reason(failure_code, Vec::new())
	}

	pub(super) fn from_msg(msg: &msgs::UpdateFailHTLC) -> Self {
		Self(HTLCFailReasonRepr::LightningError { err: msg.reason.clone() })
	}

	pub(super) fn get_encrypted_failure_packet(
		&self, incoming_packet_shared_secret: &[u8; 32], phantom_shared_secret: &Option<[u8; 32]>,
	) -> msgs::OnionErrorPacket {
		match self.0 {
			HTLCFailReasonRepr::Reason { ref failure_code, ref data } => {
				if let Some(phantom_ss) = phantom_shared_secret {
					let phantom_packet =
						build_failure_packet(phantom_ss, *failure_code, &data[..]).encode();
					let encrypted_phantom_packet =
						encrypt_failure_packet(phantom_ss, &phantom_packet);
					encrypt_failure_packet(
						incoming_packet_shared_secret,
						&encrypted_phantom_packet.data[..],
					)
				} else {
					let packet = build_failure_packet(
						incoming_packet_shared_secret,
						*failure_code,
						&data[..],
					)
					.encode();
					encrypt_failure_packet(incoming_packet_shared_secret, &packet)
				}
			},
			HTLCFailReasonRepr::LightningError { ref err } => {
				encrypt_failure_packet(incoming_packet_shared_secret, &err.data)
			},
		}
	}

	pub(super) fn decode_onion_failure<T: secp256k1::Signing, L: Deref>(
		&self, secp_ctx: &Secp256k1<T>, logger: &L, htlc_source: &HTLCSource,
	) -> DecodedOnionFailure
	where
		L::Target: Logger,
	{
		match self.0 {
			HTLCFailReasonRepr::LightningError { ref err } => {
				process_onion_failure(secp_ctx, logger, &htlc_source, err.data.clone())
			},
			#[allow(unused)]
			HTLCFailReasonRepr::Reason { ref failure_code, ref data, .. } => {
				// we get a fail_malformed_htlc from the first hop
				// TODO: We'd like to generate a NetworkUpdate for temporary
				// failures here, but that would be insufficient as find_route
				// generally ignores its view of our own channels as we provide them via
				// ChannelDetails.
				if let &HTLCSource::OutboundRoute { ref path, .. } = htlc_source {
					DecodedOnionFailure {
						network_update: None,
						payment_failed_permanently: false,
						short_channel_id: Some(path.hops[0].short_channel_id),
						failed_within_blinded_path: false,
						#[cfg(test)]
						onion_error_code: Some(*failure_code),
						#[cfg(test)]
						onion_error_data: Some(data.clone()),
					}
				} else {
					unreachable!();
				}
			},
		}
	}
}

/// Allows `decode_next_hop` to return the next hop packet bytes for either payments or onion
/// message forwards.
pub(crate) trait NextPacketBytes: AsMut<[u8]> {
	fn new(len: usize) -> Self;
}

impl NextPacketBytes for FixedSizeOnionPacket {
	fn new(_len: usize) -> Self {
		Self([0 as u8; ONION_DATA_LEN])
	}
}

impl NextPacketBytes for Vec<u8> {
	fn new(len: usize) -> Self {
		vec![0 as u8; len]
	}
}

/// Data decrypted from a payment's onion payload.
pub(crate) enum Hop {
	/// This onion payload was for us, not for forwarding to a next-hop. Contains information for
	/// verifying the incoming payment.
	Receive(msgs::InboundOnionPayload),
	/// This onion payload needs to be forwarded to a next-hop.
	Forward {
		/// Onion payload data used in forwarding the payment.
		next_hop_data: msgs::InboundOnionPayload,
		/// HMAC of the next hop's onion packet.
		next_hop_hmac: [u8; 32],
		/// Bytes of the onion packet we're forwarding.
		new_packet_bytes: [u8; ONION_DATA_LEN],
	},
}

impl Hop {
	pub(crate) fn is_intro_node_blinded_forward(&self) -> bool {
		match self {
			Self::Forward {
				next_hop_data:
					msgs::InboundOnionPayload::BlindedForward {
						intro_node_blinding_point: Some(_), ..
					},
				..
			} => true,
			_ => false,
		}
	}
}

/// Error returned when we fail to decode the onion packet.
#[derive(Debug)]
pub(crate) enum OnionDecodeErr {
	/// The HMAC of the onion packet did not match the hop data.
	Malformed { err_msg: &'static str, err_code: u16 },
	/// We failed to decode the onion payload.
	Relay { err_msg: &'static str, err_code: u16 },
}

pub(crate) fn decode_next_payment_hop<NS: Deref>(
	shared_secret: [u8; 32], hop_data: &[u8], hmac_bytes: [u8; 32], payment_hash: PaymentHash,
	blinding_point: Option<PublicKey>, node_signer: &NS,
<<<<<<< HEAD
) -> Result<Hop, OnionDecodeErr> where NS::Target: NodeSigner {
	match decode_next_hop(
		shared_secret, hop_data, hmac_bytes, Some(payment_hash), (blinding_point, node_signer)
=======
) -> Result<Hop, OnionDecodeErr>
where
	NS::Target: NodeSigner,
{
	match decode_next_hop(
		shared_secret,
		hop_data,
		hmac_bytes,
		Some(payment_hash),
		(blinding_point, node_signer),
>>>>>>> 9a438eea
	) {
		Ok((next_hop_data, None)) => Ok(Hop::Receive(next_hop_data)),
		Ok((next_hop_data, Some((next_hop_hmac, FixedSizeOnionPacket(new_packet_bytes))))) => {
			Ok(Hop::Forward { next_hop_data, next_hop_hmac, new_packet_bytes })
		},
		Err(e) => Err(e),
	}
}

/// Build a payment onion, returning the first hop msat and cltv values as well.
/// `cur_block_height` should be set to the best known block height + 1.
pub fn create_payment_onion<T: secp256k1::Signing>(
	secp_ctx: &Secp256k1<T>, path: &Path, session_priv: &SecretKey, total_msat: u64,
	recipient_onion: RecipientOnionFields, cur_block_height: u32, payment_hash: &PaymentHash,
	keysend_preimage: &Option<PaymentPreimage>, prng_seed: [u8; 32],
) -> Result<(msgs::OnionPacket, u64, u32), APIError> {
	let onion_keys = construct_onion_keys(&secp_ctx, &path, &session_priv).map_err(|_| {
		APIError::InvalidRoute { err: "Pubkey along hop was maliciously selected".to_owned() }
	})?;
	let (onion_payloads, htlc_msat, htlc_cltv) = build_onion_payloads(
		&path,
		total_msat,
		recipient_onion,
		cur_block_height,
		keysend_preimage,
	)?;
	let onion_packet = construct_onion_packet(onion_payloads, onion_keys, prng_seed, payment_hash)
		.map_err(|_| APIError::InvalidRoute {
			err: "Route size too large considering onion data".to_owned(),
		})?;
	Ok((onion_packet, htlc_msat, htlc_cltv))
}

pub(crate) fn decode_next_untagged_hop<T, R: ReadableArgs<T>, N: NextPacketBytes>(
	shared_secret: [u8; 32], hop_data: &[u8], hmac_bytes: [u8; 32], read_args: T,
) -> Result<(R, Option<([u8; 32], N)>), OnionDecodeErr> {
	decode_next_hop(shared_secret, hop_data, hmac_bytes, None, read_args)
}

fn decode_next_hop<T, R: ReadableArgs<T>, N: NextPacketBytes>(
	shared_secret: [u8; 32], hop_data: &[u8], hmac_bytes: [u8; 32],
	payment_hash: Option<PaymentHash>, read_args: T,
) -> Result<(R, Option<([u8; 32], N)>), OnionDecodeErr> {
	let (rho, mu) = gen_rho_mu_from_shared_secret(&shared_secret);
	let mut hmac = HmacEngine::<Sha256>::new(&mu);
	hmac.input(hop_data);
	if let Some(tag) = payment_hash {
		hmac.input(&tag.0[..]);
	}
	if !fixed_time_eq(&Hmac::from_engine(hmac).to_byte_array(), &hmac_bytes) {
		return Err(OnionDecodeErr::Malformed {
			err_msg: "HMAC Check failed",
			err_code: 0x8000 | 0x4000 | 5,
		});
	}

	let mut chacha = ChaCha20::new(&rho, &[0u8; 8]);
	let mut chacha_stream = ChaChaReader { chacha: &mut chacha, read: Cursor::new(&hop_data[..]) };
	match R::read(&mut chacha_stream, read_args) {
		Err(err) => {
			let error_code = match err {
				// Unknown realm byte
				msgs::DecodeError::UnknownVersion => 0x4000 | 1,
				// invalid_onion_payload
				msgs::DecodeError::UnknownRequiredFeature
				| msgs::DecodeError::InvalidValue
				| msgs::DecodeError::ShortRead => 0x4000 | 22,
				// Should never happen
				_ => 0x2000 | 2,
			};
			return Err(OnionDecodeErr::Relay {
				err_msg: "Unable to decode our hop data",
				err_code: error_code,
			});
		},
		Ok(msg) => {
			let mut hmac = [0; 32];
			if let Err(_) = chacha_stream.read_exact(&mut hmac[..]) {
				return Err(OnionDecodeErr::Relay {
					err_msg: "Unable to decode our hop data",
					err_code: 0x4000 | 22,
				});
			}
			if hmac == [0; 32] {
				#[cfg(test)]
				{
					if chacha_stream.read.position() < hop_data.len() as u64 - 64 {
						// In tests, make sure that the initial onion packet data is, at least, non-0.
						// We could do some fancy randomness test here, but, ehh, whatever.
						// This checks for the issue where you can calculate the path length given the
						// onion data as all the path entries that the originator sent will be here
						// as-is (and were originally 0s).
						// Of course reverse path calculation is still pretty easy given naive routing
						// algorithms, but this fixes the most-obvious case.
						let mut next_bytes = [0; 32];
						chacha_stream.read_exact(&mut next_bytes).unwrap();
						assert_ne!(next_bytes[..], [0; 32][..]);
						chacha_stream.read_exact(&mut next_bytes).unwrap();
						assert_ne!(next_bytes[..], [0; 32][..]);
					}
				}
				return Ok((msg, None)); // We are the final destination for this packet
			} else {
				let mut new_packet_bytes = N::new(hop_data.len());
				let read_pos = hop_data.len() - chacha_stream.read.position() as usize;
				chacha_stream.read_exact(&mut new_packet_bytes.as_mut()[..read_pos]).unwrap();
				#[cfg(debug_assertions)]
				{
					// Check two things:
					// a) that the behavior of our stream here will return Ok(0) even if the TLV
					//    read above emptied out our buffer and the unwrap() wont needlessly panic
					// b) that we didn't somehow magically end up with extra data.
					let mut t = [0; 1];
					debug_assert!(chacha_stream.read(&mut t).unwrap() == 0);
				}
				// Once we've emptied the set of bytes our peer gave us, encrypt 0 bytes until we
				// fill the onion hop data we'll forward to our next-hop peer.
				chacha_stream.chacha.process_in_place(&mut new_packet_bytes.as_mut()[read_pos..]);
				return Ok((msg, Some((hmac, new_packet_bytes)))); // This packet needs forwarding
			}
		},
	}
}

#[cfg(test)]
mod tests {
	use crate::io;
	use crate::ln::features::{ChannelFeatures, NodeFeatures};
	use crate::ln::msgs;
	use crate::ln::PaymentHash;
	use crate::routing::router::{Path, Route, RouteHop};
	use crate::util::ser::{VecWriter, Writeable, Writer};

	#[allow(unused_imports)]
	use crate::prelude::*;

	use bitcoin::hashes::hex::FromHex;
	use bitcoin::secp256k1::Secp256k1;
	use bitcoin::secp256k1::{PublicKey, SecretKey};

	use super::OnionKeys;

	fn get_test_session_key() -> SecretKey {
		let hex = "4141414141414141414141414141414141414141414141414141414141414141";
		SecretKey::from_slice(&<Vec<u8>>::from_hex(hex).unwrap()[..]).unwrap()
	}

	fn build_test_onion_keys() -> Vec<OnionKeys> {
		// Keys from BOLT 4, used in both test vector tests
		let secp_ctx = Secp256k1::new();

		let route = Route {
			paths: vec![Path { hops: vec![
					RouteHop {
						pubkey: PublicKey::from_slice(&<Vec<u8>>::from_hex("02eec7245d6b7d2ccb30380bfbe2a3648cd7a942653f5aa340edcea1f283686619").unwrap()[..]).unwrap(),
						channel_features: ChannelFeatures::empty(), node_features: NodeFeatures::empty(),
						short_channel_id: 0, fee_msat: 0, cltv_expiry_delta: 0, maybe_announced_channel: true, // We fill in the payloads manually instead of generating them from RouteHops.
					},
					RouteHop {
						pubkey: PublicKey::from_slice(&<Vec<u8>>::from_hex("0324653eac434488002cc06bbfb7f10fe18991e35f9fe4302dbea6d2353dc0ab1c").unwrap()[..]).unwrap(),
						channel_features: ChannelFeatures::empty(), node_features: NodeFeatures::empty(),
						short_channel_id: 0, fee_msat: 0, cltv_expiry_delta: 0, maybe_announced_channel: true, // We fill in the payloads manually instead of generating them from RouteHops.
					},
					RouteHop {
						pubkey: PublicKey::from_slice(&<Vec<u8>>::from_hex("027f31ebc5462c1fdce1b737ecff52d37d75dea43ce11c74d25aa297165faa2007").unwrap()[..]).unwrap(),
						channel_features: ChannelFeatures::empty(), node_features: NodeFeatures::empty(),
						short_channel_id: 0, fee_msat: 0, cltv_expiry_delta: 0, maybe_announced_channel: true, // We fill in the payloads manually instead of generating them from RouteHops.
					},
					RouteHop {
						pubkey: PublicKey::from_slice(&<Vec<u8>>::from_hex("032c0b7cf95324a07d05398b240174dc0c2be444d96b159aa6c7f7b1e668680991").unwrap()[..]).unwrap(),
						channel_features: ChannelFeatures::empty(), node_features: NodeFeatures::empty(),
						short_channel_id: 0, fee_msat: 0, cltv_expiry_delta: 0, maybe_announced_channel: true, // We fill in the payloads manually instead of generating them from RouteHops.
					},
					RouteHop {
						pubkey: PublicKey::from_slice(&<Vec<u8>>::from_hex("02edabbd16b41c8371b92ef2f04c1185b4f03b6dcd52ba9b78d9d7c89c8f221145").unwrap()[..]).unwrap(),
						channel_features: ChannelFeatures::empty(), node_features: NodeFeatures::empty(),
						short_channel_id: 0, fee_msat: 0, cltv_expiry_delta: 0, maybe_announced_channel: true, // We fill in the payloads manually instead of generating them from RouteHops.
					},
			], blinded_tail: None }],
			route_params: None,
		};

		let onion_keys =
			super::construct_onion_keys(&secp_ctx, &route.paths[0], &get_test_session_key())
				.unwrap();
		assert_eq!(onion_keys.len(), route.paths[0].hops.len());
		onion_keys
	}

	#[test]
	fn onion_vectors() {
		let onion_keys = build_test_onion_keys();

		// Test generation of ephemeral keys and secrets. These values used to be part of the BOLT4
		// test vectors, but have since been removed. We keep them as they provide test coverage.
		let hex = "53eb63ea8a3fec3b3cd433b85cd62a4b145e1dda09391b348c4e1cd36a03ea66";
		assert_eq!(
			onion_keys[0].shared_secret.secret_bytes(),
			<Vec<u8>>::from_hex(hex).unwrap()[..]
		);

		let hex = "2ec2e5da605776054187180343287683aa6a51b4b1c04d6dd49c45d8cffb3c36";
		assert_eq!(onion_keys[0].blinding_factor[..], <Vec<u8>>::from_hex(hex).unwrap()[..]);

		let hex = "02eec7245d6b7d2ccb30380bfbe2a3648cd7a942653f5aa340edcea1f283686619";
		assert_eq!(
			onion_keys[0].ephemeral_pubkey.serialize()[..],
			<Vec<u8>>::from_hex(hex).unwrap()[..]
		);

		let hex = "ce496ec94def95aadd4bec15cdb41a740c9f2b62347c4917325fcc6fb0453986";
		assert_eq!(onion_keys[0].rho, <Vec<u8>>::from_hex(hex).unwrap()[..]);

		let hex = "b57061dc6d0a2b9f261ac410c8b26d64ac5506cbba30267a649c28c179400eba";
		assert_eq!(onion_keys[0].mu, <Vec<u8>>::from_hex(hex).unwrap()[..]);

		let hex = "a6519e98832a0b179f62123b3567c106db99ee37bef036e783263602f3488fae";
		assert_eq!(
			onion_keys[1].shared_secret.secret_bytes(),
			<Vec<u8>>::from_hex(hex).unwrap()[..]
		);

		let hex = "bf66c28bc22e598cfd574a1931a2bafbca09163df2261e6d0056b2610dab938f";
		assert_eq!(onion_keys[1].blinding_factor[..], <Vec<u8>>::from_hex(hex).unwrap()[..]);

		let hex = "028f9438bfbf7feac2e108d677e3a82da596be706cc1cf342b75c7b7e22bf4e6e2";
		assert_eq!(
			onion_keys[1].ephemeral_pubkey.serialize()[..],
			<Vec<u8>>::from_hex(hex).unwrap()[..]
		);

		let hex = "450ffcabc6449094918ebe13d4f03e433d20a3d28a768203337bc40b6e4b2c59";
		assert_eq!(onion_keys[1].rho, <Vec<u8>>::from_hex(hex).unwrap()[..]);

		let hex = "05ed2b4a3fb023c2ff5dd6ed4b9b6ea7383f5cfe9d59c11d121ec2c81ca2eea9";
		assert_eq!(onion_keys[1].mu, <Vec<u8>>::from_hex(hex).unwrap()[..]);

		let hex = "3a6b412548762f0dbccce5c7ae7bb8147d1caf9b5471c34120b30bc9c04891cc";
		assert_eq!(
			onion_keys[2].shared_secret.secret_bytes(),
			<Vec<u8>>::from_hex(hex).unwrap()[..]
		);

		let hex = "a1f2dadd184eb1627049673f18c6325814384facdee5bfd935d9cb031a1698a5";
		assert_eq!(onion_keys[2].blinding_factor[..], <Vec<u8>>::from_hex(hex).unwrap()[..]);

		let hex = "03bfd8225241ea71cd0843db7709f4c222f62ff2d4516fd38b39914ab6b83e0da0";
		assert_eq!(
			onion_keys[2].ephemeral_pubkey.serialize()[..],
			<Vec<u8>>::from_hex(hex).unwrap()[..]
		);

		let hex = "11bf5c4f960239cb37833936aa3d02cea82c0f39fd35f566109c41f9eac8deea";
		assert_eq!(onion_keys[2].rho, <Vec<u8>>::from_hex(hex).unwrap()[..]);

		let hex = "caafe2820fa00eb2eeb78695ae452eba38f5a53ed6d53518c5c6edf76f3f5b78";
		assert_eq!(onion_keys[2].mu, <Vec<u8>>::from_hex(hex).unwrap()[..]);

		let hex = "21e13c2d7cfe7e18836df50872466117a295783ab8aab0e7ecc8c725503ad02d";
		assert_eq!(
			onion_keys[3].shared_secret.secret_bytes(),
			<Vec<u8>>::from_hex(hex).unwrap()[..]
		);

		let hex = "7cfe0b699f35525029ae0fa437c69d0f20f7ed4e3916133f9cacbb13c82ff262";
		assert_eq!(onion_keys[3].blinding_factor[..], <Vec<u8>>::from_hex(hex).unwrap()[..]);

		let hex = "031dde6926381289671300239ea8e57ffaf9bebd05b9a5b95beaf07af05cd43595";
		assert_eq!(
			onion_keys[3].ephemeral_pubkey.serialize()[..],
			<Vec<u8>>::from_hex(hex).unwrap()[..]
		);

		let hex = "cbe784ab745c13ff5cffc2fbe3e84424aa0fd669b8ead4ee562901a4a4e89e9e";
		assert_eq!(onion_keys[3].rho, <Vec<u8>>::from_hex(hex).unwrap()[..]);

		let hex = "5052aa1b3d9f0655a0932e50d42f0c9ba0705142c25d225515c45f47c0036ee9";
		assert_eq!(onion_keys[3].mu, <Vec<u8>>::from_hex(hex).unwrap()[..]);

		let hex = "b5756b9b542727dbafc6765a49488b023a725d631af688fc031217e90770c328";
		assert_eq!(
			onion_keys[4].shared_secret.secret_bytes(),
			<Vec<u8>>::from_hex(hex).unwrap()[..]
		);

		let hex = "c96e00dddaf57e7edcd4fb5954be5b65b09f17cb6d20651b4e90315be5779205";
		assert_eq!(onion_keys[4].blinding_factor[..], <Vec<u8>>::from_hex(hex).unwrap()[..]);

		let hex = "03a214ebd875aab6ddfd77f22c5e7311d7f77f17a169e599f157bbcdae8bf071f4";
		assert_eq!(
			onion_keys[4].ephemeral_pubkey.serialize()[..],
			<Vec<u8>>::from_hex(hex).unwrap()[..]
		);

		let hex = "034e18b8cc718e8af6339106e706c52d8df89e2b1f7e9142d996acf88df8799b";
		assert_eq!(onion_keys[4].rho, <Vec<u8>>::from_hex(hex).unwrap()[..]);

		let hex = "8e45e5c61c2b24cb6382444db6698727afb063adecd72aada233d4bf273d975a";
		assert_eq!(onion_keys[4].mu, <Vec<u8>>::from_hex(hex).unwrap()[..]);

		// Packet creation test vectors from BOLT 4 (see
		// https://github.com/lightning/bolts/blob/16973e2b857e853308cafd59e42fa830d75b1642/bolt04/onion-test.json).
		// Note that we represent the test vector payloads 2 and 5 through RawOnionHopData::data
		// with raw hex instead of our in-memory enums, as the payloads contains custom types, and
		// we have no way of representing that with our enums.
		let payloads = vec!(
			RawOnionHopData::new(msgs::OutboundOnionPayload::Forward {
				short_channel_id: 1,
				amt_to_forward: 15000,
				outgoing_cltv_value: 1500,
			}),
			/*
			The second payload is represented by raw hex as it contains custom type data. Content:
			1. length "52" (payload_length 82).

			The first part of the payload has the `NonFinalNode` format, with content as follows:
			2. amt_to_forward "020236b0"
			   02 (type amt_to_forward) 02 (length 2) 36b0 (value 14000)
			3. outgoing_cltv_value "04020578"
			   04 (type outgoing_cltv_value) 02 (length 2) 0578 (value 1400)
			4. short_channel_id "06080000000000000002"
			   06 (type short_channel_id) 08 (length 8) 0000000000000002 (value 2)

			The rest of the payload is custom type data:
			5. custom_record "fd02013c0102030405060708090a0b0c0d0e0f0102030405060708090a0b0c0d0e0f0102030405060708090a0b0c0d0e0f0102030405060708090a0b0c0d0e0f"
			*/
			RawOnionHopData {
				data: <Vec<u8>>::from_hex("52020236b00402057806080000000000000002fd02013c0102030405060708090a0b0c0d0e0f0102030405060708090a0b0c0d0e0f0102030405060708090a0b0c0d0e0f0102030405060708090a0b0c0d0e0f").unwrap(),
			},
			RawOnionHopData::new(msgs::OutboundOnionPayload::Forward {
				short_channel_id: 3,
				amt_to_forward: 12500,
				outgoing_cltv_value: 1250,
			}),
			RawOnionHopData::new(msgs::OutboundOnionPayload::Forward {
				short_channel_id: 4,
				amt_to_forward: 10000,
				outgoing_cltv_value: 1000,
			}),
			/*
			The fifth payload is represented by raw hex as it contains custom type data. Content:
			1. length "fd0110" (payload_length 272).

			The first part of the payload has the `FinalNode` format, with content as follows:
			1. amt_to_forward "02022710"
			   02 (type amt_to_forward) 02 (length 2) 2710 (value 10000)
			2. outgoing_cltv_value "040203e8"
			   04 (type outgoing_cltv_value) 02 (length 2) 03e8 (value 1000)
			3. payment_data "082224a33562c54507a9334e79f0dc4f17d407e6d7c61f0e2f3d0d38599502f617042710"
			   08 (type short_channel_id) 22 (length 34) 24a33562c54507a9334e79f0dc4f17d407e6d7c61f0e2f3d0d38599502f61704 (payment_secret) 2710 (total_msat value 10000)

			The rest of the payload is custom type data:
			4. custom_record "fd012de02a2a2a2a2a2a2a2a2a2a2a2a2a2a2a2a2a2a2a2a2a2a2a2a2a2a2a2a2a2a2a2a2a2a2a2a2a2a2a2a2a2a2a2a2a2a2a2a2a2a2a2a2a2a2a2a2a2a2a2a2a2a2a2a2a2a2a2a2a2a2a2a2a2a2a2a2a2a2a2a2a2a2a2a2a2a2a2a2a2a2a2a2a2a2a2a2a2a2a2a2a2a2a2a2a2a2a2a2a2a2a2a2a2a2a2a2a2a2a2a2a2a2a2a2a2a2a2a2a2a2a2a2a2a2a2a2a2a2a2a2a2a2a2a2a2a2a2a2a2a2a2a2a2a2a2a2a2a2a2a2a2a2a2a2a2a2a2a2a2a2a2a2a2a2a2a2a2a2a2a2a2a2a2a2a2a2a2a2a2a2a2a2a2a2a2a2a2a2a2a2a2a2a2a2a2a2a2a2a2a2a2a2a2a2a2a2a2a2a2a2a2a2a2a"
			*/
			RawOnionHopData {
				data: <Vec<u8>>::from_hex("fd011002022710040203e8082224a33562c54507a9334e79f0dc4f17d407e6d7c61f0e2f3d0d38599502f617042710fd012de02a2a2a2a2a2a2a2a2a2a2a2a2a2a2a2a2a2a2a2a2a2a2a2a2a2a2a2a2a2a2a2a2a2a2a2a2a2a2a2a2a2a2a2a2a2a2a2a2a2a2a2a2a2a2a2a2a2a2a2a2a2a2a2a2a2a2a2a2a2a2a2a2a2a2a2a2a2a2a2a2a2a2a2a2a2a2a2a2a2a2a2a2a2a2a2a2a2a2a2a2a2a2a2a2a2a2a2a2a2a2a2a2a2a2a2a2a2a2a2a2a2a2a2a2a2a2a2a2a2a2a2a2a2a2a2a2a2a2a2a2a2a2a2a2a2a2a2a2a2a2a2a2a2a2a2a2a2a2a2a2a2a2a2a2a2a2a2a2a2a2a2a2a2a2a2a2a2a2a2a2a2a2a2a2a2a2a2a2a2a2a2a2a2a2a2a2a2a2a2a2a2a2a2a2a2a2a2a2a2a2a2a2a2a2a2a2a2a2a2a2a2a2a2a").unwrap(),
			},
		);

		// Verify that the serialized OnionHopDataFormat::NonFinalNode tlv payloads matches the test vectors
		let mut w = VecWriter(Vec::new());
		payloads[0].write(&mut w).unwrap();
		let hop_1_serialized_payload = w.0;
		let hex = "1202023a98040205dc06080000000000000001";
		let expected_serialized_hop_1_payload = &<Vec<u8>>::from_hex(hex).unwrap()[..];
		assert_eq!(hop_1_serialized_payload, expected_serialized_hop_1_payload);

		w = VecWriter(Vec::new());
		payloads[2].write(&mut w).unwrap();
		let hop_3_serialized_payload = w.0;
		let hex = "12020230d4040204e206080000000000000003";
		let expected_serialized_hop_3_payload = &<Vec<u8>>::from_hex(hex).unwrap()[..];
		assert_eq!(hop_3_serialized_payload, expected_serialized_hop_3_payload);

		w = VecWriter(Vec::new());
		payloads[3].write(&mut w).unwrap();
		let hop_4_serialized_payload = w.0;
		let hex = "1202022710040203e806080000000000000004";
		let expected_serialized_hop_4_payload = &<Vec<u8>>::from_hex(hex).unwrap()[..];
		assert_eq!(hop_4_serialized_payload, expected_serialized_hop_4_payload);

		let pad_keytype_seed =
			super::gen_pad_from_shared_secret(&get_test_session_key().secret_bytes());

		let packet: msgs::OnionPacket = super::construct_onion_packet_with_writable_hopdata::<_>(
			payloads,
			onion_keys,
			pad_keytype_seed,
			&PaymentHash([0x42; 32]),
		)
		.unwrap();

		let hex = "0002EEC7245D6B7D2CCB30380BFBE2A3648CD7A942653F5AA340EDCEA1F283686619F7F3416A5AA36DC7EEB3EC6D421E9615471AB870A33AC07FA5D5A51DF0A8823AABE3FEA3F90D387529D4F72837F9E687230371CCD8D263072206DBED0234F6505E21E282ABD8C0E4F5B9FF8042800BBAB065036EADD0149B37F27DDE664725A49866E052E809D2B0198AB9610FAA656BBF4EC516763A59F8F42C171B179166BA38958D4F51B39B3E98706E2D14A2DAFD6A5DF808093ABFCA5AEAACA16EDED5DB7D21FB0294DD1A163EDF0FB445D5C8D7D688D6DD9C541762BF5A5123BF9939D957FE648416E88F1B0928BFA034982B22548E1A4D922690EECF546275AFB233ACF4323974680779F1A964CFE687456035CC0FBA8A5428430B390F0057B6D1FE9A8875BFA89693EEB838CE59F09D207A503EE6F6299C92D6361BC335FCBF9B5CD44747AADCE2CE6069CFDC3D671DAEF9F8AE590CF93D957C9E873E9A1BC62D9640DC8FC39C14902D49A1C80239B6C5B7FD91D05878CBF5FFC7DB2569F47C43D6C0D27C438ABFF276E87364DEB8858A37E5A62C446AF95D8B786EAF0B5FCF78D98B41496794F8DCAAC4EEF34B2ACFB94C7E8C32A9E9866A8FA0B6F2A06F00A1CCDE569F97EEC05C803BA7500ACC96691D8898D73D8E6A47B8F43C3D5DE74458D20EDA61474C426359677001FBD75A74D7D5DB6CB4FEB83122F133206203E4E2D293F838BF8C8B3A29ACB321315100B87E80E0EDB272EE80FDA944E3FB6084ED4D7F7C7D21C69D9DA43D31A90B70693F9B0CC3EAC74C11AB8FF655905688916CFA4EF0BD04135F2E50B7C689A21D04E8E981E74C6058188B9B1F9DFC3EEC6838E9FFBCF22CE738D8A177C19318DFFEF090CEE67E12DE1A3E2A39F61247547BA5257489CBC11D7D91ED34617FCC42F7A9DA2E3CF31A94A210A1018143173913C38F60E62B24BF0D7518F38B5BAB3E6A1F8AEB35E31D6442C8ABB5178EFC892D2E787D79C6AD9E2FC271792983FA9955AC4D1D84A36C024071BC6E431B625519D556AF38185601F70E29035EA6A09C8B676C9D88CF7E05E0F17098B584C4168735940263F940033A220F40BE4C85344128B14BEB9E75696DB37014107801A59B13E89CD9D2258C169D523BE6D31552C44C82FF4BB18EC9F099F3BF0E5B1BB2BA9A87D7E26F98D294927B600B5529C47E04D98956677CBCEE8FA2B60F49776D8B8C367465B7C626DA53700684FB6C918EAD0EAB8360E4F60EDD25B4F43816A75ECF70F909301825B512469F8389D79402311D8AECB7B3EF8599E79485A4388D87744D899F7C47EE644361E17040A7958C8911BE6F463AB6A9B2AFACD688EC55EF517B38F1339EFC54487232798BB25522FF4572FF68567FE830F92F7B8113EFCE3E98C3FFFBAEDCE4FD8B50E41DA97C0C08E423A72689CC68E68F752A5E3A9003E64E35C957CA2E1C48BB6F64B05F56B70B575AD2F278D57850A7AD568C24A4D32A3D74B29F03DC125488BC7C637DA582357F40B0A52D16B3B40BB2C2315D03360BC24209E20972C200566BCF3BBE5C5B0AEDD83132A8A4D5B4242BA370B6D67D9B67EB01052D132C7866B9CB502E44796D9D356E4E3CB47CC527322CD24976FE7C9257A2864151A38E568EF7A79F10D6EF27CC04CE382347A2488B1F404FDBF407FE1CA1C9D0D5649E34800E25E18951C98CAE9F43555EEF65FEE1EA8F15828807366C3B612CD5753BF9FB8FCED08855F742CDDD6F765F74254F03186683D646E6F09AC2805586C7CF11998357CAFC5DF3F285329366F475130C928B2DCEBA4AA383758E7A9D20705C4BB9DB619E2992F608A1BA65DB254BB389468741D0502E2588AEB54390AC600C19AF5C8E61383FC1BEBE0029E4474051E4EF908828DB9CCA13277EF65DB3FD47CCC2179126AAEFB627719F421E20";
		assert_eq!(packet.encode(), <Vec<u8>>::from_hex(hex).unwrap());
	}

	#[test]
	fn test_failure_packet_onion() {
		// Returning Errors test vectors from BOLT 4

		let onion_keys = build_test_onion_keys();
		let onion_error =
			super::build_failure_packet(onion_keys[4].shared_secret.as_ref(), 0x2002, &[0; 0]);
		let hex = "4c2fc8bc08510334b6833ad9c3e79cd1b52ae59dfe5c2a4b23ead50f09f7ee0b0002200200fe0000000000000000000000000000000000000000000000000000000000000000000000000000000000000000000000000000000000000000000000000000000000000000000000000000000000000000000000000000000000000000000000000000000000000000000000000000000000000000000000000000000000000000000000000000000000000000000000000000000000000000000000000000000000000000000000000000000000000000000000000000000000000000000000000000000000000000000000000000000000000000000000000000000000000000000000000000000000000000000000000000000000000000000000000000";
		assert_eq!(onion_error.encode(), <Vec<u8>>::from_hex(hex).unwrap());

		let onion_packet_1 = super::encrypt_failure_packet(
			onion_keys[4].shared_secret.as_ref(),
			&onion_error.encode()[..],
		);
		let hex = "a5e6bd0c74cb347f10cce367f949098f2457d14c046fd8a22cb96efb30b0fdcda8cb9168b50f2fd45edd73c1b0c8b33002df376801ff58aaa94000bf8a86f92620f343baef38a580102395ae3abf9128d1047a0736ff9b83d456740ebbb4aeb3aa9737f18fb4afb4aa074fb26c4d702f42968888550a3bded8c05247e045b866baef0499f079fdaeef6538f31d44deafffdfd3afa2fb4ca9082b8f1c465371a9894dd8c243fb4847e004f5256b3e90e2edde4c9fb3082ddfe4d1e734cacd96ef0706bf63c9984e22dc98851bcccd1c3494351feb458c9c6af41c0044bea3c47552b1d992ae542b17a2d0bba1a096c78d169034ecb55b6e3a7263c26017f033031228833c1daefc0dedb8cf7c3e37c9c37ebfe42f3225c326e8bcfd338804c145b16e34e4";
		assert_eq!(onion_packet_1.data, <Vec<u8>>::from_hex(hex).unwrap());

		let onion_packet_2 = super::encrypt_failure_packet(
			onion_keys[3].shared_secret.as_ref(),
			&onion_packet_1.data[..],
		);
		let hex = "c49a1ce81680f78f5f2000cda36268de34a3f0a0662f55b4e837c83a8773c22aa081bab1616a0011585323930fa5b9fae0c85770a2279ff59ec427ad1bbff9001c0cd1497004bd2a0f68b50704cf6d6a4bf3c8b6a0833399a24b3456961ba00736785112594f65b6b2d44d9f5ea4e49b5e1ec2af978cbe31c67114440ac51a62081df0ed46d4a3df295da0b0fe25c0115019f03f15ec86fabb4c852f83449e812f141a9395b3f70b766ebbd4ec2fae2b6955bd8f32684c15abfe8fd3a6261e52650e8807a92158d9f1463261a925e4bfba44bd20b166d532f0017185c3a6ac7957adefe45559e3072c8dc35abeba835a8cb01a71a15c736911126f27d46a36168ca5ef7dccd4e2886212602b181463e0dd30185c96348f9743a02aca8ec27c0b90dca270";
		assert_eq!(onion_packet_2.data, <Vec<u8>>::from_hex(hex).unwrap());

		let onion_packet_3 = super::encrypt_failure_packet(
			onion_keys[2].shared_secret.as_ref(),
			&onion_packet_2.data[..],
		);
		let hex = "a5d3e8634cfe78b2307d87c6d90be6fe7855b4f2cc9b1dfb19e92e4b79103f61ff9ac25f412ddfb7466e74f81b3e545563cdd8f5524dae873de61d7bdfccd496af2584930d2b566b4f8d3881f8c043df92224f38cf094cfc09d92655989531524593ec6d6caec1863bdfaa79229b5020acc034cd6deeea1021c50586947b9b8e6faa83b81fbfa6133c0af5d6b07c017f7158fa94f0d206baf12dda6b68f785b773b360fd0497e16cc402d779c8d48d0fa6315536ef0660f3f4e1865f5b38ea49c7da4fd959de4e83ff3ab686f059a45c65ba2af4a6a79166aa0f496bf04d06987b6d2ea205bdb0d347718b9aeff5b61dfff344993a275b79717cd815b6ad4c0beb568c4ac9c36ff1c315ec1119a1993c4b61e6eaa0375e0aaf738ac691abd3263bf937e3";
		assert_eq!(onion_packet_3.data, <Vec<u8>>::from_hex(hex).unwrap());

		let onion_packet_4 = super::encrypt_failure_packet(
			onion_keys[1].shared_secret.as_ref(),
			&onion_packet_3.data[..],
		);
		let hex = "aac3200c4968f56b21f53e5e374e3a2383ad2b1b6501bbcc45abc31e59b26881b7dfadbb56ec8dae8857add94e6702fb4c3a4de22e2e669e1ed926b04447fc73034bb730f4932acd62727b75348a648a1128744657ca6a4e713b9b646c3ca66cac02cdab44dd3439890ef3aaf61708714f7375349b8da541b2548d452d84de7084bb95b3ac2345201d624d31f4d52078aa0fa05a88b4e20202bd2b86ac5b52919ea305a8949de95e935eed0319cf3cf19ebea61d76ba92532497fcdc9411d06bcd4275094d0a4a3c5d3a945e43305a5a9256e333e1f64dbca5fcd4e03a39b9012d197506e06f29339dfee3331995b21615337ae060233d39befea925cc262873e0530408e6990f1cbd233a150ef7b004ff6166c70c68d9f8c853c1abca640b8660db2921";
		assert_eq!(onion_packet_4.data, <Vec<u8>>::from_hex(hex).unwrap());

		let onion_packet_5 = super::encrypt_failure_packet(
			onion_keys[0].shared_secret.as_ref(),
			&onion_packet_4.data[..],
		);
		let hex = "9c5add3963fc7f6ed7f148623c84134b5647e1306419dbe2174e523fa9e2fbed3a06a19f899145610741c83ad40b7712aefaddec8c6baf7325d92ea4ca4d1df8bce517f7e54554608bf2bd8071a4f52a7a2f7ffbb1413edad81eeea5785aa9d990f2865dc23b4bc3c301a94eec4eabebca66be5cf638f693ec256aec514620cc28ee4a94bd9565bc4d4962b9d3641d4278fb319ed2b84de5b665f307a2db0f7fbb757366067d88c50f7e829138fde4f78d39b5b5802f1b92a8a820865af5cc79f9f30bc3f461c66af95d13e5e1f0381c184572a91dee1c849048a647a1158cf884064deddbf1b0b88dfe2f791428d0ba0f6fb2f04e14081f69165ae66d9297c118f0907705c9c4954a199bae0bb96fad763d690e7daa6cfda59ba7f2c8d11448b604d12d";
		assert_eq!(onion_packet_5.data, <Vec<u8>>::from_hex(hex).unwrap());
	}

	struct RawOnionHopData {
		data: Vec<u8>,
	}
	impl RawOnionHopData {
		fn new(orig: msgs::OutboundOnionPayload) -> Self {
			Self { data: orig.encode() }
		}
	}
	impl Writeable for RawOnionHopData {
		fn write<W: Writer>(&self, writer: &mut W) -> Result<(), io::Error> {
			writer.write_all(&self.data[..])
		}
	}
}<|MERGE_RESOLUTION|>--- conflicted
+++ resolved
@@ -16,11 +16,6 @@
 use crate::routing::gossip::NetworkUpdate;
 use crate::routing::router::{BlindedTail, Path, RouteHop};
 use crate::sign::NodeSigner;
-<<<<<<< HEAD
-use crate::crypto::chacha20::ChaCha20;
-use crate::crypto::streams::ChaChaReader;
-=======
->>>>>>> 9a438eea
 use crate::util::errors::{self, APIError};
 use crate::util::logger::Logger;
 use crate::util::ser::{LengthCalculatingWriter, Readable, ReadableArgs, Writeable, Writer};
@@ -557,13 +552,9 @@
 				error_code_ret = Some(BADONION | PERM | 24); // invalid_onion_blinding
 				error_packet_ret = Some(vec![0; 32]);
 				res = Some(FailureLearnings {
-<<<<<<< HEAD
-					network_update: None, short_channel_id: None, payment_failed_permanently: false,
-=======
 					network_update: None,
 					short_channel_id: None,
 					payment_failed_permanently: false,
->>>>>>> 9a438eea
 					failed_within_blinded_path: true,
 				});
 				return;
@@ -601,13 +592,9 @@
 					}
 
 					res = Some(FailureLearnings {
-<<<<<<< HEAD
-						network_update: None, short_channel_id: None, payment_failed_permanently: false,
-=======
 						network_update: None,
 						short_channel_id: None,
 						payment_failed_permanently: false,
->>>>>>> 9a438eea
 						failed_within_blinded_path: true,
 					});
 					return;
@@ -640,15 +627,10 @@
 				});
 				let short_channel_id = Some(route_hop.short_channel_id);
 				res = Some(FailureLearnings {
-<<<<<<< HEAD
-					network_update, short_channel_id, payment_failed_permanently: is_from_final_node,
-					failed_within_blinded_path: false
-=======
 					network_update,
 					short_channel_id,
 					payment_failed_permanently: is_from_final_node,
 					failed_within_blinded_path: false,
->>>>>>> 9a438eea
 				});
 				return;
 			},
@@ -829,16 +811,10 @@
 		}
 
 		res = Some(FailureLearnings {
-<<<<<<< HEAD
-			network_update, short_channel_id,
-			payment_failed_permanently: error_code & PERM == PERM && is_from_final_node,
-			failed_within_blinded_path: false
-=======
 			network_update,
 			short_channel_id,
 			payment_failed_permanently: error_code & PERM == PERM && is_from_final_node,
 			failed_within_blinded_path: false,
->>>>>>> 9a438eea
 		});
 
 		let (description, title) = errors::get_onion_error_description(error_code);
@@ -869,12 +845,6 @@
 		.expect("Route that we sent via spontaneously grew invalid keys in the middle of it?");
 
 	if let Some(FailureLearnings {
-<<<<<<< HEAD
-		network_update, short_channel_id, payment_failed_permanently, failed_within_blinded_path
-	}) = res {
-		DecodedOnionFailure {
-			network_update, short_channel_id, payment_failed_permanently, failed_within_blinded_path,
-=======
 		network_update,
 		short_channel_id,
 		payment_failed_permanently,
@@ -886,7 +856,6 @@
 			short_channel_id,
 			payment_failed_permanently,
 			failed_within_blinded_path,
->>>>>>> 9a438eea
 			#[cfg(test)]
 			onion_error_code: error_code_ret,
 			#[cfg(test)]
@@ -896,13 +865,9 @@
 		// only not set either packet unparseable or hmac does not match with any
 		// payment not retryable only when garbage is from the final node
 		DecodedOnionFailure {
-<<<<<<< HEAD
-			network_update: None, short_channel_id: None, payment_failed_permanently: is_from_final_node,
-=======
 			network_update: None,
 			short_channel_id: None,
 			payment_failed_permanently: is_from_final_node,
->>>>>>> 9a438eea
 			failed_within_blinded_path: false,
 			#[cfg(test)]
 			onion_error_code: None,
@@ -1136,11 +1101,6 @@
 pub(crate) fn decode_next_payment_hop<NS: Deref>(
 	shared_secret: [u8; 32], hop_data: &[u8], hmac_bytes: [u8; 32], payment_hash: PaymentHash,
 	blinding_point: Option<PublicKey>, node_signer: &NS,
-<<<<<<< HEAD
-) -> Result<Hop, OnionDecodeErr> where NS::Target: NodeSigner {
-	match decode_next_hop(
-		shared_secret, hop_data, hmac_bytes, Some(payment_hash), (blinding_point, node_signer)
-=======
 ) -> Result<Hop, OnionDecodeErr>
 where
 	NS::Target: NodeSigner,
@@ -1151,7 +1111,6 @@
 		hmac_bytes,
 		Some(payment_hash),
 		(blinding_point, node_signer),
->>>>>>> 9a438eea
 	) {
 		Ok((next_hop_data, None)) => Ok(Hop::Receive(next_hop_data)),
 		Ok((next_hop_data, Some((next_hop_hmac, FixedSizeOnionPacket(new_packet_bytes))))) => {
