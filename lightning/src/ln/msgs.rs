// This file is Copyright its original authors, visible in version control
// history.
//
// This file is licensed under the Apache License, Version 2.0 <LICENSE-APACHE
// or http://www.apache.org/licenses/LICENSE-2.0> or the MIT license
// <LICENSE-MIT or http://opensource.org/licenses/MIT>, at your option.
// You may not use this file except in accordance with one or both of these
// licenses.

//! Wire messages, traits representing wire message handlers, and a few error types live here.
//!
//! For a normal node you probably don't need to use anything here, however, if you wish to split a
//! node into an internet-facing route/message socket handling daemon and a separate daemon (or
//! server entirely) which handles only channel-related messages you may wish to implement
//! [`ChannelMessageHandler`] yourself and use it to re-serialize messages and pass them across
//! daemons/servers.
//!
//! Note that if you go with such an architecture (instead of passing raw socket events to a
//! non-internet-facing system) you trust the frontend internet-facing system to not lie about the
//! source `node_id` of the message, however this does allow you to significantly reduce bandwidth
//! between the systems as routing messages can represent a significant chunk of bandwidth usage
//! (especially for non-channel-publicly-announcing nodes). As an alternate design which avoids
//! this issue, if you have sufficient bidirectional bandwidth between your systems, you may send
//! raw socket events into your non-internet-facing system and then send routing events back to
//! track the network on the less-secure system.

use bitcoin::blockdata::constants::ChainHash;
use bitcoin::secp256k1::PublicKey;
use bitcoin::secp256k1::ecdsa::Signature;
use bitcoin::{secp256k1, Witness};
use bitcoin::blockdata::script::ScriptBuf;
use bitcoin::hash_types::Txid;

use crate::blinded_path::payment::{BlindedPaymentTlvs, ForwardTlvs, ReceiveTlvs};
use crate::ln::{ChannelId, PaymentPreimage, PaymentHash, PaymentSecret};
use crate::ln::features::{ChannelFeatures, ChannelTypeFeatures, InitFeatures, NodeFeatures};
use crate::ln::onion_utils;
use crate::onion_message;
use crate::sign::{NodeSigner, Recipient};

#[allow(unused_imports)]
use crate::prelude::*;

use core::fmt;
use core::fmt::Debug;
use core::ops::Deref;
#[cfg(feature = "std")]
use core::str::FromStr;
#[cfg(feature = "std")]
use std::net::SocketAddr;
use core::fmt::Display;
use crate::io::{self, Cursor, Read};
use crate::io_extras::read_to_end;

use crate::events::{EventsProvider, MessageSendEventsProvider};
use crate::crypto::streams::ChaChaPolyReadAdapter;
use crate::util::logger;
use crate::util::ser::{LengthReadable, LengthReadableArgs, Readable, ReadableArgs, Writeable, Writer, WithoutLength, FixedLengthReader, HighZeroBytesDroppedBigSize, Hostname, TransactionU16LenLimited, BigSize};
use crate::util::base32;

use crate::routing::gossip::{NodeAlias, NodeId};

/// 21 million * 10^8 * 1000
pub(crate) const MAX_VALUE_MSAT: u64 = 21_000_000_0000_0000_000;

#[cfg(taproot)]
/// A partial signature that also contains the Musig2 nonce its signer used
#[derive(Clone, Debug, Hash, PartialEq, Eq)]
pub struct PartialSignatureWithNonce(pub musig2::types::PartialSignature, pub musig2::types::PublicNonce);

/// An error in decoding a message or struct.
#[derive(Clone, Debug, Hash, PartialEq, Eq)]
pub enum DecodeError {
	/// A version byte specified something we don't know how to handle.
	///
	/// Includes unknown realm byte in an onion hop data packet.
	UnknownVersion,
	/// Unknown feature mandating we fail to parse message (e.g., TLV with an even, unknown type)
	UnknownRequiredFeature,
	/// Value was invalid.
	///
	/// For example, a byte which was supposed to be a bool was something other than a 0
	/// or 1, a public key/private key/signature was invalid, text wasn't UTF-8, TLV was
	/// syntactically incorrect, etc.
	InvalidValue,
	/// The buffer to be read was too short.
	ShortRead,
	/// A length descriptor in the packet didn't describe the later data correctly.
	BadLengthDescriptor,
	/// Error from [`std::io`].
	Io(io::ErrorKind),
	/// The message included zlib-compressed values, which we don't support.
	UnsupportedCompression,
	/// Value is validly encoded but is dangerous to use.
	///
	/// This is used for things like [`ChannelManager`] deserialization where we want to ensure
	/// that we don't use a [`ChannelManager`] which is in out of sync with the [`ChannelMonitor`].
	/// This indicates that there is a critical implementation flaw in the storage implementation
	/// and it's unsafe to continue.
	///
	/// [`ChannelManager`]: crate::ln::channelmanager::ChannelManager
	/// [`ChannelMonitor`]: crate::chain::channelmonitor::ChannelMonitor
	DangerousValue,
}

/// An [`init`] message to be sent to or received from a peer.
///
/// [`init`]: https://github.com/lightning/bolts/blob/master/01-messaging.md#the-init-message
#[derive(Clone, Debug, Hash, PartialEq, Eq)]
pub struct Init {
	/// The relevant features which the sender supports.
	pub features: InitFeatures,
	/// Indicates chains the sender is interested in.
	///
	/// If there are no common chains, the connection will be closed.
	pub networks: Option<Vec<ChainHash>>,
	/// The receipient's network address.
	///
	/// This adds the option to report a remote IP address back to a connecting peer using the init
	/// message. A node can decide to use that information to discover a potential update to its
	/// public IPv4 address (NAT) and use that for a [`NodeAnnouncement`] update message containing
	/// the new address.
	pub remote_network_address: Option<SocketAddress>,
}

/// An [`error`] message to be sent to or received from a peer.
///
/// [`error`]: https://github.com/lightning/bolts/blob/master/01-messaging.md#the-error-and-warning-messages
#[derive(Clone, Debug, Hash, PartialEq, Eq)]
pub struct ErrorMessage {
	/// The channel ID involved in the error.
	///
	/// All-0s indicates a general error unrelated to a specific channel, after which all channels
	/// with the sending peer should be closed.
	pub channel_id: ChannelId,
	/// A possibly human-readable error description.
	///
	/// The string should be sanitized before it is used (e.g., emitted to logs or printed to
	/// `stdout`). Otherwise, a well crafted error message may trigger a security vulnerability in
	/// the terminal emulator or the logging subsystem.
	pub data: String,
}

/// A [`warning`] message to be sent to or received from a peer.
///
/// [`warning`]: https://github.com/lightning/bolts/blob/master/01-messaging.md#the-error-and-warning-messages
#[derive(Clone, Debug, Hash, PartialEq, Eq)]
pub struct WarningMessage {
	/// The channel ID involved in the warning.
	///
	/// All-0s indicates a warning unrelated to a specific channel.
	pub channel_id: ChannelId,
	/// A possibly human-readable warning description.
	///
	/// The string should be sanitized before it is used (e.g. emitted to logs or printed to
	/// stdout). Otherwise, a well crafted error message may trigger a security vulnerability in
	/// the terminal emulator or the logging subsystem.
	pub data: String,
}

/// A [`ping`] message to be sent to or received from a peer.
///
/// [`ping`]: https://github.com/lightning/bolts/blob/master/01-messaging.md#the-ping-and-pong-messages
#[derive(Clone, Debug, Hash, PartialEq, Eq)]
pub struct Ping {
	/// The desired response length.
	pub ponglen: u16,
	/// The ping packet size.
	///
	/// This field is not sent on the wire. byteslen zeros are sent.
	pub byteslen: u16,
}

/// A [`pong`] message to be sent to or received from a peer.
///
/// [`pong`]: https://github.com/lightning/bolts/blob/master/01-messaging.md#the-ping-and-pong-messages
#[derive(Clone, Debug, Hash, PartialEq, Eq)]
pub struct Pong {
	/// The pong packet size.
	///
	/// This field is not sent on the wire. byteslen zeros are sent.
	pub byteslen: u16,
}

/// Contains fields that are both common to [`open_channel`] and `open_channel2` messages.
///
/// [`open_channel`]: https://github.com/lightning/bolts/blob/master/02-peer-protocol.md#the-open_channel-message
// TODO(dual_funding): Add spec link for `open_channel2`.
#[derive(Clone, Debug, Hash, PartialEq, Eq)]
pub struct CommonOpenChannelFields {
	/// The genesis hash of the blockchain where the channel is to be opened
	pub chain_hash: ChainHash,
	/// A temporary channel ID
	/// For V2 channels: derived using a zeroed out value for the channel acceptor's revocation basepoint
	/// For V1 channels: a temporary channel ID, until the funding outpoint is announced
	pub temporary_channel_id: ChannelId,
	/// For V1 channels: The channel value
	/// For V2 channels: Part of the channel value contributed by the channel initiator
	pub funding_satoshis: u64,
	/// The threshold below which outputs on transactions broadcast by the channel initiator will be
	/// omitted
	pub dust_limit_satoshis: u64,
	/// The maximum inbound HTLC value in flight towards channel initiator, in milli-satoshi
	pub max_htlc_value_in_flight_msat: u64,
	/// The minimum HTLC size incoming to channel initiator, in milli-satoshi
	pub htlc_minimum_msat: u64,
	/// The feerate for the commitment transaction set by the channel initiator until updated by
	/// [`UpdateFee`]
	pub commitment_feerate_sat_per_1000_weight: u32,
	/// The number of blocks which the counterparty will have to wait to claim on-chain funds if they
	/// broadcast a commitment transaction
	pub to_self_delay: u16,
	/// The maximum number of inbound HTLCs towards channel initiator
	pub max_accepted_htlcs: u16,
	/// The channel initiator's key controlling the funding transaction
	pub funding_pubkey: PublicKey,
	/// Used to derive a revocation key for transactions broadcast by counterparty
	pub revocation_basepoint: PublicKey,
	/// A payment key to channel initiator for transactions broadcast by counterparty
	pub payment_basepoint: PublicKey,
	/// Used to derive a payment key to channel initiator for transactions broadcast by channel
	/// initiator
	pub delayed_payment_basepoint: PublicKey,
	/// Used to derive an HTLC payment key to channel initiator
	pub htlc_basepoint: PublicKey,
	/// The first to-be-broadcast-by-channel-initiator transaction's per commitment point
	pub first_per_commitment_point: PublicKey,
	/// The channel flags to be used
	pub channel_flags: u8,
	/// Optionally, a request to pre-set the to-channel-initiator output's scriptPubkey for when we
	/// collaboratively close
	pub shutdown_scriptpubkey: Option<ScriptBuf>,
	/// The channel type that this channel will represent
	///
	/// If this is `None`, we derive the channel type from the intersection of our
	/// feature bits with our counterparty's feature bits from the [`Init`] message.
	pub channel_type: Option<ChannelTypeFeatures>,
}

/// An [`open_channel`] message to be sent to or received from a peer.
///
/// Used in V1 channel establishment
///
/// [`open_channel`]: https://github.com/lightning/bolts/blob/master/02-peer-protocol.md#the-open_channel-message
#[derive(Clone, Debug, Hash, PartialEq, Eq)]
pub struct OpenChannel {
	/// Common fields of `open_channel(2)`-like messages
	pub common_fields: CommonOpenChannelFields,
	/// The amount to push to the counterparty as part of the open, in milli-satoshi
	pub push_msat: u64,
	/// The minimum value unencumbered by HTLCs for the counterparty to keep in the channel
	pub channel_reserve_satoshis: u64,
}

/// An open_channel2 message to be sent by or received from the channel initiator.
///
/// Used in V2 channel establishment
///
// TODO(dual_funding): Add spec link for `open_channel2`.
#[derive(Clone, Debug, Hash, PartialEq, Eq)]
pub struct OpenChannelV2 {
	/// Common fields of `open_channel(2)`-like messages
	pub common_fields: CommonOpenChannelFields,
	/// The feerate for the funding transaction set by the channel initiator
	pub funding_feerate_sat_per_1000_weight: u32,
	/// The locktime for the funding transaction
	pub locktime: u32,
	/// The second to-be-broadcast-by-channel-initiator transaction's per commitment point
	pub second_per_commitment_point: PublicKey,
	/// Optionally, a requirement that only confirmed inputs can be added
	pub require_confirmed_inputs: Option<()>,
}

/// Contains fields that are both common to [`accept_channel`] and `accept_channel2` messages.
///
/// [`accept_channel`]: https://github.com/lightning/bolts/blob/master/02-peer-protocol.md#the-accept_channel-message
// TODO(dual_funding): Add spec link for `accept_channel2`.
#[derive(Clone, Debug, Hash, PartialEq, Eq)]
pub struct CommonAcceptChannelFields {
	/// The same `temporary_channel_id` received from the initiator's `open_channel2` or `open_channel` message.
	pub temporary_channel_id: ChannelId,
	/// The threshold below which outputs on transactions broadcast by the channel acceptor will be
	/// omitted
	pub dust_limit_satoshis: u64,
	/// The maximum inbound HTLC value in flight towards sender, in milli-satoshi
	pub max_htlc_value_in_flight_msat: u64,
	/// The minimum HTLC size incoming to channel acceptor, in milli-satoshi
	pub htlc_minimum_msat: u64,
	/// Minimum depth of the funding transaction before the channel is considered open
	pub minimum_depth: u32,
	/// The number of blocks which the counterparty will have to wait to claim on-chain funds if they
	/// broadcast a commitment transaction
	pub to_self_delay: u16,
	/// The maximum number of inbound HTLCs towards channel acceptor
	pub max_accepted_htlcs: u16,
	/// The channel acceptor's key controlling the funding transaction
	pub funding_pubkey: PublicKey,
	/// Used to derive a revocation key for transactions broadcast by counterparty
	pub revocation_basepoint: PublicKey,
	/// A payment key to channel acceptor for transactions broadcast by counterparty
	pub payment_basepoint: PublicKey,
	/// Used to derive a payment key to channel acceptor for transactions broadcast by channel
	/// acceptor
	pub delayed_payment_basepoint: PublicKey,
	/// Used to derive an HTLC payment key to channel acceptor for transactions broadcast by counterparty
	pub htlc_basepoint: PublicKey,
	/// The first to-be-broadcast-by-channel-acceptor transaction's per commitment point
	pub first_per_commitment_point: PublicKey,
	/// Optionally, a request to pre-set the to-channel-acceptor output's scriptPubkey for when we
	/// collaboratively close
	pub shutdown_scriptpubkey: Option<ScriptBuf>,
	/// The channel type that this channel will represent. If none is set, we derive the channel
	/// type from the intersection of our feature bits with our counterparty's feature bits from
	/// the Init message.
	///
	/// This is required to match the equivalent field in [`OpenChannel`] or [`OpenChannelV2`]'s
	/// [`CommonOpenChannelFields::channel_type`].
	pub channel_type: Option<ChannelTypeFeatures>,
}

/// An [`accept_channel`] message to be sent to or received from a peer.
///
/// Used in V1 channel establishment
///
/// [`accept_channel`]: https://github.com/lightning/bolts/blob/master/02-peer-protocol.md#the-accept_channel-message
#[derive(Clone, Debug, Hash, PartialEq, Eq)]
pub struct AcceptChannel {
	/// Common fields of `accept_channel(2)`-like messages
	pub common_fields: CommonAcceptChannelFields,
	/// The minimum value unencumbered by HTLCs for the counterparty to keep in the channel
	pub channel_reserve_satoshis: u64,
	#[cfg(taproot)]
	/// Next nonce the channel initiator should use to create a funding output signature against
	pub next_local_nonce: Option<musig2::types::PublicNonce>,
}

/// An accept_channel2 message to be sent by or received from the channel accepter.
///
/// Used in V2 channel establishment
///
// TODO(dual_funding): Add spec link for `accept_channel2`.
#[derive(Clone, Debug, Hash, PartialEq, Eq)]
pub struct AcceptChannelV2 {
	/// Common fields of `accept_channel(2)`-like messages
	pub common_fields: CommonAcceptChannelFields,
	/// Part of the channel value contributed by the channel acceptor
	pub funding_satoshis: u64,
	/// The second to-be-broadcast-by-channel-acceptor transaction's per commitment point
	pub second_per_commitment_point: PublicKey,
	/// Optionally, a requirement that only confirmed inputs can be added
	pub require_confirmed_inputs: Option<()>,
}

/// A [`funding_created`] message to be sent to or received from a peer.
///
/// Used in V1 channel establishment
///
/// [`funding_created`]: https://github.com/lightning/bolts/blob/master/02-peer-protocol.md#the-funding_created-message
#[derive(Clone, Debug, Hash, PartialEq, Eq)]
pub struct FundingCreated {
	/// A temporary channel ID, until the funding is established
	pub temporary_channel_id: ChannelId,
	/// The funding transaction ID
	pub funding_txid: Txid,
	/// The specific output index funding this channel
	pub funding_output_index: u16,
	/// The signature of the channel initiator (funder) on the initial commitment transaction
	pub signature: Signature,
	#[cfg(taproot)]
	/// The partial signature of the channel initiator (funder)
	pub partial_signature_with_nonce: Option<PartialSignatureWithNonce>,
	#[cfg(taproot)]
	/// Next nonce the channel acceptor should use to finalize the funding output signature
	pub next_local_nonce: Option<musig2::types::PublicNonce>
}

/// A [`funding_signed`] message to be sent to or received from a peer.
///
/// Used in V1 channel establishment
///
/// [`funding_signed`]: https://github.com/lightning/bolts/blob/master/02-peer-protocol.md#the-funding_signed-message
#[derive(Clone, Debug, Hash, PartialEq, Eq)]
pub struct FundingSigned {
	/// The channel ID
	pub channel_id: ChannelId,
	/// The signature of the channel acceptor (fundee) on the initial commitment transaction
	pub signature: Signature,
	#[cfg(taproot)]
	/// The partial signature of the channel acceptor (fundee)
	pub partial_signature_with_nonce: Option<PartialSignatureWithNonce>,
}

/// A [`channel_ready`] message to be sent to or received from a peer.
///
/// [`channel_ready`]: https://github.com/lightning/bolts/blob/master/02-peer-protocol.md#the-channel_ready-message
#[derive(Clone, Debug, Hash, PartialEq, Eq)]
pub struct ChannelReady {
	/// The channel ID
	pub channel_id: ChannelId,
	/// The per-commitment point of the second commitment transaction
	pub next_per_commitment_point: PublicKey,
	/// If set, provides a `short_channel_id` alias for this channel.
	///
	/// The sender will accept payments to be forwarded over this SCID and forward them to this
	/// messages' recipient.
	pub short_channel_id_alias: Option<u64>,
}

/// A randomly chosen number that is used to identify inputs within an interactive transaction
/// construction.
pub type SerialId = u64;

/// An stfu (quiescence) message to be sent by or received from the stfu initiator.
// TODO(splicing): Add spec link for `stfu`; still in draft, using from https://github.com/lightning/bolts/pull/863
#[derive(Clone, Debug, PartialEq, Eq)]
pub struct Stfu {
	/// The channel ID where quiescence is intended
	pub channel_id: ChannelId,
	/// Initiator flag, 1 if initiating, 0 if replying to an stfu.
	pub initiator: u8,
}

/// A splice message to be sent by or received from the stfu initiator (splice initiator).
// TODO(splicing): Add spec link for `splice`; still in draft, using from https://github.com/lightning/bolts/pull/863
#[derive(Clone, Debug, PartialEq, Eq)]
pub struct Splice {
	/// The channel ID where splicing is intended
	pub channel_id: ChannelId,
	/// The genesis hash of the blockchain where the channel is intended to be spliced
	pub chain_hash: ChainHash,
	/// The intended change in channel capacity: the amount to be added (positive value)
	/// or removed (negative value) by the sender (splice initiator) by splicing into/from the channel.
	pub relative_satoshis: i64,
	/// The feerate for the new funding transaction, set by the splice initiator
	pub funding_feerate_perkw: u32,
	/// The locktime for the new funding transaction
	pub locktime: u32,
	/// The key of the sender (splice initiator) controlling the new funding transaction
	pub funding_pubkey: PublicKey,
}

/// A splice_ack message to be received by or sent to the splice initiator.
///
// TODO(splicing): Add spec link for `splice_ack`; still in draft, using from https://github.com/lightning/bolts/pull/863
#[derive(Clone, Debug, PartialEq, Eq)]
pub struct SpliceAck {
	/// The channel ID where splicing is intended
	pub channel_id: ChannelId,
	/// The genesis hash of the blockchain where the channel is intended to be spliced
	pub chain_hash: ChainHash,
	/// The intended change in channel capacity: the amount to be added (positive value)
	/// or removed (negative value) by the sender (splice acceptor) by splicing into/from the channel.
	pub relative_satoshis: i64,
	/// The key of the sender (splice acceptor) controlling the new funding transaction
	pub funding_pubkey: PublicKey,
}

/// A splice_locked message to be sent to or received from a peer.
///
// TODO(splicing): Add spec link for `splice_locked`; still in draft, using from https://github.com/lightning/bolts/pull/863
#[derive(Clone, Debug, PartialEq, Eq)]
pub struct SpliceLocked {
	/// The channel ID
	pub channel_id: ChannelId,
}

/// A tx_add_input message for adding an input during interactive transaction construction
///
// TODO(dual_funding): Add spec link for `tx_add_input`.
#[derive(Clone, Debug, Hash, PartialEq, Eq)]
pub struct TxAddInput {
	/// The channel ID
	pub channel_id: ChannelId,
	/// A randomly chosen unique identifier for this input, which is even for initiators and odd for
	/// non-initiators.
	pub serial_id: SerialId,
	/// Serialized transaction that contains the output this input spends to verify that it is non
	/// malleable.
	pub prevtx: TransactionU16LenLimited,
	/// The index of the output being spent
	pub prevtx_out: u32,
	/// The sequence number of this input
	pub sequence: u32,
}

/// A tx_add_output message for adding an output during interactive transaction construction.
///
// TODO(dual_funding): Add spec link for `tx_add_output`.
#[derive(Clone, Debug, Hash, PartialEq, Eq)]
pub struct TxAddOutput {
	/// The channel ID
	pub channel_id: ChannelId,
	/// A randomly chosen unique identifier for this output, which is even for initiators and odd for
	/// non-initiators.
	pub serial_id: SerialId,
	/// The satoshi value of the output
	pub sats: u64,
	/// The scriptPubKey for the output
	pub script: ScriptBuf,
}

/// A tx_remove_input message for removing an input during interactive transaction construction.
///
// TODO(dual_funding): Add spec link for `tx_remove_input`.
#[derive(Clone, Debug, Hash, PartialEq, Eq)]
pub struct TxRemoveInput {
	/// The channel ID
	pub channel_id: ChannelId,
	/// The serial ID of the input to be removed
	pub serial_id: SerialId,
}

/// A tx_remove_output message for removing an output during interactive transaction construction.
///
// TODO(dual_funding): Add spec link for `tx_remove_output`.
#[derive(Clone, Debug, Hash, PartialEq, Eq)]
pub struct TxRemoveOutput {
	/// The channel ID
	pub channel_id: ChannelId,
	/// The serial ID of the output to be removed
	pub serial_id: SerialId,
}

/// A tx_complete message signalling the conclusion of a peer's transaction contributions during
/// interactive transaction construction.
///
// TODO(dual_funding): Add spec link for `tx_complete`.
#[derive(Clone, Debug, Hash, PartialEq, Eq)]
pub struct TxComplete {
	/// The channel ID
	pub channel_id: ChannelId,
}

/// A tx_signatures message containing the sender's signatures for a transaction constructed with
/// interactive transaction construction.
///
// TODO(dual_funding): Add spec link for `tx_signatures`.
#[derive(Clone, Debug, Hash, PartialEq, Eq)]
pub struct TxSignatures {
	/// The channel ID
	pub channel_id: ChannelId,
	/// The TXID
	pub tx_hash: Txid,
	/// The list of witnesses
	pub witnesses: Vec<Witness>,
<<<<<<< HEAD
	/// Optional signature for shared funding outpoint input (signed by both parties)
	pub tlvs: Option<Signature>,
=======
	/// Optional signature for the shared input -- the previous funding outpoint -- signed by both peers
	pub funding_outpoint_sig: Option<Signature>,
>>>>>>> 9a438eea
}

/// A tx_init_rbf message which initiates a replacement of the transaction after it's been
/// completed.
///
// TODO(dual_funding): Add spec link for `tx_init_rbf`.
#[derive(Clone, Debug, Hash, PartialEq, Eq)]
pub struct TxInitRbf {
	/// The channel ID
	pub channel_id: ChannelId,
	/// The locktime of the transaction
	pub locktime: u32,
	/// The feerate of the transaction
	pub feerate_sat_per_1000_weight: u32,
	/// The number of satoshis the sender will contribute to or, if negative, remove from
	/// (e.g. splice-out) the funding output of the transaction
	pub funding_output_contribution: Option<i64>,
}

/// A tx_ack_rbf message which acknowledges replacement of the transaction after it's been
/// completed.
///
// TODO(dual_funding): Add spec link for `tx_ack_rbf`.
#[derive(Clone, Debug, Hash, PartialEq, Eq)]
pub struct TxAckRbf {
	/// The channel ID
	pub channel_id: ChannelId,
	/// The number of satoshis the sender will contribute to or, if negative, remove from
	/// (e.g. splice-out) the funding output of the transaction
	pub funding_output_contribution: Option<i64>,
}

/// A tx_abort message which signals the cancellation of an in-progress transaction negotiation.
///
// TODO(dual_funding): Add spec link for `tx_abort`.
#[derive(Clone, Debug, Hash, PartialEq, Eq)]
pub struct TxAbort {
	/// The channel ID
	pub channel_id: ChannelId,
	/// Message data
	pub data: Vec<u8>,
}

/// A [`shutdown`] message to be sent to or received from a peer.
///
/// [`shutdown`]: https://github.com/lightning/bolts/blob/master/02-peer-protocol.md#closing-initiation-shutdown
#[derive(Clone, Debug, Hash, PartialEq, Eq)]
pub struct Shutdown {
	/// The channel ID
	pub channel_id: ChannelId,
	/// The destination of this peer's funds on closing.
	///
	/// Must be in one of these forms: P2PKH, P2SH, P2WPKH, P2WSH, P2TR.
	pub scriptpubkey: ScriptBuf,
}

/// The minimum and maximum fees which the sender is willing to place on the closing transaction.
///
/// This is provided in [`ClosingSigned`] by both sides to indicate the fee range they are willing
/// to use.
#[derive(Clone, Debug, Hash, PartialEq, Eq)]
pub struct ClosingSignedFeeRange {
	/// The minimum absolute fee, in satoshis, which the sender is willing to place on the closing
	/// transaction.
	pub min_fee_satoshis: u64,
	/// The maximum absolute fee, in satoshis, which the sender is willing to place on the closing
	/// transaction.
	pub max_fee_satoshis: u64,
}

/// A [`closing_signed`] message to be sent to or received from a peer.
///
/// [`closing_signed`]: https://github.com/lightning/bolts/blob/master/02-peer-protocol.md#closing-negotiation-closing_signed
#[derive(Clone, Debug, Hash, PartialEq, Eq)]
pub struct ClosingSigned {
	/// The channel ID
	pub channel_id: ChannelId,
	/// The proposed total fee for the closing transaction
	pub fee_satoshis: u64,
	/// A signature on the closing transaction
	pub signature: Signature,
	/// The minimum and maximum fees which the sender is willing to accept, provided only by new
	/// nodes.
	pub fee_range: Option<ClosingSignedFeeRange>,
}

/// An [`update_add_htlc`] message to be sent to or received from a peer.
///
/// [`update_add_htlc`]: https://github.com/lightning/bolts/blob/master/02-peer-protocol.md#adding-an-htlc-update_add_htlc
#[derive(Clone, Debug, Hash, PartialEq, Eq)]
pub struct UpdateAddHTLC {
	/// The channel ID
	pub channel_id: ChannelId,
	/// The HTLC ID
	pub htlc_id: u64,
	/// The HTLC value in milli-satoshi
	pub amount_msat: u64,
	/// The payment hash, the pre-image of which controls HTLC redemption
	pub payment_hash: PaymentHash,
	/// The expiry height of the HTLC
	pub cltv_expiry: u32,
	/// The extra fee skimmed by the sender of this message. See
	/// [`ChannelConfig::accept_underpaying_htlcs`].
	///
	/// [`ChannelConfig::accept_underpaying_htlcs`]: crate::util::config::ChannelConfig::accept_underpaying_htlcs
	pub skimmed_fee_msat: Option<u64>,
	/// The onion routing packet with encrypted data for the next hop.
	pub onion_routing_packet: OnionPacket,
	/// Provided if we are relaying or receiving a payment within a blinded path, to decrypt the onion
	/// routing packet and the recipient-provided encrypted payload within.
	pub blinding_point: Option<PublicKey>,
}

 /// An onion message to be sent to or received from a peer.
 ///
 // TODO: update with link to OM when they are merged into the BOLTs
#[derive(Clone, Debug, Hash, PartialEq, Eq)]
pub struct OnionMessage {
	/// Used in decrypting the onion packet's payload.
	pub blinding_point: PublicKey,
	/// The full onion packet including hop data, pubkey, and hmac
	pub onion_routing_packet: onion_message::packet::Packet,
}

/// An [`update_fulfill_htlc`] message to be sent to or received from a peer.
///
/// [`update_fulfill_htlc`]: https://github.com/lightning/bolts/blob/master/02-peer-protocol.md#removing-an-htlc-update_fulfill_htlc-update_fail_htlc-and-update_fail_malformed_htlc
#[derive(Clone, Debug, Hash, PartialEq, Eq)]
pub struct UpdateFulfillHTLC {
	/// The channel ID
	pub channel_id: ChannelId,
	/// The HTLC ID
	pub htlc_id: u64,
	/// The pre-image of the payment hash, allowing HTLC redemption
	pub payment_preimage: PaymentPreimage,
}

/// An [`update_fail_htlc`] message to be sent to or received from a peer.
///
/// [`update_fail_htlc`]: https://github.com/lightning/bolts/blob/master/02-peer-protocol.md#removing-an-htlc-update_fulfill_htlc-update_fail_htlc-and-update_fail_malformed_htlc
#[derive(Clone, Debug, Hash, PartialEq, Eq)]
pub struct UpdateFailHTLC {
	/// The channel ID
	pub channel_id: ChannelId,
	/// The HTLC ID
	pub htlc_id: u64,
	pub(crate) reason: OnionErrorPacket,
}

/// An [`update_fail_malformed_htlc`] message to be sent to or received from a peer.
///
/// [`update_fail_malformed_htlc`]: https://github.com/lightning/bolts/blob/master/02-peer-protocol.md#removing-an-htlc-update_fulfill_htlc-update_fail_htlc-and-update_fail_malformed_htlc
#[derive(Clone, Debug, Hash, PartialEq, Eq)]
pub struct UpdateFailMalformedHTLC {
	/// The channel ID
	pub channel_id: ChannelId,
	/// The HTLC ID
	pub htlc_id: u64,
	pub(crate) sha256_of_onion: [u8; 32],
	/// The failure code
	pub failure_code: u16,
}

/// A [`commitment_signed`] message to be sent to or received from a peer.
///
/// [`commitment_signed`]: https://github.com/lightning/bolts/blob/master/02-peer-protocol.md#committing-updates-so-far-commitment_signed
#[derive(Clone, Debug, Hash, PartialEq, Eq)]
pub struct CommitmentSigned {
	/// The channel ID
	pub channel_id: ChannelId,
	/// A signature on the commitment transaction
	pub signature: Signature,
	/// Signatures on the HTLC transactions
	pub htlc_signatures: Vec<Signature>,
	#[cfg(taproot)]
	/// The partial Taproot signature on the commitment transaction
	pub partial_signature_with_nonce: Option<PartialSignatureWithNonce>,
}

/// A [`revoke_and_ack`] message to be sent to or received from a peer.
///
/// [`revoke_and_ack`]: https://github.com/lightning/bolts/blob/master/02-peer-protocol.md#completing-the-transition-to-the-updated-state-revoke_and_ack
#[derive(Clone, Debug, Hash, PartialEq, Eq)]
pub struct RevokeAndACK {
	/// The channel ID
	pub channel_id: ChannelId,
	/// The secret corresponding to the per-commitment point
	pub per_commitment_secret: [u8; 32],
	/// The next sender-broadcast commitment transaction's per-commitment point
	pub next_per_commitment_point: PublicKey,
	#[cfg(taproot)]
	/// Musig nonce the recipient should use in their next commitment signature message
	pub next_local_nonce: Option<musig2::types::PublicNonce>
}

/// An [`update_fee`] message to be sent to or received from a peer
///
/// [`update_fee`]: https://github.com/lightning/bolts/blob/master/02-peer-protocol.md#updating-fees-update_fee
#[derive(Clone, Debug, Hash, PartialEq, Eq)]
pub struct UpdateFee {
	/// The channel ID
	pub channel_id: ChannelId,
	/// Fee rate per 1000-weight of the transaction
	pub feerate_per_kw: u32,
}

/// A [`channel_reestablish`] message to be sent to or received from a peer.
///
/// [`channel_reestablish`]: https://github.com/lightning/bolts/blob/master/02-peer-protocol.md#message-retransmission
#[derive(Clone, Debug, Hash, PartialEq, Eq)]
pub struct ChannelReestablish {
	/// The channel ID
	pub channel_id: ChannelId,
	/// The next commitment number for the sender
	pub next_local_commitment_number: u64,
	/// The next commitment number for the recipient
	pub next_remote_commitment_number: u64,
	/// Proof that the sender knows the per-commitment secret of a specific commitment transaction
	/// belonging to the recipient
	pub your_last_per_commitment_secret: [u8; 32],
	/// The sender's per-commitment point for their current commitment transaction
	pub my_current_per_commitment_point: PublicKey,
	/// The next funding transaction ID
	pub next_funding_txid: Option<Txid>,
}

/// An [`announcement_signatures`] message to be sent to or received from a peer.
///
/// [`announcement_signatures`]: https://github.com/lightning/bolts/blob/master/07-routing-gossip.md#the-announcement_signatures-message
#[derive(Clone, Debug, Hash, PartialEq, Eq)]
pub struct AnnouncementSignatures {
	/// The channel ID
	pub channel_id: ChannelId,
	/// The short channel ID
	pub short_channel_id: u64,
	/// A signature by the node key
	pub node_signature: Signature,
	/// A signature by the funding key
	pub bitcoin_signature: Signature,
}

/// An address which can be used to connect to a remote peer.
#[derive(Clone, Debug, Hash, PartialEq, Eq)]
pub enum SocketAddress {
	/// An IPv4 address and port on which the peer is listening.
	TcpIpV4 {
		/// The 4-byte IPv4 address
		addr: [u8; 4],
		/// The port on which the node is listening
		port: u16,
	},
	/// An IPv6 address and port on which the peer is listening.
	TcpIpV6 {
		/// The 16-byte IPv6 address
		addr: [u8; 16],
		/// The port on which the node is listening
		port: u16,
	},
	/// An old-style Tor onion address/port on which the peer is listening.
	///
	/// This field is deprecated and the Tor network generally no longer supports V2 Onion
	/// addresses. Thus, the details are not parsed here.
	OnionV2([u8; 12]),
	/// A new-style Tor onion address/port on which the peer is listening.
	///
	/// To create the human-readable "hostname", concatenate the ED25519 pubkey, checksum, and version,
	/// wrap as base32 and append ".onion".
	OnionV3 {
		/// The ed25519 long-term public key of the peer
		ed25519_pubkey: [u8; 32],
		/// The checksum of the pubkey and version, as included in the onion address
		checksum: u16,
		/// The version byte, as defined by the Tor Onion v3 spec.
		version: u8,
		/// The port on which the node is listening
		port: u16,
	},
	/// A hostname/port on which the peer is listening.
	Hostname {
		/// The hostname on which the node is listening.
		hostname: Hostname,
		/// The port on which the node is listening.
		port: u16,
	},
}
impl SocketAddress {
	/// Gets the ID of this address type. Addresses in [`NodeAnnouncement`] messages should be sorted
	/// by this.
	pub(crate) fn get_id(&self) -> u8 {
		match self {
			&SocketAddress::TcpIpV4 {..} => { 1 },
			&SocketAddress::TcpIpV6 {..} => { 2 },
			&SocketAddress::OnionV2(_) => { 3 },
			&SocketAddress::OnionV3 {..} => { 4 },
			&SocketAddress::Hostname {..} => { 5 },
		}
	}

	/// Strict byte-length of address descriptor, 1-byte type not recorded
	fn len(&self) -> u16 {
		match self {
			&SocketAddress::TcpIpV4 { .. } => { 6 },
			&SocketAddress::TcpIpV6 { .. } => { 18 },
			&SocketAddress::OnionV2(_) => { 12 },
			&SocketAddress::OnionV3 { .. } => { 37 },
			// Consists of 1-byte hostname length, hostname bytes, and 2-byte port.
			&SocketAddress::Hostname { ref hostname, .. } => { u16::from(hostname.len()) + 3 },
		}
	}

	/// The maximum length of any address descriptor, not including the 1-byte type.
	/// This maximum length is reached by a hostname address descriptor:
	/// a hostname with a maximum length of 255, its 1-byte length and a 2-byte port.
	pub(crate) const MAX_LEN: u16 = 258;

	pub(crate) fn is_tor(&self) -> bool {
		match self {
			&SocketAddress::TcpIpV4 {..} => false,
			&SocketAddress::TcpIpV6 {..} => false,
			&SocketAddress::OnionV2(_) => true,
			&SocketAddress::OnionV3 {..} => true,
			&SocketAddress::Hostname {..} => false,
		}
	}
}

impl Writeable for SocketAddress {
	fn write<W: Writer>(&self, writer: &mut W) -> Result<(), io::Error> {
		match self {
			&SocketAddress::TcpIpV4 { ref addr, ref port } => {
				1u8.write(writer)?;
				addr.write(writer)?;
				port.write(writer)?;
			},
			&SocketAddress::TcpIpV6 { ref addr, ref port } => {
				2u8.write(writer)?;
				addr.write(writer)?;
				port.write(writer)?;
			},
			&SocketAddress::OnionV2(bytes) => {
				3u8.write(writer)?;
				bytes.write(writer)?;
			},
			&SocketAddress::OnionV3 { ref ed25519_pubkey, ref checksum, ref version, ref port } => {
				4u8.write(writer)?;
				ed25519_pubkey.write(writer)?;
				checksum.write(writer)?;
				version.write(writer)?;
				port.write(writer)?;
			},
			&SocketAddress::Hostname { ref hostname, ref port } => {
				5u8.write(writer)?;
				hostname.write(writer)?;
				port.write(writer)?;
			},
		}
		Ok(())
	}
}

impl Readable for Result<SocketAddress, u8> {
	fn read<R: Read>(reader: &mut R) -> Result<Result<SocketAddress, u8>, DecodeError> {
		let byte = <u8 as Readable>::read(reader)?;
		match byte {
			1 => {
				Ok(Ok(SocketAddress::TcpIpV4 {
					addr: Readable::read(reader)?,
					port: Readable::read(reader)?,
				}))
			},
			2 => {
				Ok(Ok(SocketAddress::TcpIpV6 {
					addr: Readable::read(reader)?,
					port: Readable::read(reader)?,
				}))
			},
			3 => Ok(Ok(SocketAddress::OnionV2(Readable::read(reader)?))),
			4 => {
				Ok(Ok(SocketAddress::OnionV3 {
					ed25519_pubkey: Readable::read(reader)?,
					checksum: Readable::read(reader)?,
					version: Readable::read(reader)?,
					port: Readable::read(reader)?,
				}))
			},
			5 => {
				Ok(Ok(SocketAddress::Hostname {
					hostname: Readable::read(reader)?,
					port: Readable::read(reader)?,
				}))
			},
			_ => return Ok(Err(byte)),
		}
	}
}

impl Readable for SocketAddress {
	fn read<R: Read>(reader: &mut R) -> Result<SocketAddress, DecodeError> {
		match Readable::read(reader) {
			Ok(Ok(res)) => Ok(res),
			Ok(Err(_)) => Err(DecodeError::UnknownVersion),
			Err(e) => Err(e),
		}
	}
}

/// [`SocketAddress`] error variants
#[derive(Clone, Debug, Hash, PartialEq, Eq)]
pub enum SocketAddressParseError {
	/// Socket address (IPv4/IPv6) parsing error
	SocketAddrParse,
	/// Invalid input format
	InvalidInput,
	/// Invalid port
	InvalidPort,
	/// Invalid onion v3 address
	InvalidOnionV3,
}

impl fmt::Display for SocketAddressParseError {
	fn fmt(&self, f: &mut fmt::Formatter) -> fmt::Result {
		match self {
			SocketAddressParseError::SocketAddrParse => write!(f, "Socket address (IPv4/IPv6) parsing error"),
			SocketAddressParseError::InvalidInput => write!(f, "Invalid input format. \
				Expected: \"<ipv4>:<port>\", \"[<ipv6>]:<port>\", \"<onion address>.onion:<port>\" or \"<hostname>:<port>\""),
			SocketAddressParseError::InvalidPort => write!(f, "Invalid port"),
			SocketAddressParseError::InvalidOnionV3 => write!(f, "Invalid onion v3 address"),
		}
	}
}

#[cfg(feature = "std")]
impl From<std::net::SocketAddrV4> for SocketAddress {
		fn from(addr: std::net::SocketAddrV4) -> Self {
			SocketAddress::TcpIpV4 { addr: addr.ip().octets(), port: addr.port() }
		}
}

#[cfg(feature = "std")]
impl From<std::net::SocketAddrV6> for SocketAddress {
		fn from(addr: std::net::SocketAddrV6) -> Self {
			SocketAddress::TcpIpV6 { addr: addr.ip().octets(), port: addr.port() }
		}
}

#[cfg(feature = "std")]
impl From<std::net::SocketAddr> for SocketAddress {
		fn from(addr: std::net::SocketAddr) -> Self {
			match addr {
				std::net::SocketAddr::V4(addr) => addr.into(),
				std::net::SocketAddr::V6(addr) => addr.into(),
			}
		}
}

#[cfg(feature = "std")]
impl std::net::ToSocketAddrs for SocketAddress {
	type Iter = std::vec::IntoIter<std::net::SocketAddr>;

	fn to_socket_addrs(&self) -> std::io::Result<Self::Iter> {
		match self {
			SocketAddress::TcpIpV4 { addr, port } => {
				let ip_addr = std::net::Ipv4Addr::from(*addr);
				let socket_addr = SocketAddr::new(ip_addr.into(), *port);
				Ok(vec![socket_addr].into_iter())
			}
			SocketAddress::TcpIpV6 { addr, port } => {
				let ip_addr = std::net::Ipv6Addr::from(*addr);
				let socket_addr = SocketAddr::new(ip_addr.into(), *port);
				Ok(vec![socket_addr].into_iter())
			}
			SocketAddress::Hostname { ref hostname, port } => {
				(hostname.as_str(), *port).to_socket_addrs()
			}
			SocketAddress::OnionV2(..) => {
				Err(std::io::Error::new(std::io::ErrorKind::Other, "Resolution of OnionV2 \
				addresses is currently unsupported."))
			}
			SocketAddress::OnionV3 { .. } => {
				Err(std::io::Error::new(std::io::ErrorKind::Other, "Resolution of OnionV3 \
				addresses is currently unsupported."))
			}
		}
	}
}

/// Parses an OnionV3 host and port into a [`SocketAddress::OnionV3`].
///
/// The host part must end with ".onion".
pub fn parse_onion_address(host: &str, port: u16) -> Result<SocketAddress, SocketAddressParseError> {
	if host.ends_with(".onion") {
		let domain = &host[..host.len() - ".onion".len()];
		if domain.len() != 56 {
			return Err(SocketAddressParseError::InvalidOnionV3);
		}
		let onion =  base32::Alphabet::RFC4648 { padding: false }.decode(&domain).map_err(|_| SocketAddressParseError::InvalidOnionV3)?;
		if onion.len() != 35 {
			return Err(SocketAddressParseError::InvalidOnionV3);
		}
		let version = onion[0];
		let first_checksum_flag = onion[1];
		let second_checksum_flag = onion[2];
		let mut ed25519_pubkey = [0; 32];
		ed25519_pubkey.copy_from_slice(&onion[3..35]);
		let checksum = u16::from_be_bytes([first_checksum_flag, second_checksum_flag]);
		return Ok(SocketAddress::OnionV3 { ed25519_pubkey, checksum, version, port });

	} else {
		return Err(SocketAddressParseError::InvalidInput);
	}
}

impl Display for SocketAddress {
	fn fmt(&self, f: &mut core::fmt::Formatter<'_>) -> core::fmt::Result {
		match self {
			SocketAddress::TcpIpV4{addr, port} => write!(
				f, "{}.{}.{}.{}:{}", addr[0], addr[1], addr[2], addr[3], port)?,
			SocketAddress::TcpIpV6{addr, port} => write!(
				f,
				"[{:02x}{:02x}:{:02x}{:02x}:{:02x}{:02x}:{:02x}{:02x}:{:02x}{:02x}:{:02x}{:02x}:{:02x}{:02x}:{:02x}{:02x}]:{}",
				addr[0], addr[1], addr[2], addr[3], addr[4], addr[5], addr[6], addr[7], addr[8], addr[9], addr[10], addr[11], addr[12], addr[13], addr[14], addr[15], port
			)?,
			SocketAddress::OnionV2(bytes) => write!(f, "OnionV2({:?})", bytes)?,
			SocketAddress::OnionV3 {
				ed25519_pubkey,
				checksum,
				version,
				port,
			} => {
				let [first_checksum_flag, second_checksum_flag] = checksum.to_be_bytes();
				let mut addr = vec![*version, first_checksum_flag, second_checksum_flag];
				addr.extend_from_slice(ed25519_pubkey);
				let onion = base32::Alphabet::RFC4648 { padding: false }.encode(&addr);
				write!(f, "{}.onion:{}", onion, port)?
			},
			SocketAddress::Hostname { hostname, port } => write!(f, "{}:{}", hostname, port)?,
		}
		Ok(())
	}
}

#[cfg(feature = "std")]
impl FromStr for SocketAddress {
	type Err = SocketAddressParseError;

	fn from_str(s: &str) -> Result<Self, Self::Err> {
		match std::net::SocketAddr::from_str(s) {
			Ok(addr) => Ok(addr.into()),
			Err(_) => {
				let trimmed_input = match s.rfind(":") {
					Some(pos) => pos,
					None => return Err(SocketAddressParseError::InvalidInput),
				};
				let host = &s[..trimmed_input];
				let port: u16 = s[trimmed_input + 1..].parse().map_err(|_| SocketAddressParseError::InvalidPort)?;
				if host.ends_with(".onion") {
					return parse_onion_address(host, port);
				};
				if let Ok(hostname) = Hostname::try_from(s[..trimmed_input].to_string()) {
					return Ok(SocketAddress::Hostname { hostname, port });
				};
				return Err(SocketAddressParseError::SocketAddrParse)
			},
		}
	}
}

/// Represents the set of gossip messages that require a signature from a node's identity key.
pub enum UnsignedGossipMessage<'a> {
	/// An unsigned channel announcement.
	ChannelAnnouncement(&'a UnsignedChannelAnnouncement),
	/// An unsigned channel update.
	ChannelUpdate(&'a UnsignedChannelUpdate),
	/// An unsigned node announcement.
	NodeAnnouncement(&'a UnsignedNodeAnnouncement)
}

impl<'a> Writeable for UnsignedGossipMessage<'a> {
	fn write<W: Writer>(&self, writer: &mut W) -> Result<(), io::Error> {
		match self {
			UnsignedGossipMessage::ChannelAnnouncement(ref msg) => msg.write(writer),
			UnsignedGossipMessage::ChannelUpdate(ref msg) => msg.write(writer),
			UnsignedGossipMessage::NodeAnnouncement(ref msg) => msg.write(writer),
		}
	}
}

/// The unsigned part of a [`node_announcement`] message.
///
/// [`node_announcement`]: https://github.com/lightning/bolts/blob/master/07-routing-gossip.md#the-node_announcement-message
#[derive(Clone, Debug, Hash, PartialEq, Eq)]
pub struct UnsignedNodeAnnouncement {
	/// The advertised features
	pub features: NodeFeatures,
	/// A strictly monotonic announcement counter, with gaps allowed
	pub timestamp: u32,
	/// The `node_id` this announcement originated from (don't rebroadcast the `node_announcement` back
	/// to this node).
	pub node_id: NodeId,
	/// An RGB color for UI purposes
	pub rgb: [u8; 3],
	/// An alias, for UI purposes.
	///
	/// This should be sanitized before use. There is no guarantee of uniqueness.
	pub alias: NodeAlias,
	/// List of addresses on which this node is reachable
	pub addresses: Vec<SocketAddress>,
	/// Excess address data which was signed as a part of the message which we do not (yet) understand how
	/// to decode.
	///
	/// This is stored to ensure forward-compatibility as new address types are added to the lightning gossip protocol.
	pub excess_address_data: Vec<u8>,
	/// Excess data which was signed as a part of the message which we do not (yet) understand how
	/// to decode.
	///
	/// This is stored to ensure forward-compatibility as new fields are added to the lightning gossip protocol.
	pub excess_data: Vec<u8>,
}
#[derive(Clone, Debug, Hash, PartialEq, Eq)]
/// A [`node_announcement`] message to be sent to or received from a peer.
///
/// [`node_announcement`]: https://github.com/lightning/bolts/blob/master/07-routing-gossip.md#the-node_announcement-message
pub struct NodeAnnouncement {
	/// The signature by the node key
	pub signature: Signature,
	/// The actual content of the announcement
	pub contents: UnsignedNodeAnnouncement,
}

/// The unsigned part of a [`channel_announcement`] message.
///
/// [`channel_announcement`]: https://github.com/lightning/bolts/blob/master/07-routing-gossip.md#the-channel_announcement-message
#[derive(Clone, Debug, Hash, PartialEq, Eq)]
pub struct UnsignedChannelAnnouncement {
	/// The advertised channel features
	pub features: ChannelFeatures,
	/// The genesis hash of the blockchain where the channel is to be opened
	pub chain_hash: ChainHash,
	/// The short channel ID
	pub short_channel_id: u64,
	/// One of the two `node_id`s which are endpoints of this channel
	pub node_id_1: NodeId,
	/// The other of the two `node_id`s which are endpoints of this channel
	pub node_id_2: NodeId,
	/// The funding key for the first node
	pub bitcoin_key_1: NodeId,
	/// The funding key for the second node
	pub bitcoin_key_2: NodeId,
	/// Excess data which was signed as a part of the message which we do not (yet) understand how
	/// to decode.
	///
	/// This is stored to ensure forward-compatibility as new fields are added to the lightning gossip protocol.
	pub excess_data: Vec<u8>,
}
/// A [`channel_announcement`] message to be sent to or received from a peer.
///
/// [`channel_announcement`]: https://github.com/lightning/bolts/blob/master/07-routing-gossip.md#the-channel_announcement-message
#[derive(Clone, Debug, Hash, PartialEq, Eq)]
pub struct ChannelAnnouncement {
	/// Authentication of the announcement by the first public node
	pub node_signature_1: Signature,
	/// Authentication of the announcement by the second public node
	pub node_signature_2: Signature,
	/// Proof of funding UTXO ownership by the first public node
	pub bitcoin_signature_1: Signature,
	/// Proof of funding UTXO ownership by the second public node
	pub bitcoin_signature_2: Signature,
	/// The actual announcement
	pub contents: UnsignedChannelAnnouncement,
}

/// The unsigned part of a [`channel_update`] message.
///
/// [`channel_update`]: https://github.com/lightning/bolts/blob/master/07-routing-gossip.md#the-channel_update-message
#[derive(Clone, Debug, Hash, PartialEq, Eq)]
pub struct UnsignedChannelUpdate {
	/// The genesis hash of the blockchain where the channel is to be opened
	pub chain_hash: ChainHash,
	/// The short channel ID
	pub short_channel_id: u64,
	/// A strictly monotonic announcement counter, with gaps allowed, specific to this channel
	pub timestamp: u32,
	/// Channel flags
	pub flags: u8,
	/// The number of blocks such that if:
	/// `incoming_htlc.cltv_expiry < outgoing_htlc.cltv_expiry + cltv_expiry_delta`
	/// then we need to fail the HTLC backwards. When forwarding an HTLC, `cltv_expiry_delta` determines
	/// the outgoing HTLC's minimum `cltv_expiry` value -- so, if an incoming HTLC comes in with a
	/// `cltv_expiry` of 100000, and the node we're forwarding to has a `cltv_expiry_delta` value of 10,
	/// then we'll check that the outgoing HTLC's `cltv_expiry` value is at least 100010 before
	/// forwarding. Note that the HTLC sender is the one who originally sets this value when
	/// constructing the route.
	pub cltv_expiry_delta: u16,
	/// The minimum HTLC size incoming to sender, in milli-satoshi
	pub htlc_minimum_msat: u64,
	/// The maximum HTLC value incoming to sender, in milli-satoshi.
	///
	/// This used to be optional.
	pub htlc_maximum_msat: u64,
	/// The base HTLC fee charged by sender, in milli-satoshi
	pub fee_base_msat: u32,
	/// The amount to fee multiplier, in micro-satoshi
	pub fee_proportional_millionths: u32,
	/// Excess data which was signed as a part of the message which we do not (yet) understand how
	/// to decode.
	///
	/// This is stored to ensure forward-compatibility as new fields are added to the lightning gossip protocol.
	pub excess_data: Vec<u8>,
}
/// A [`channel_update`] message to be sent to or received from a peer.
///
/// [`channel_update`]: https://github.com/lightning/bolts/blob/master/07-routing-gossip.md#the-channel_update-message
#[derive(Clone, Debug, Hash, PartialEq, Eq)]
pub struct ChannelUpdate {
	/// A signature of the channel update
	pub signature: Signature,
	/// The actual channel update
	pub contents: UnsignedChannelUpdate,
}

/// A [`query_channel_range`] message is used to query a peer for channel
/// UTXOs in a range of blocks. The recipient of a query makes a best
/// effort to reply to the query using one or more [`ReplyChannelRange`]
/// messages.
///
/// [`query_channel_range`]: https://github.com/lightning/bolts/blob/master/07-routing-gossip.md#the-query_channel_range-and-reply_channel_range-messages
#[derive(Clone, Debug, Hash, PartialEq, Eq)]
pub struct QueryChannelRange {
	/// The genesis hash of the blockchain being queried
	pub chain_hash: ChainHash,
	/// The height of the first block for the channel UTXOs being queried
	pub first_blocknum: u32,
	/// The number of blocks to include in the query results
	pub number_of_blocks: u32,
}

/// A [`reply_channel_range`] message is a reply to a [`QueryChannelRange`]
/// message.
///
/// Multiple `reply_channel_range` messages can be sent in reply
/// to a single [`QueryChannelRange`] message. The query recipient makes a
/// best effort to respond based on their local network view which may
/// not be a perfect view of the network. The `short_channel_id`s in the
/// reply are encoded. We only support `encoding_type=0` uncompressed
/// serialization and do not support `encoding_type=1` zlib serialization.
///
/// [`reply_channel_range`]: https://github.com/lightning/bolts/blob/master/07-routing-gossip.md#the-query_channel_range-and-reply_channel_range-messages
#[derive(Clone, Debug, Hash, PartialEq, Eq)]
pub struct ReplyChannelRange {
	/// The genesis hash of the blockchain being queried
	pub chain_hash: ChainHash,
	/// The height of the first block in the range of the reply
	pub first_blocknum: u32,
	/// The number of blocks included in the range of the reply
	pub number_of_blocks: u32,
	/// True when this is the final reply for a query
	pub sync_complete: bool,
	/// The `short_channel_id`s in the channel range
	pub short_channel_ids: Vec<u64>,
}

/// A [`query_short_channel_ids`] message is used to query a peer for
/// routing gossip messages related to one or more `short_channel_id`s.
///
/// The query recipient will reply with the latest, if available,
/// [`ChannelAnnouncement`], [`ChannelUpdate`] and [`NodeAnnouncement`] messages
/// it maintains for the requested `short_channel_id`s followed by a
/// [`ReplyShortChannelIdsEnd`] message. The `short_channel_id`s sent in
/// this query are encoded. We only support `encoding_type=0` uncompressed
/// serialization and do not support `encoding_type=1` zlib serialization.
///
/// [`query_short_channel_ids`]: https://github.com/lightning/bolts/blob/master/07-routing-gossip.md#the-query_short_channel_idsreply_short_channel_ids_end-messages
#[derive(Clone, Debug, Hash, PartialEq, Eq)]
pub struct QueryShortChannelIds {
	/// The genesis hash of the blockchain being queried
	pub chain_hash: ChainHash,
	/// The short_channel_ids that are being queried
	pub short_channel_ids: Vec<u64>,
}

/// A [`reply_short_channel_ids_end`] message is sent as a reply to a
/// message. The query recipient makes a best
/// effort to respond based on their local network view which may not be
/// a perfect view of the network.
///
/// [`reply_short_channel_ids_end`]: https://github.com/lightning/bolts/blob/master/07-routing-gossip.md#the-query_short_channel_idsreply_short_channel_ids_end-messages
#[derive(Clone, Debug, Hash, PartialEq, Eq)]
pub struct ReplyShortChannelIdsEnd {
	/// The genesis hash of the blockchain that was queried
	pub chain_hash: ChainHash,
	/// Indicates if the query recipient maintains up-to-date channel
	/// information for the `chain_hash`
	pub full_information: bool,
}

/// A [`gossip_timestamp_filter`] message is used by a node to request
/// gossip relay for messages in the requested time range when the
/// `gossip_queries` feature has been negotiated.
///
/// [`gossip_timestamp_filter`]: https://github.com/lightning/bolts/blob/master/07-routing-gossip.md#the-gossip_timestamp_filter-message
#[derive(Clone, Debug, Hash, PartialEq, Eq)]
pub struct GossipTimestampFilter {
	/// The genesis hash of the blockchain for channel and node information
	pub chain_hash: ChainHash,
	/// The starting unix timestamp
	pub first_timestamp: u32,
	/// The range of information in seconds
	pub timestamp_range: u32,
}

/// Encoding type for data compression of collections in gossip queries.
///
/// We do not support `encoding_type=1` zlib serialization [defined in BOLT
/// #7](https://github.com/lightning/bolts/blob/master/07-routing-gossip.md#query-messages).
enum EncodingType {
	Uncompressed = 0x00,
}

/// Used to put an error message in a [`LightningError`].
#[derive(Clone, Debug, Hash, PartialEq)]
pub enum ErrorAction {
	/// The peer took some action which made us think they were useless. Disconnect them.
	DisconnectPeer {
		/// An error message which we should make an effort to send before we disconnect.
		msg: Option<ErrorMessage>
	},
	/// The peer did something incorrect. Tell them without closing any channels and disconnect them.
	DisconnectPeerWithWarning {
		/// A warning message which we should make an effort to send before we disconnect.
		msg: WarningMessage,
	},
	/// The peer did something harmless that we weren't able to process, just log and ignore
	// New code should *not* use this. New code must use IgnoreAndLog, below!
	IgnoreError,
	/// The peer did something harmless that we weren't able to meaningfully process.
	/// If the error is logged, log it at the given level.
	IgnoreAndLog(logger::Level),
	/// The peer provided us with a gossip message which we'd already seen. In most cases this
	/// should be ignored, but it may result in the message being forwarded if it is a duplicate of
	/// our own channel announcements.
	IgnoreDuplicateGossip,
	/// The peer did something incorrect. Tell them.
	SendErrorMessage {
		/// The message to send.
		msg: ErrorMessage,
	},
	/// The peer did something incorrect. Tell them without closing any channels.
	SendWarningMessage {
		/// The message to send.
		msg: WarningMessage,
		/// The peer may have done something harmless that we weren't able to meaningfully process,
		/// though we should still tell them about it.
		/// If this event is logged, log it at the given level.
		log_level: logger::Level,
	},
}

/// An Err type for failure to process messages.
#[derive(Clone, Debug)]
pub struct LightningError {
	/// A human-readable message describing the error
	pub err: String,
	/// The action which should be taken against the offending peer.
	pub action: ErrorAction,
}

/// Struct used to return values from [`RevokeAndACK`] messages, containing a bunch of commitment
/// transaction updates if they were pending.
#[derive(Clone, Debug, Hash, PartialEq, Eq)]
pub struct CommitmentUpdate {
	/// `update_add_htlc` messages which should be sent
	pub update_add_htlcs: Vec<UpdateAddHTLC>,
	/// `update_fulfill_htlc` messages which should be sent
	pub update_fulfill_htlcs: Vec<UpdateFulfillHTLC>,
	/// `update_fail_htlc` messages which should be sent
	pub update_fail_htlcs: Vec<UpdateFailHTLC>,
	/// `update_fail_malformed_htlc` messages which should be sent
	pub update_fail_malformed_htlcs: Vec<UpdateFailMalformedHTLC>,
	/// An `update_fee` message which should be sent
	pub update_fee: Option<UpdateFee>,
	/// A `commitment_signed` message which should be sent
	pub commitment_signed: CommitmentSigned,
}

/// A trait to describe an object which can receive channel messages.
///
/// Messages MAY be called in parallel when they originate from different `their_node_ids`, however
/// they MUST NOT be called in parallel when the two calls have the same `their_node_id`.
pub trait ChannelMessageHandler : MessageSendEventsProvider {
	// Channel init:
	/// Handle an incoming `open_channel` message from the given peer.
	fn handle_open_channel(&self, their_node_id: &PublicKey, msg: &OpenChannel);
	/// Handle an incoming `open_channel2` message from the given peer.
	#[cfg(dual_funding)]
	fn handle_open_channel_v2(&self, their_node_id: &PublicKey, msg: &OpenChannelV2);
	/// Handle an incoming `accept_channel` message from the given peer.
	fn handle_accept_channel(&self, their_node_id: &PublicKey, msg: &AcceptChannel);
	#[cfg(dual_funding)]
	/// Handle an incoming `accept_channel2` message from the given peer.
	#[cfg(dual_funding)]
	fn handle_accept_channel_v2(&self, their_node_id: &PublicKey, msg: &AcceptChannelV2);
	/// Handle an incoming `funding_created` message from the given peer.
	fn handle_funding_created(&self, their_node_id: &PublicKey, msg: &FundingCreated);
	/// Handle an incoming `funding_signed` message from the given peer.
	fn handle_funding_signed(&self, their_node_id: &PublicKey, msg: &FundingSigned);
	/// Handle an incoming `channel_ready` message from the given peer.
	fn handle_channel_ready(&self, their_node_id: &PublicKey, msg: &ChannelReady);

	// Channel close:
	/// Handle an incoming `shutdown` message from the given peer.
	fn handle_shutdown(&self, their_node_id: &PublicKey, msg: &Shutdown);
	/// Handle an incoming `closing_signed` message from the given peer.
	fn handle_closing_signed(&self, their_node_id: &PublicKey, msg: &ClosingSigned);

	// Quiescence
	/// Handle an incoming `stfu` message from the given peer.
	fn handle_stfu(&self, their_node_id: &PublicKey, msg: &Stfu);

	// Splicing
	/// Handle an incoming `splice` message from the given peer.
<<<<<<< HEAD
	#[cfg(dual_funding)]
	fn handle_splice(&self, their_node_id: &PublicKey, msg: &Splice);
	/// Handle an incoming `splice_ack` message from the given peer.
	#[cfg(dual_funding)]
	fn handle_splice_ack(&self, their_node_id: &PublicKey, msg: &SpliceAck);
	/// Handle an incoming `splice_locked` message from the given peer.
	#[cfg(dual_funding)]
=======
	#[cfg(splicing)]
	fn handle_splice(&self, their_node_id: &PublicKey, msg: &Splice);
	/// Handle an incoming `splice_ack` message from the given peer.
	#[cfg(splicing)]
	fn handle_splice_ack(&self, their_node_id: &PublicKey, msg: &SpliceAck);
	/// Handle an incoming `splice_locked` message from the given peer.
	#[cfg(splicing)]
>>>>>>> 9a438eea
	fn handle_splice_locked(&self, their_node_id: &PublicKey, msg: &SpliceLocked);

	// Interactive channel construction
	/// Handle an incoming `tx_add_input message` from the given peer.
	#[cfg(dual_funding)]
	fn handle_tx_add_input(&self, their_node_id: &PublicKey, msg: &TxAddInput);
	/// Handle an incoming `tx_add_output` message from the given peer.
	#[cfg(dual_funding)]
	fn handle_tx_add_output(&self, their_node_id: &PublicKey, msg: &TxAddOutput);
	/// Handle an incoming `tx_remove_input` message from the given peer.
	#[cfg(dual_funding)]
	fn handle_tx_remove_input(&self, their_node_id: &PublicKey, msg: &TxRemoveInput);
	/// Handle an incoming `tx_remove_output` message from the given peer.
	#[cfg(dual_funding)]
	fn handle_tx_remove_output(&self, their_node_id: &PublicKey, msg: &TxRemoveOutput);
	/// Handle an incoming `tx_complete message` from the given peer.
	#[cfg(dual_funding)]
	fn handle_tx_complete(&self, their_node_id: &PublicKey, msg: &TxComplete);
	/// Handle an incoming `tx_signatures` message from the given peer.
	#[cfg(dual_funding)]
	fn handle_tx_signatures(&self, their_node_id: &PublicKey, msg: &TxSignatures);
	/// Handle an incoming `tx_init_rbf` message from the given peer.
	#[cfg(dual_funding)]
	fn handle_tx_init_rbf(&self, their_node_id: &PublicKey, msg: &TxInitRbf);
	/// Handle an incoming `tx_ack_rbf` message from the given peer.
	#[cfg(dual_funding)]
	fn handle_tx_ack_rbf(&self, their_node_id: &PublicKey, msg: &TxAckRbf);
	/// Handle an incoming `tx_abort message` from the given peer.
	#[cfg(dual_funding)]
	fn handle_tx_abort(&self, their_node_id: &PublicKey, msg: &TxAbort);

	// HTLC handling:
	/// Handle an incoming `update_add_htlc` message from the given peer.
	fn handle_update_add_htlc(&self, their_node_id: &PublicKey, msg: &UpdateAddHTLC);
	/// Handle an incoming `update_fulfill_htlc` message from the given peer.
	fn handle_update_fulfill_htlc(&self, their_node_id: &PublicKey, msg: &UpdateFulfillHTLC);
	/// Handle an incoming `update_fail_htlc` message from the given peer.
	fn handle_update_fail_htlc(&self, their_node_id: &PublicKey, msg: &UpdateFailHTLC);
	/// Handle an incoming `update_fail_malformed_htlc` message from the given peer.
	fn handle_update_fail_malformed_htlc(&self, their_node_id: &PublicKey, msg: &UpdateFailMalformedHTLC);
	/// Handle an incoming `commitment_signed` message from the given peer.
	fn handle_commitment_signed(&self, their_node_id: &PublicKey, msg: &CommitmentSigned);
	/// Handle an incoming `revoke_and_ack` message from the given peer.
	fn handle_revoke_and_ack(&self, their_node_id: &PublicKey, msg: &RevokeAndACK);

	/// Handle an incoming `update_fee` message from the given peer.
	fn handle_update_fee(&self, their_node_id: &PublicKey, msg: &UpdateFee);

	// Channel-to-announce:
	/// Handle an incoming `announcement_signatures` message from the given peer.
	fn handle_announcement_signatures(&self, their_node_id: &PublicKey, msg: &AnnouncementSignatures);

	// Connection loss/reestablish:
	/// Indicates a connection to the peer failed/an existing connection was lost.
	fn peer_disconnected(&self, their_node_id: &PublicKey);

	/// Handle a peer reconnecting, possibly generating `channel_reestablish` message(s).
	///
	/// May return an `Err(())` if the features the peer supports are not sufficient to communicate
	/// with us. Implementors should be somewhat conservative about doing so, however, as other
	/// message handlers may still wish to communicate with this peer.
	fn peer_connected(&self, their_node_id: &PublicKey, msg: &Init, inbound: bool) -> Result<(), ()>;
	/// Handle an incoming `channel_reestablish` message from the given peer.
	fn handle_channel_reestablish(&self, their_node_id: &PublicKey, msg: &ChannelReestablish);

	/// Handle an incoming `channel_update` message from the given peer.
	fn handle_channel_update(&self, their_node_id: &PublicKey, msg: &ChannelUpdate);

	// Error:
	/// Handle an incoming `error` message from the given peer.
	fn handle_error(&self, their_node_id: &PublicKey, msg: &ErrorMessage);

	// Handler information:
	/// Gets the node feature flags which this handler itself supports. All available handlers are
	/// queried similarly and their feature flags are OR'd together to form the [`NodeFeatures`]
	/// which are broadcasted in our [`NodeAnnouncement`] message.
	fn provided_node_features(&self) -> NodeFeatures;

	/// Gets the init feature flags which should be sent to the given peer. All available handlers
	/// are queried similarly and their feature flags are OR'd together to form the [`InitFeatures`]
	/// which are sent in our [`Init`] message.
	///
	/// Note that this method is called before [`Self::peer_connected`].
	fn provided_init_features(&self, their_node_id: &PublicKey) -> InitFeatures;

	/// Gets the chain hashes for this `ChannelMessageHandler` indicating which chains it supports.
	///
	/// If it's `None`, then no particular network chain hash compatibility will be enforced when
	/// connecting to peers.
	fn get_chain_hashes(&self) -> Option<Vec<ChainHash>>;
}

/// A trait to describe an object which can receive routing messages.
///
/// # Implementor DoS Warnings
///
/// For messages enabled with the `gossip_queries` feature there are potential DoS vectors when
/// handling inbound queries. Implementors using an on-disk network graph should be aware of
/// repeated disk I/O for queries accessing different parts of the network graph.
pub trait RoutingMessageHandler : MessageSendEventsProvider {
	/// Handle an incoming `node_announcement` message, returning `true` if it should be forwarded on,
	/// `false` or returning an `Err` otherwise.
	fn handle_node_announcement(&self, msg: &NodeAnnouncement) -> Result<bool, LightningError>;
	/// Handle a `channel_announcement` message, returning `true` if it should be forwarded on, `false`
	/// or returning an `Err` otherwise.
	fn handle_channel_announcement(&self, msg: &ChannelAnnouncement) -> Result<bool, LightningError>;
	/// Handle an incoming `channel_update` message, returning true if it should be forwarded on,
	/// `false` or returning an `Err` otherwise.
	fn handle_channel_update(&self, msg: &ChannelUpdate) -> Result<bool, LightningError>;
	/// Gets channel announcements and updates required to dump our routing table to a remote node,
	/// starting at the `short_channel_id` indicated by `starting_point` and including announcements
	/// for a single channel.
	fn get_next_channel_announcement(&self, starting_point: u64) -> Option<(ChannelAnnouncement, Option<ChannelUpdate>, Option<ChannelUpdate>)>;
	/// Gets a node announcement required to dump our routing table to a remote node, starting at
	/// the node *after* the provided pubkey and including up to one announcement immediately
	/// higher (as defined by `<PublicKey as Ord>::cmp`) than `starting_point`.
	/// If `None` is provided for `starting_point`, we start at the first node.
	fn get_next_node_announcement(&self, starting_point: Option<&NodeId>) -> Option<NodeAnnouncement>;
	/// Called when a connection is established with a peer. This can be used to
	/// perform routing table synchronization using a strategy defined by the
	/// implementor.
	///
	/// May return an `Err(())` if the features the peer supports are not sufficient to communicate
	/// with us. Implementors should be somewhat conservative about doing so, however, as other
	/// message handlers may still wish to communicate with this peer.
	fn peer_connected(&self, their_node_id: &PublicKey, init: &Init, inbound: bool) -> Result<(), ()>;
	/// Handles the reply of a query we initiated to learn about channels
	/// for a given range of blocks. We can expect to receive one or more
	/// replies to a single query.
	fn handle_reply_channel_range(&self, their_node_id: &PublicKey, msg: ReplyChannelRange) -> Result<(), LightningError>;
	/// Handles the reply of a query we initiated asking for routing gossip
	/// messages for a list of channels. We should receive this message when
	/// a node has completed its best effort to send us the pertaining routing
	/// gossip messages.
	fn handle_reply_short_channel_ids_end(&self, their_node_id: &PublicKey, msg: ReplyShortChannelIdsEnd) -> Result<(), LightningError>;
	/// Handles when a peer asks us to send a list of `short_channel_id`s
	/// for the requested range of blocks.
	fn handle_query_channel_range(&self, their_node_id: &PublicKey, msg: QueryChannelRange) -> Result<(), LightningError>;
	/// Handles when a peer asks us to send routing gossip messages for a
	/// list of `short_channel_id`s.
	fn handle_query_short_channel_ids(&self, their_node_id: &PublicKey, msg: QueryShortChannelIds) -> Result<(), LightningError>;

	// Handler queueing status:
	/// Indicates that there are a large number of [`ChannelAnnouncement`] (or other) messages
	/// pending some async action. While there is no guarantee of the rate of future messages, the
	/// caller should seek to reduce the rate of new gossip messages handled, especially
	/// [`ChannelAnnouncement`]s.
	fn processing_queue_high(&self) -> bool;

	// Handler information:
	/// Gets the node feature flags which this handler itself supports. All available handlers are
	/// queried similarly and their feature flags are OR'd together to form the [`NodeFeatures`]
	/// which are broadcasted in our [`NodeAnnouncement`] message.
	fn provided_node_features(&self) -> NodeFeatures;
	/// Gets the init feature flags which should be sent to the given peer. All available handlers
	/// are queried similarly and their feature flags are OR'd together to form the [`InitFeatures`]
	/// which are sent in our [`Init`] message.
	///
	/// Note that this method is called before [`Self::peer_connected`].
	fn provided_init_features(&self, their_node_id: &PublicKey) -> InitFeatures;
}

/// A handler for received [`OnionMessage`]s and for providing generated ones to send.
pub trait OnionMessageHandler: EventsProvider {
	/// Handle an incoming `onion_message` message from the given peer.
	fn handle_onion_message(&self, peer_node_id: &PublicKey, msg: &OnionMessage);

	/// Returns the next pending onion message for the peer with the given node id.
	fn next_onion_message_for_peer(&self, peer_node_id: PublicKey) -> Option<OnionMessage>;

	/// Called when a connection is established with a peer. Can be used to track which peers
	/// advertise onion message support and are online.
	///
	/// May return an `Err(())` if the features the peer supports are not sufficient to communicate
	/// with us. Implementors should be somewhat conservative about doing so, however, as other
	/// message handlers may still wish to communicate with this peer.
	fn peer_connected(&self, their_node_id: &PublicKey, init: &Init, inbound: bool) -> Result<(), ()>;

	/// Indicates a connection to the peer failed/an existing connection was lost. Allows handlers to
	/// drop and refuse to forward onion messages to this peer.
	fn peer_disconnected(&self, their_node_id: &PublicKey);

	/// Performs actions that should happen roughly every ten seconds after startup. Allows handlers
	/// to drop any buffered onion messages intended for prospective peers.
	fn timer_tick_occurred(&self);

	// Handler information:
	/// Gets the node feature flags which this handler itself supports. All available handlers are
	/// queried similarly and their feature flags are OR'd together to form the [`NodeFeatures`]
	/// which are broadcasted in our [`NodeAnnouncement`] message.
	fn provided_node_features(&self) -> NodeFeatures;

	/// Gets the init feature flags which should be sent to the given peer. All available handlers
	/// are queried similarly and their feature flags are OR'd together to form the [`InitFeatures`]
	/// which are sent in our [`Init`] message.
	///
	/// Note that this method is called before [`Self::peer_connected`].
	fn provided_init_features(&self, their_node_id: &PublicKey) -> InitFeatures;
}

#[derive(Clone)]
#[cfg_attr(test, derive(Debug, PartialEq))]
/// Information communicated in the onion to the recipient for multi-part tracking and proof that
/// the payment is associated with an invoice.
pub struct FinalOnionHopData {
	/// When sending a multi-part payment, this secret is used to identify a payment across HTLCs.
	/// Because it is generated by the recipient and included in the invoice, it also provides
	/// proof to the recipient that the payment was sent by someone with the generated invoice.
	pub payment_secret: PaymentSecret,
	/// The intended total amount that this payment is for.
	///
	/// Message serialization may panic if this value is more than 21 million Bitcoin.
	pub total_msat: u64,
}

mod fuzzy_internal_msgs {
	use bitcoin::secp256k1::PublicKey;
	use crate::blinded_path::payment::{PaymentConstraints, PaymentContext, PaymentRelay};
	use crate::ln::{PaymentPreimage, PaymentSecret};
	use crate::ln::features::BlindedHopFeatures;
<<<<<<< HEAD
	use super::FinalOnionHopData;
=======
	use super::{FinalOnionHopData, TrampolineOnionPacket};

	#[allow(unused_imports)]
	use crate::prelude::*;
>>>>>>> 9a438eea

	// These types aren't intended to be pub, but are exposed for direct fuzzing (as we deserialize
	// them from untrusted input):

	pub enum InboundOnionPayload {
		Forward {
			short_channel_id: u64,
			/// The value, in msat, of the payment after this hop's fee is deducted.
			amt_to_forward: u64,
			outgoing_cltv_value: u32,
		},
		Receive {
			payment_data: Option<FinalOnionHopData>,
			payment_metadata: Option<Vec<u8>>,
			keysend_preimage: Option<PaymentPreimage>,
			custom_tlvs: Vec<(u64, Vec<u8>)>,
			sender_intended_htlc_amt_msat: u64,
			cltv_expiry_height: u32,
		},
		BlindedForward {
			short_channel_id: u64,
			payment_relay: PaymentRelay,
			payment_constraints: PaymentConstraints,
			features: BlindedHopFeatures,
			intro_node_blinding_point: Option<PublicKey>,
		},
		BlindedReceive {
			sender_intended_htlc_amt_msat: u64,
			total_msat: u64,
			cltv_expiry_height: u32,
			payment_secret: PaymentSecret,
			payment_constraints: PaymentConstraints,
<<<<<<< HEAD
			intro_node_blinding_point: Option<PublicKey>,
=======
			payment_context: PaymentContext,
			intro_node_blinding_point: Option<PublicKey>,
			keysend_preimage: Option<PaymentPreimage>,
			custom_tlvs: Vec<(u64, Vec<u8>)>,
>>>>>>> 9a438eea
		}
	}

	pub(crate) enum OutboundOnionPayload {
		Forward {
			short_channel_id: u64,
			/// The value, in msat, of the payment after this hop's fee is deducted.
			amt_to_forward: u64,
			outgoing_cltv_value: u32,
		},
		#[allow(unused)]
		TrampolineEntrypoint {
			amt_to_forward: u64,
			outgoing_cltv_value: u32,
			multipath_trampoline_data: Option<FinalOnionHopData>,
			trampoline_packet: TrampolineOnionPacket,
		},
		Receive {
			payment_data: Option<FinalOnionHopData>,
			payment_metadata: Option<Vec<u8>>,
			keysend_preimage: Option<PaymentPreimage>,
			custom_tlvs: Vec<(u64, Vec<u8>)>,
			sender_intended_htlc_amt_msat: u64,
			cltv_expiry_height: u32,
		},
		BlindedForward {
			encrypted_tlvs: Vec<u8>,
			intro_node_blinding_point: Option<PublicKey>,
		},
		BlindedReceive {
			sender_intended_htlc_amt_msat: u64,
			total_msat: u64,
			cltv_expiry_height: u32,
			encrypted_tlvs: Vec<u8>,
			intro_node_blinding_point: Option<PublicKey>, // Set if the introduction node of the blinded path is the final node
			keysend_preimage: Option<PaymentPreimage>,
			custom_tlvs: Vec<(u64, Vec<u8>)>,
		}
	}

	pub(crate) enum OutboundTrampolinePayload {
		#[allow(unused)]
		Forward {
			/// The value, in msat, of the payment after this hop's fee is deducted.
			amt_to_forward: u64,
			outgoing_cltv_value: u32,
			/// The node id to which the trampoline node must find a route
			outgoing_node_id: PublicKey,
		}
	}

	pub struct DecodedOnionErrorPacket {
		pub(crate) hmac: [u8; 32],
		pub(crate) failuremsg: Vec<u8>,
		pub(crate) pad: Vec<u8>,
	}
}
#[cfg(fuzzing)]
pub use self::fuzzy_internal_msgs::*;
#[cfg(not(fuzzing))]
pub(crate) use self::fuzzy_internal_msgs::*;

/// BOLT 4 onion packet including hop data for the next peer.
#[derive(Clone, Hash, PartialEq, Eq)]
pub struct OnionPacket {
	/// BOLT 4 version number.
	pub version: u8,
	/// In order to ensure we always return an error on onion decode in compliance with [BOLT
	/// #4](https://github.com/lightning/bolts/blob/master/04-onion-routing.md), we have to
	/// deserialize `OnionPacket`s contained in [`UpdateAddHTLC`] messages even if the ephemeral
	/// public key (here) is bogus, so we hold a [`Result`] instead of a [`PublicKey`] as we'd
	/// like.
	pub public_key: Result<PublicKey, secp256k1::Error>,
	/// 1300 bytes encrypted payload for the next hop.
	pub hop_data: [u8; 20*65],
	/// HMAC to verify the integrity of hop_data.
	pub hmac: [u8; 32],
}

impl onion_utils::Packet for OnionPacket {
	type Data = onion_utils::FixedSizeOnionPacket;
	fn new(pubkey: PublicKey, hop_data: onion_utils::FixedSizeOnionPacket, hmac: [u8; 32]) -> Self {
		Self {
			version: 0,
			public_key: Ok(pubkey),
			hop_data: hop_data.0,
			hmac,
		}
	}
}

impl fmt::Debug for OnionPacket {
	fn fmt(&self, f: &mut fmt::Formatter) -> fmt::Result {
		f.write_fmt(format_args!("OnionPacket version {} with hmac {:?}", self.version, &self.hmac[..]))
	}
}

/// BOLT 4 onion packet including hop data for the next peer.
#[derive(Clone, Hash, PartialEq, Eq)]
pub struct TrampolineOnionPacket {
	/// Bolt 04 version number
	pub version: u8,
	/// A random sepc256k1 point, used to build the ECDH shared secret to decrypt hop_data
	pub public_key: PublicKey,
	/// Encrypted payload for the next hop
	//
	// Unlike the onion packets used for payments, Trampoline onion packets have to be shorter than
	// 1300 bytes. The expected default is 650 bytes.
	// TODO: if 650 ends up being the most common size, optimize this to be:
	// enum { SixFifty([u8; 650]), VarLen(Vec<u8>) }
	pub hop_data: Vec<u8>,
	/// HMAC to verify the integrity of hop_data
	pub hmac: [u8; 32],
}

impl onion_utils::Packet for TrampolineOnionPacket {
	type Data = Vec<u8>;
	fn new(public_key: PublicKey, hop_data: Vec<u8>, hmac: [u8; 32]) -> Self {
		Self {
			version: 0,
			public_key,
			hop_data,
			hmac,
		}
	}
}

impl Writeable for TrampolineOnionPacket {
	fn write<W: Writer>(&self, w: &mut W) -> Result<(), io::Error> {
		self.version.write(w)?;
		self.public_key.write(w)?;
		w.write_all(&self.hop_data)?;
		self.hmac.write(w)?;
		Ok(())
	}
}

impl Debug for TrampolineOnionPacket {
	fn fmt(&self, f: &mut fmt::Formatter) -> fmt::Result {
		f.write_fmt(format_args!("TrampolineOnionPacket version {} with hmac {:?}", self.version, &self.hmac[..]))
	}
}

#[derive(Clone, Debug, Hash, PartialEq, Eq)]
pub(crate) struct OnionErrorPacket {
	// This really should be a constant size slice, but the spec lets these things be up to 128KB?
	// (TODO) We limit it in decode to much lower...
	pub(crate) data: Vec<u8>,
}

impl fmt::Display for DecodeError {
	fn fmt(&self, f: &mut fmt::Formatter) -> fmt::Result {
		match *self {
			DecodeError::UnknownVersion => f.write_str("Unknown realm byte in Onion packet"),
			DecodeError::UnknownRequiredFeature => f.write_str("Unknown required feature preventing decode"),
			DecodeError::InvalidValue => f.write_str("Nonsense bytes didn't map to the type they were interpreted as"),
			DecodeError::ShortRead => f.write_str("Packet extended beyond the provided bytes"),
			DecodeError::BadLengthDescriptor => f.write_str("A length descriptor in the packet didn't describe the later data correctly"),
			DecodeError::Io(ref e) => fmt::Debug::fmt(e, f),
			DecodeError::UnsupportedCompression => f.write_str("We don't support receiving messages with zlib-compressed fields"),
			DecodeError::DangerousValue => f.write_str("Value would be dangerous to continue execution with"),
		}
	}
}

impl From<io::Error> for DecodeError {
	fn from(e: io::Error) -> Self {
		if e.kind() == io::ErrorKind::UnexpectedEof {
			DecodeError::ShortRead
		} else {
			DecodeError::Io(e.kind())
		}
	}
}

impl Writeable for AcceptChannel {
	fn write<W: Writer>(&self, w: &mut W) -> Result<(), io::Error> {
		self.common_fields.temporary_channel_id.write(w)?;
		self.common_fields.dust_limit_satoshis.write(w)?;
		self.common_fields.max_htlc_value_in_flight_msat.write(w)?;
		self.channel_reserve_satoshis.write(w)?;
		self.common_fields.htlc_minimum_msat.write(w)?;
		self.common_fields.minimum_depth.write(w)?;
		self.common_fields.to_self_delay.write(w)?;
		self.common_fields.max_accepted_htlcs.write(w)?;
		self.common_fields.funding_pubkey.write(w)?;
		self.common_fields.revocation_basepoint.write(w)?;
		self.common_fields.payment_basepoint.write(w)?;
		self.common_fields.delayed_payment_basepoint.write(w)?;
		self.common_fields.htlc_basepoint.write(w)?;
		self.common_fields.first_per_commitment_point.write(w)?;
		#[cfg(not(taproot))]
		encode_tlv_stream!(w, {
			(0, self.common_fields.shutdown_scriptpubkey.as_ref().map(|s| WithoutLength(s)), option), // Don't encode length twice.
			(1, self.common_fields.channel_type, option),
		});
		#[cfg(taproot)]
		encode_tlv_stream!(w, {
			(0, self.common_fields.shutdown_scriptpubkey.as_ref().map(|s| WithoutLength(s)), option), // Don't encode length twice.
			(1, self.common_fields.channel_type, option),
			(4, self.next_local_nonce, option),
		});
		Ok(())
	}
}

impl Readable for AcceptChannel {
	fn read<R: Read>(r: &mut R) -> Result<Self, DecodeError> {
		let temporary_channel_id: ChannelId = Readable::read(r)?;
		let dust_limit_satoshis: u64 = Readable::read(r)?;
		let max_htlc_value_in_flight_msat: u64 = Readable::read(r)?;
		let channel_reserve_satoshis: u64 = Readable::read(r)?;
		let htlc_minimum_msat: u64 = Readable::read(r)?;
		let minimum_depth: u32 = Readable::read(r)?;
		let to_self_delay: u16 = Readable::read(r)?;
		let max_accepted_htlcs: u16 = Readable::read(r)?;
		let funding_pubkey: PublicKey = Readable::read(r)?;
		let revocation_basepoint: PublicKey = Readable::read(r)?;
		let payment_basepoint: PublicKey = Readable::read(r)?;
		let delayed_payment_basepoint: PublicKey = Readable::read(r)?;
		let htlc_basepoint: PublicKey = Readable::read(r)?;
		let first_per_commitment_point: PublicKey = Readable::read(r)?;

		let mut shutdown_scriptpubkey: Option<ScriptBuf> = None;
		let mut channel_type: Option<ChannelTypeFeatures> = None;
		#[cfg(not(taproot))]
		decode_tlv_stream!(r, {
			(0, shutdown_scriptpubkey, (option, encoding: (ScriptBuf, WithoutLength))),
			(1, channel_type, option),
		});
		#[cfg(taproot)]
		let mut next_local_nonce: Option<musig2::types::PublicNonce> = None;
		#[cfg(taproot)]
		decode_tlv_stream!(r, {
			(0, shutdown_scriptpubkey, (option, encoding: (ScriptBuf, WithoutLength))),
			(1, channel_type, option),
			(4, next_local_nonce, option),
		});

		Ok(AcceptChannel {
			common_fields: CommonAcceptChannelFields {
				temporary_channel_id,
				dust_limit_satoshis,
				max_htlc_value_in_flight_msat,
				htlc_minimum_msat,
				minimum_depth,
				to_self_delay,
				max_accepted_htlcs,
				funding_pubkey,
				revocation_basepoint,
				payment_basepoint,
				delayed_payment_basepoint,
				htlc_basepoint,
				first_per_commitment_point,
				shutdown_scriptpubkey,
				channel_type,
			},
			channel_reserve_satoshis,
			#[cfg(taproot)]
			next_local_nonce,
		})
	}
}

impl Writeable for AcceptChannelV2 {
	fn write<W: Writer>(&self, w: &mut W) -> Result<(), io::Error> {
		self.common_fields.temporary_channel_id.write(w)?;
		self.funding_satoshis.write(w)?;
		self.common_fields.dust_limit_satoshis.write(w)?;
		self.common_fields.max_htlc_value_in_flight_msat.write(w)?;
		self.common_fields.htlc_minimum_msat.write(w)?;
		self.common_fields.minimum_depth.write(w)?;
		self.common_fields.to_self_delay.write(w)?;
		self.common_fields.max_accepted_htlcs.write(w)?;
		self.common_fields.funding_pubkey.write(w)?;
		self.common_fields.revocation_basepoint.write(w)?;
		self.common_fields.payment_basepoint.write(w)?;
		self.common_fields.delayed_payment_basepoint.write(w)?;
		self.common_fields.htlc_basepoint.write(w)?;
		self.common_fields.first_per_commitment_point.write(w)?;
		self.second_per_commitment_point.write(w)?;

		encode_tlv_stream!(w, {
			(0, self.common_fields.shutdown_scriptpubkey.as_ref().map(|s| WithoutLength(s)), option), // Don't encode length twice.
			(1, self.common_fields.channel_type, option),
			(2, self.require_confirmed_inputs, option),
		});
		Ok(())
	}
}

impl Readable for AcceptChannelV2 {
	fn read<R: Read>(r: &mut R) -> Result<Self, DecodeError> {
		let temporary_channel_id: ChannelId = Readable::read(r)?;
		let funding_satoshis: u64 = Readable::read(r)?;
		let dust_limit_satoshis: u64 = Readable::read(r)?;
		let max_htlc_value_in_flight_msat: u64 = Readable::read(r)?;
		let htlc_minimum_msat: u64 = Readable::read(r)?;
		let minimum_depth: u32 = Readable::read(r)?;
		let to_self_delay: u16 = Readable::read(r)?;
		let max_accepted_htlcs: u16 = Readable::read(r)?;
		let funding_pubkey: PublicKey = Readable::read(r)?;
		let revocation_basepoint: PublicKey = Readable::read(r)?;
		let payment_basepoint: PublicKey = Readable::read(r)?;
		let delayed_payment_basepoint: PublicKey = Readable::read(r)?;
		let htlc_basepoint: PublicKey = Readable::read(r)?;
		let first_per_commitment_point: PublicKey = Readable::read(r)?;
		let second_per_commitment_point: PublicKey = Readable::read(r)?;

		let mut shutdown_scriptpubkey: Option<ScriptBuf> = None;
		let mut channel_type: Option<ChannelTypeFeatures> = None;
		let mut require_confirmed_inputs: Option<()> = None;
		decode_tlv_stream!(r, {
			(0, shutdown_scriptpubkey, (option, encoding: (ScriptBuf, WithoutLength))),
			(1, channel_type, option),
			(2, require_confirmed_inputs, option),
		});

		Ok(AcceptChannelV2 {
			common_fields: CommonAcceptChannelFields {
				temporary_channel_id,
				dust_limit_satoshis,
				max_htlc_value_in_flight_msat,
				htlc_minimum_msat,
				minimum_depth,
				to_self_delay,
				max_accepted_htlcs,
				funding_pubkey,
				revocation_basepoint,
				payment_basepoint,
				delayed_payment_basepoint,
				htlc_basepoint,
				first_per_commitment_point,
				shutdown_scriptpubkey,
				channel_type,
			},
			funding_satoshis,
			second_per_commitment_point,
			require_confirmed_inputs,
		})
	}
}

impl_writeable_msg!(Stfu, {
	channel_id,
	initiator,
}, {});

impl_writeable_msg!(Splice, {
	channel_id,
	chain_hash,
	relative_satoshis,
	funding_feerate_perkw,
	locktime,
	funding_pubkey,
}, {});

impl_writeable_msg!(SpliceAck, {
	channel_id,
	chain_hash,
	relative_satoshis,
	funding_pubkey,
}, {});

impl_writeable_msg!(SpliceLocked, {
	channel_id,
}, {});

impl_writeable_msg!(TxAddInput, {
	channel_id,
	serial_id,
	prevtx,
	prevtx_out,
	sequence,
}, {});

impl_writeable_msg!(TxAddOutput, {
	channel_id,
	serial_id,
	sats,
	script,
}, {});

impl_writeable_msg!(TxRemoveInput, {
	channel_id,
	serial_id,
}, {});

impl_writeable_msg!(TxRemoveOutput, {
	channel_id,
	serial_id,
}, {});

impl_writeable_msg!(TxComplete, {
	channel_id,
}, {});

impl_writeable_msg!(TxSignatures, {
	channel_id,
	tx_hash,
	witnesses,
}, {
<<<<<<< HEAD
	(0, tlvs, option),
=======
	(0, funding_outpoint_sig, option),
>>>>>>> 9a438eea
});

impl_writeable_msg!(TxInitRbf, {
	channel_id,
	locktime,
	feerate_sat_per_1000_weight,
}, {
	(0, funding_output_contribution, option),
});

impl_writeable_msg!(TxAckRbf, {
	channel_id,
}, {
	(0, funding_output_contribution, option),
});

impl_writeable_msg!(TxAbort, {
	channel_id,
	data,
}, {});

impl_writeable_msg!(AnnouncementSignatures, {
	channel_id,
	short_channel_id,
	node_signature,
	bitcoin_signature
}, {});

impl_writeable_msg!(ChannelReestablish, {
	channel_id,
	next_local_commitment_number,
	next_remote_commitment_number,
	your_last_per_commitment_secret,
	my_current_per_commitment_point,
}, {
	(0, next_funding_txid, option),
});

impl_writeable_msg!(ClosingSigned,
	{ channel_id, fee_satoshis, signature },
	{ (1, fee_range, option) }
);

impl_writeable!(ClosingSignedFeeRange, {
	min_fee_satoshis,
	max_fee_satoshis
});

#[cfg(not(taproot))]
impl_writeable_msg!(CommitmentSigned, {
	channel_id,
	signature,
	htlc_signatures
}, {});

#[cfg(taproot)]
impl_writeable_msg!(CommitmentSigned, {
	channel_id,
	signature,
	htlc_signatures
}, {
	(2, partial_signature_with_nonce, option)
});

impl_writeable!(DecodedOnionErrorPacket, {
	hmac,
	failuremsg,
	pad
});

#[cfg(not(taproot))]
impl_writeable_msg!(FundingCreated, {
	temporary_channel_id,
	funding_txid,
	funding_output_index,
	signature
}, {});
#[cfg(taproot)]
impl_writeable_msg!(FundingCreated, {
	temporary_channel_id,
	funding_txid,
	funding_output_index,
	signature
}, {
	(2, partial_signature_with_nonce, option),
	(4, next_local_nonce, option)
});

#[cfg(not(taproot))]
impl_writeable_msg!(FundingSigned, {
	channel_id,
	signature
}, {});

#[cfg(taproot)]
impl_writeable_msg!(FundingSigned, {
	channel_id,
	signature
}, {
	(2, partial_signature_with_nonce, option)
});

impl_writeable_msg!(ChannelReady, {
	channel_id,
	next_per_commitment_point,
}, {
	(1, short_channel_id_alias, option),
});

impl Writeable for Init {
	fn write<W: Writer>(&self, w: &mut W) -> Result<(), io::Error> {
		// global_features gets the bottom 13 bits of our features, and local_features gets all of
		// our relevant feature bits. This keeps us compatible with old nodes.
		self.features.write_up_to_13(w)?;
		self.features.write(w)?;
		encode_tlv_stream!(w, {
			(1, self.networks.as_ref().map(|n| WithoutLength(n)), option),
			(3, self.remote_network_address, option),
		});
		Ok(())
	}
}

impl Readable for Init {
	fn read<R: Read>(r: &mut R) -> Result<Self, DecodeError> {
		let global_features: InitFeatures = Readable::read(r)?;
		let features: InitFeatures = Readable::read(r)?;
		let mut remote_network_address: Option<SocketAddress> = None;
		let mut networks: Option<WithoutLength<Vec<ChainHash>>> = None;
		decode_tlv_stream!(r, {
			(1, networks, option),
			(3, remote_network_address, option)
		});
		Ok(Init {
			features: features | global_features,
			networks: networks.map(|n| n.0),
			remote_network_address,
		})
	}
}

impl Writeable for OpenChannel {
	fn write<W: Writer>(&self, w: &mut W) -> Result<(), io::Error> {
		self.common_fields.chain_hash.write(w)?;
		self.common_fields.temporary_channel_id.write(w)?;
		self.common_fields.funding_satoshis.write(w)?;
		self.push_msat.write(w)?;
		self.common_fields.dust_limit_satoshis.write(w)?;
		self.common_fields.max_htlc_value_in_flight_msat.write(w)?;
		self.channel_reserve_satoshis.write(w)?;
		self.common_fields.htlc_minimum_msat.write(w)?;
		self.common_fields.commitment_feerate_sat_per_1000_weight.write(w)?;
		self.common_fields.to_self_delay.write(w)?;
		self.common_fields.max_accepted_htlcs.write(w)?;
		self.common_fields.funding_pubkey.write(w)?;
		self.common_fields.revocation_basepoint.write(w)?;
		self.common_fields.payment_basepoint.write(w)?;
		self.common_fields.delayed_payment_basepoint.write(w)?;
		self.common_fields.htlc_basepoint.write(w)?;
		self.common_fields.first_per_commitment_point.write(w)?;
		self.common_fields.channel_flags.write(w)?;
		encode_tlv_stream!(w, {
			(0, self.common_fields.shutdown_scriptpubkey.as_ref().map(|s| WithoutLength(s)), option), // Don't encode length twice.
			(1, self.common_fields.channel_type, option),
		});
		Ok(())
	}
}

impl Readable for OpenChannel {
	fn read<R: Read>(r: &mut R) -> Result<Self, DecodeError> {
		let chain_hash: ChainHash = Readable::read(r)?;
		let temporary_channel_id: ChannelId = Readable::read(r)?;
		let funding_satoshis: u64 = Readable::read(r)?;
		let push_msat: u64 = Readable::read(r)?;
		let dust_limit_satoshis: u64 = Readable::read(r)?;
		let max_htlc_value_in_flight_msat: u64 = Readable::read(r)?;
		let channel_reserve_satoshis: u64 = Readable::read(r)?;
		let htlc_minimum_msat: u64 = Readable::read(r)?;
		let commitment_feerate_sat_per_1000_weight: u32 = Readable::read(r)?;
		let to_self_delay: u16 = Readable::read(r)?;
		let max_accepted_htlcs: u16 = Readable::read(r)?;
		let funding_pubkey: PublicKey = Readable::read(r)?;
		let revocation_basepoint: PublicKey = Readable::read(r)?;
		let payment_basepoint: PublicKey = Readable::read(r)?;
		let delayed_payment_basepoint: PublicKey = Readable::read(r)?;
		let htlc_basepoint: PublicKey = Readable::read(r)?;
		let first_per_commitment_point: PublicKey = Readable::read(r)?;
		let channel_flags: u8 = Readable::read(r)?;

		let mut shutdown_scriptpubkey: Option<ScriptBuf> = None;
		let mut channel_type: Option<ChannelTypeFeatures> = None;
		decode_tlv_stream!(r, {
			(0, shutdown_scriptpubkey, (option, encoding: (ScriptBuf, WithoutLength))),
			(1, channel_type, option),
		});
		Ok(OpenChannel {
			common_fields: CommonOpenChannelFields {
				chain_hash,
				temporary_channel_id,
				funding_satoshis,
				dust_limit_satoshis,
				max_htlc_value_in_flight_msat,
				htlc_minimum_msat,
				commitment_feerate_sat_per_1000_weight,
				to_self_delay,
				max_accepted_htlcs,
				funding_pubkey,
				revocation_basepoint,
				payment_basepoint,
				delayed_payment_basepoint,
				htlc_basepoint,
				first_per_commitment_point,
				channel_flags,
				shutdown_scriptpubkey,
				channel_type,
			},
			push_msat,
			channel_reserve_satoshis,
		})
	}
}

impl Writeable for OpenChannelV2 {
	fn write<W: Writer>(&self, w: &mut W) -> Result<(), io::Error> {
		self.common_fields.chain_hash.write(w)?;
		self.common_fields.temporary_channel_id.write(w)?;
		self.funding_feerate_sat_per_1000_weight.write(w)?;
		self.common_fields.commitment_feerate_sat_per_1000_weight.write(w)?;
		self.common_fields.funding_satoshis.write(w)?;
		self.common_fields.dust_limit_satoshis.write(w)?;
		self.common_fields.max_htlc_value_in_flight_msat.write(w)?;
		self.common_fields.htlc_minimum_msat.write(w)?;
		self.common_fields.to_self_delay.write(w)?;
		self.common_fields.max_accepted_htlcs.write(w)?;
		self.locktime.write(w)?;
		self.common_fields.funding_pubkey.write(w)?;
		self.common_fields.revocation_basepoint.write(w)?;
		self.common_fields.payment_basepoint.write(w)?;
		self.common_fields.delayed_payment_basepoint.write(w)?;
		self.common_fields.htlc_basepoint.write(w)?;
		self.common_fields.first_per_commitment_point.write(w)?;
		self.second_per_commitment_point.write(w)?;
		self.common_fields.channel_flags.write(w)?;
		encode_tlv_stream!(w, {
			(0, self.common_fields.shutdown_scriptpubkey.as_ref().map(|s| WithoutLength(s)), option), // Don't encode length twice.
			(1, self.common_fields.channel_type, option),
			(2, self.require_confirmed_inputs, option),
		});
		Ok(())
	}
}

impl Readable for OpenChannelV2 {
	fn read<R: Read>(r: &mut R) -> Result<Self, DecodeError> {
		let chain_hash: ChainHash = Readable::read(r)?;
		let temporary_channel_id: ChannelId = Readable::read(r)?;
		let funding_feerate_sat_per_1000_weight: u32 = Readable::read(r)?;
		let commitment_feerate_sat_per_1000_weight: u32 = Readable::read(r)?;
		let funding_satoshis: u64 = Readable::read(r)?;
		let dust_limit_satoshis: u64 = Readable::read(r)?;
		let max_htlc_value_in_flight_msat: u64 = Readable::read(r)?;
		let htlc_minimum_msat: u64 = Readable::read(r)?;
		let to_self_delay: u16 = Readable::read(r)?;
		let max_accepted_htlcs: u16 = Readable::read(r)?;
		let locktime: u32 = Readable::read(r)?;
		let funding_pubkey: PublicKey = Readable::read(r)?;
		let revocation_basepoint: PublicKey = Readable::read(r)?;
		let payment_basepoint: PublicKey = Readable::read(r)?;
		let delayed_payment_basepoint: PublicKey = Readable::read(r)?;
		let htlc_basepoint: PublicKey = Readable::read(r)?;
		let first_per_commitment_point: PublicKey = Readable::read(r)?;
		let second_per_commitment_point: PublicKey = Readable::read(r)?;
		let channel_flags: u8 = Readable::read(r)?;

		let mut shutdown_scriptpubkey: Option<ScriptBuf> = None;
		let mut channel_type: Option<ChannelTypeFeatures> = None;
		let mut require_confirmed_inputs: Option<()> = None;
		decode_tlv_stream!(r, {
			(0, shutdown_scriptpubkey, (option, encoding: (ScriptBuf, WithoutLength))),
			(1, channel_type, option),
			(2, require_confirmed_inputs, option),
		});
		Ok(OpenChannelV2 {
			common_fields: CommonOpenChannelFields {
				chain_hash,
				temporary_channel_id,
				funding_satoshis,
				dust_limit_satoshis,
				max_htlc_value_in_flight_msat,
				htlc_minimum_msat,
				commitment_feerate_sat_per_1000_weight,
				to_self_delay,
				max_accepted_htlcs,
				funding_pubkey,
				revocation_basepoint,
				payment_basepoint,
				delayed_payment_basepoint,
				htlc_basepoint,
				first_per_commitment_point,
				channel_flags,
				shutdown_scriptpubkey,
				channel_type,
			},
			funding_feerate_sat_per_1000_weight,
			locktime,
			second_per_commitment_point,
			require_confirmed_inputs,
		})
	}
}

#[cfg(not(taproot))]
impl_writeable_msg!(RevokeAndACK, {
	channel_id,
	per_commitment_secret,
	next_per_commitment_point
}, {});

#[cfg(taproot)]
impl_writeable_msg!(RevokeAndACK, {
	channel_id,
	per_commitment_secret,
	next_per_commitment_point
}, {
	(4, next_local_nonce, option)
});

impl_writeable_msg!(Shutdown, {
	channel_id,
	scriptpubkey
}, {});

impl_writeable_msg!(UpdateFailHTLC, {
	channel_id,
	htlc_id,
	reason
}, {});

impl_writeable_msg!(UpdateFailMalformedHTLC, {
	channel_id,
	htlc_id,
	sha256_of_onion,
	failure_code
}, {});

impl_writeable_msg!(UpdateFee, {
	channel_id,
	feerate_per_kw
}, {});

impl_writeable_msg!(UpdateFulfillHTLC, {
	channel_id,
	htlc_id,
	payment_preimage
}, {});

// Note that this is written as a part of ChannelManager objects, and thus cannot change its
// serialization format in a way which assumes we know the total serialized length/message end
// position.
impl_writeable!(OnionErrorPacket, {
	data
});

// Note that this is written as a part of ChannelManager objects, and thus cannot change its
// serialization format in a way which assumes we know the total serialized length/message end
// position.
impl Writeable for OnionPacket {
	fn write<W: Writer>(&self, w: &mut W) -> Result<(), io::Error> {
		self.version.write(w)?;
		match self.public_key {
			Ok(pubkey) => pubkey.write(w)?,
			Err(_) => [0u8;33].write(w)?,
		}
		w.write_all(&self.hop_data)?;
		self.hmac.write(w)?;
		Ok(())
	}
}

impl Readable for OnionPacket {
	fn read<R: Read>(r: &mut R) -> Result<Self, DecodeError> {
		Ok(OnionPacket {
			version: Readable::read(r)?,
			public_key: {
				let mut buf = [0u8;33];
				r.read_exact(&mut buf)?;
				PublicKey::from_slice(&buf)
			},
			hop_data: Readable::read(r)?,
			hmac: Readable::read(r)?,
		})
	}
}

impl_writeable_msg!(UpdateAddHTLC, {
	channel_id,
	htlc_id,
	amount_msat,
	payment_hash,
	cltv_expiry,
	onion_routing_packet,
}, {
	(0, blinding_point, option),
	(65537, skimmed_fee_msat, option)
});

impl Readable for OnionMessage {
	fn read<R: Read>(r: &mut R) -> Result<Self, DecodeError> {
		let blinding_point: PublicKey = Readable::read(r)?;
		let len: u16 = Readable::read(r)?;
		let mut packet_reader = FixedLengthReader::new(r, len as u64);
		let onion_routing_packet: onion_message::packet::Packet =
			<onion_message::packet::Packet as LengthReadable>::read(&mut packet_reader)?;
		Ok(Self {
			blinding_point,
			onion_routing_packet,
		})
	}
}

impl Writeable for OnionMessage {
	fn write<W: Writer>(&self, w: &mut W) -> Result<(), io::Error> {
		self.blinding_point.write(w)?;
		let onion_packet_len = self.onion_routing_packet.serialized_length();
		(onion_packet_len as u16).write(w)?;
		self.onion_routing_packet.write(w)?;
		Ok(())
	}
}

impl Writeable for FinalOnionHopData {
	fn write<W: Writer>(&self, w: &mut W) -> Result<(), io::Error> {
		self.payment_secret.0.write(w)?;
		HighZeroBytesDroppedBigSize(self.total_msat).write(w)
	}
}

impl Readable for FinalOnionHopData {
	fn read<R: Read>(r: &mut R) -> Result<Self, DecodeError> {
		let secret: [u8; 32] = Readable::read(r)?;
		let amt: HighZeroBytesDroppedBigSize<u64> = Readable::read(r)?;
		Ok(Self { payment_secret: PaymentSecret(secret), total_msat: amt.0 })
	}
}

impl Writeable for OutboundOnionPayload {
	fn write<W: Writer>(&self, w: &mut W) -> Result<(), io::Error> {
		match self {
			Self::Forward { short_channel_id, amt_to_forward, outgoing_cltv_value } => {
				_encode_varint_length_prefixed_tlv!(w, {
					(2, HighZeroBytesDroppedBigSize(*amt_to_forward), required),
					(4, HighZeroBytesDroppedBigSize(*outgoing_cltv_value), required),
					(6, short_channel_id, required)
				});
			},
			Self::TrampolineEntrypoint {
				amt_to_forward, outgoing_cltv_value, ref multipath_trampoline_data,
				ref trampoline_packet
			} => {
				_encode_varint_length_prefixed_tlv!(w, {
					(2, HighZeroBytesDroppedBigSize(*amt_to_forward), required),
					(4, HighZeroBytesDroppedBigSize(*outgoing_cltv_value), required),
					(8, multipath_trampoline_data, option),
					(20, trampoline_packet, required)
				});
			},
			Self::Receive {
				ref payment_data, ref payment_metadata, ref keysend_preimage, sender_intended_htlc_amt_msat,
				cltv_expiry_height, ref custom_tlvs,
			} => {
				// We need to update [`ln::outbound_payment::RecipientOnionFields::with_custom_tlvs`]
				// to reject any reserved types in the experimental range if new ones are ever
				// standardized.
				let keysend_tlv = keysend_preimage.map(|preimage| (5482373484, preimage.encode()));
				let mut custom_tlvs: Vec<&(u64, Vec<u8>)> = custom_tlvs.iter().chain(keysend_tlv.iter()).collect();
				custom_tlvs.sort_unstable_by_key(|(typ, _)| *typ);
				_encode_varint_length_prefixed_tlv!(w, {
					(2, HighZeroBytesDroppedBigSize(*sender_intended_htlc_amt_msat), required),
					(4, HighZeroBytesDroppedBigSize(*cltv_expiry_height), required),
					(8, payment_data, option),
					(16, payment_metadata.as_ref().map(|m| WithoutLength(m)), option)
				}, custom_tlvs.iter());
			},
			Self::BlindedForward { encrypted_tlvs, intro_node_blinding_point } => {
				_encode_varint_length_prefixed_tlv!(w, {
					(10, *encrypted_tlvs, required_vec),
					(12, intro_node_blinding_point, option)
				});
			},
			Self::BlindedReceive {
				sender_intended_htlc_amt_msat, total_msat, cltv_expiry_height, encrypted_tlvs,
<<<<<<< HEAD
				intro_node_blinding_point,
=======
				intro_node_blinding_point, keysend_preimage, ref custom_tlvs,
>>>>>>> 9a438eea
			} => {
				// We need to update [`ln::outbound_payment::RecipientOnionFields::with_custom_tlvs`]
				// to reject any reserved types in the experimental range if new ones are ever
				// standardized.
				let keysend_tlv = keysend_preimage.map(|preimage| (5482373484, preimage.encode()));
				let mut custom_tlvs: Vec<&(u64, Vec<u8>)> = custom_tlvs.iter().chain(keysend_tlv.iter()).collect();
				custom_tlvs.sort_unstable_by_key(|(typ, _)| *typ);
				_encode_varint_length_prefixed_tlv!(w, {
					(2, HighZeroBytesDroppedBigSize(*sender_intended_htlc_amt_msat), required),
					(4, HighZeroBytesDroppedBigSize(*cltv_expiry_height), required),
					(10, *encrypted_tlvs, required_vec),
					(12, intro_node_blinding_point, option),
					(18, HighZeroBytesDroppedBigSize(*total_msat), required)
				}, custom_tlvs.iter());
			},
		}
		Ok(())
	}
}

<<<<<<< HEAD
=======
impl Writeable for OutboundTrampolinePayload {
	fn write<W: Writer>(&self, w: &mut W) -> Result<(), io::Error> {
		match self {
			Self::Forward { amt_to_forward, outgoing_cltv_value, outgoing_node_id } => {
				_encode_varint_length_prefixed_tlv!(w, {
					(2, HighZeroBytesDroppedBigSize(*amt_to_forward), required),
					(4, HighZeroBytesDroppedBigSize(*outgoing_cltv_value), required),
					(14, outgoing_node_id, required)
				});
			}
		}
		Ok(())
	}
}


>>>>>>> 9a438eea
impl<NS: Deref> ReadableArgs<(Option<PublicKey>, &NS)> for InboundOnionPayload where NS::Target: NodeSigner {
	fn read<R: Read>(r: &mut R, args: (Option<PublicKey>, &NS)) -> Result<Self, DecodeError> {
		let (update_add_blinding_point, node_signer) = args;

		let mut amt = None;
		let mut cltv_value = None;
		let mut short_id: Option<u64> = None;
		let mut payment_data: Option<FinalOnionHopData> = None;
		let mut encrypted_tlvs_opt: Option<WithoutLength<Vec<u8>>> = None;
		let mut intro_node_blinding_point = None;
		let mut payment_metadata: Option<WithoutLength<Vec<u8>>> = None;
		let mut total_msat = None;
		let mut keysend_preimage: Option<PaymentPreimage> = None;
		let mut custom_tlvs = Vec::new();

		let tlv_len = BigSize::read(r)?;
		let rd = FixedLengthReader::new(r, tlv_len.0);
		decode_tlv_stream_with_custom_tlv_decode!(rd, {
			(2, amt, (option, encoding: (u64, HighZeroBytesDroppedBigSize))),
			(4, cltv_value, (option, encoding: (u32, HighZeroBytesDroppedBigSize))),
			(6, short_id, option),
			(8, payment_data, option),
			(10, encrypted_tlvs_opt, option),
			(12, intro_node_blinding_point, option),
			(16, payment_metadata, option),
			(18, total_msat, (option, encoding: (u64, HighZeroBytesDroppedBigSize))),
			// See https://github.com/lightning/blips/blob/master/blip-0003.md
			(5482373484, keysend_preimage, option)
		}, |msg_type: u64, msg_reader: &mut FixedLengthReader<_>| -> Result<bool, DecodeError> {
			if msg_type < 1 << 16 { return Ok(false) }
			let mut value = Vec::new();
			msg_reader.read_to_end(&mut value)?;
			custom_tlvs.push((msg_type, value));
			Ok(true)
		});

		if amt.unwrap_or(0) > MAX_VALUE_MSAT { return Err(DecodeError::InvalidValue) }
		if intro_node_blinding_point.is_some() && update_add_blinding_point.is_some() {
			return Err(DecodeError::InvalidValue)
		}

		if let Some(blinding_point) = intro_node_blinding_point.or(update_add_blinding_point) {
<<<<<<< HEAD
			if short_id.is_some() || payment_data.is_some() || payment_metadata.is_some() ||
				keysend_preimage.is_some()
			{
=======
			if short_id.is_some() || payment_data.is_some() || payment_metadata.is_some() {
>>>>>>> 9a438eea
				return Err(DecodeError::InvalidValue)
			}
			let enc_tlvs = encrypted_tlvs_opt.ok_or(DecodeError::InvalidValue)?.0;
			let enc_tlvs_ss = node_signer.ecdh(Recipient::Node, &blinding_point, None)
				.map_err(|_| DecodeError::InvalidValue)?;
			let rho = onion_utils::gen_rho_from_shared_secret(&enc_tlvs_ss.secret_bytes());
			let mut s = Cursor::new(&enc_tlvs);
			let mut reader = FixedLengthReader::new(&mut s, enc_tlvs.len() as u64);
			match ChaChaPolyReadAdapter::read(&mut reader, rho)? {
				ChaChaPolyReadAdapter { readable: BlindedPaymentTlvs::Forward(ForwardTlvs {
					short_channel_id, payment_relay, payment_constraints, features
				})} => {
					if amt.is_some() || cltv_value.is_some() || total_msat.is_some() ||
						keysend_preimage.is_some()
					{
						return Err(DecodeError::InvalidValue)
					}
					Ok(Self::BlindedForward {
						short_channel_id,
						payment_relay,
						payment_constraints,
						features,
						intro_node_blinding_point,
					})
				},
				ChaChaPolyReadAdapter { readable: BlindedPaymentTlvs::Receive(ReceiveTlvs {
					payment_secret, payment_constraints, payment_context
				})} => {
					if total_msat.unwrap_or(0) > MAX_VALUE_MSAT { return Err(DecodeError::InvalidValue) }
					Ok(Self::BlindedReceive {
						sender_intended_htlc_amt_msat: amt.ok_or(DecodeError::InvalidValue)?,
						total_msat: total_msat.ok_or(DecodeError::InvalidValue)?,
						cltv_expiry_height: cltv_value.ok_or(DecodeError::InvalidValue)?,
						payment_secret,
						payment_constraints,
<<<<<<< HEAD
						intro_node_blinding_point,
=======
						payment_context,
						intro_node_blinding_point,
						keysend_preimage,
						custom_tlvs,
>>>>>>> 9a438eea
					})
				},
			}
		} else if let Some(short_channel_id) = short_id {
			if payment_data.is_some() || payment_metadata.is_some() || encrypted_tlvs_opt.is_some() ||
				total_msat.is_some()
			{ return Err(DecodeError::InvalidValue) }
			Ok(Self::Forward {
				short_channel_id,
				amt_to_forward: amt.ok_or(DecodeError::InvalidValue)?,
				outgoing_cltv_value: cltv_value.ok_or(DecodeError::InvalidValue)?,
			})
		} else {
			if encrypted_tlvs_opt.is_some() || total_msat.is_some() {
				return Err(DecodeError::InvalidValue)
			}
			if let Some(data) = &payment_data {
				if data.total_msat > MAX_VALUE_MSAT {
					return Err(DecodeError::InvalidValue);
				}
			}
			Ok(Self::Receive {
				payment_data,
				payment_metadata: payment_metadata.map(|w| w.0),
				keysend_preimage,
				sender_intended_htlc_amt_msat: amt.ok_or(DecodeError::InvalidValue)?,
				cltv_expiry_height: cltv_value.ok_or(DecodeError::InvalidValue)?,
				custom_tlvs,
			})
		}
	}
}

impl Writeable for Ping {
	fn write<W: Writer>(&self, w: &mut W) -> Result<(), io::Error> {
		self.ponglen.write(w)?;
		vec![0u8; self.byteslen as usize].write(w)?; // size-unchecked write
		Ok(())
	}
}

impl Readable for Ping {
	fn read<R: Read>(r: &mut R) -> Result<Self, DecodeError> {
		Ok(Ping {
			ponglen: Readable::read(r)?,
			byteslen: {
				let byteslen = Readable::read(r)?;
				r.read_exact(&mut vec![0u8; byteslen as usize][..])?;
				byteslen
			}
		})
	}
}

impl Writeable for Pong {
	fn write<W: Writer>(&self, w: &mut W) -> Result<(), io::Error> {
		vec![0u8; self.byteslen as usize].write(w)?; // size-unchecked write
		Ok(())
	}
}

impl Readable for Pong {
	fn read<R: Read>(r: &mut R) -> Result<Self, DecodeError> {
		Ok(Pong {
			byteslen: {
				let byteslen = Readable::read(r)?;
				r.read_exact(&mut vec![0u8; byteslen as usize][..])?;
				byteslen
			}
		})
	}
}

impl Writeable for UnsignedChannelAnnouncement {
	fn write<W: Writer>(&self, w: &mut W) -> Result<(), io::Error> {
		self.features.write(w)?;
		self.chain_hash.write(w)?;
		self.short_channel_id.write(w)?;
		self.node_id_1.write(w)?;
		self.node_id_2.write(w)?;
		self.bitcoin_key_1.write(w)?;
		self.bitcoin_key_2.write(w)?;
		w.write_all(&self.excess_data[..])?;
		Ok(())
	}
}

impl Readable for UnsignedChannelAnnouncement {
	fn read<R: Read>(r: &mut R) -> Result<Self, DecodeError> {
		Ok(Self {
			features: Readable::read(r)?,
			chain_hash: Readable::read(r)?,
			short_channel_id: Readable::read(r)?,
			node_id_1: Readable::read(r)?,
			node_id_2: Readable::read(r)?,
			bitcoin_key_1: Readable::read(r)?,
			bitcoin_key_2: Readable::read(r)?,
			excess_data: read_to_end(r)?,
		})
	}
}

impl_writeable!(ChannelAnnouncement, {
	node_signature_1,
	node_signature_2,
	bitcoin_signature_1,
	bitcoin_signature_2,
	contents
});

impl Writeable for UnsignedChannelUpdate {
	fn write<W: Writer>(&self, w: &mut W) -> Result<(), io::Error> {
		// `message_flags` used to indicate presence of `htlc_maximum_msat`, but was deprecated in the spec.
		const MESSAGE_FLAGS: u8 = 1;
		self.chain_hash.write(w)?;
		self.short_channel_id.write(w)?;
		self.timestamp.write(w)?;
		let all_flags = self.flags as u16 | ((MESSAGE_FLAGS as u16) << 8);
		all_flags.write(w)?;
		self.cltv_expiry_delta.write(w)?;
		self.htlc_minimum_msat.write(w)?;
		self.fee_base_msat.write(w)?;
		self.fee_proportional_millionths.write(w)?;
		self.htlc_maximum_msat.write(w)?;
		w.write_all(&self.excess_data[..])?;
		Ok(())
	}
}

impl Readable for UnsignedChannelUpdate {
	fn read<R: Read>(r: &mut R) -> Result<Self, DecodeError> {
		Ok(Self {
			chain_hash: Readable::read(r)?,
			short_channel_id: Readable::read(r)?,
			timestamp: Readable::read(r)?,
			flags: {
				let flags: u16 = Readable::read(r)?;
				// Note: we ignore the `message_flags` for now, since it was deprecated by the spec.
				flags as u8
			},
			cltv_expiry_delta: Readable::read(r)?,
			htlc_minimum_msat: Readable::read(r)?,
			fee_base_msat: Readable::read(r)?,
			fee_proportional_millionths: Readable::read(r)?,
			htlc_maximum_msat: Readable::read(r)?,
			excess_data: read_to_end(r)?,
		})
	}
}

impl_writeable!(ChannelUpdate, {
	signature,
	contents
});

impl Writeable for ErrorMessage {
	fn write<W: Writer>(&self, w: &mut W) -> Result<(), io::Error> {
		self.channel_id.write(w)?;
		(self.data.len() as u16).write(w)?;
		w.write_all(self.data.as_bytes())?;
		Ok(())
	}
}

impl Readable for ErrorMessage {
	fn read<R: Read>(r: &mut R) -> Result<Self, DecodeError> {
		Ok(Self {
			channel_id: Readable::read(r)?,
			data: {
				let sz: usize = <u16 as Readable>::read(r)? as usize;
				let mut data = Vec::with_capacity(sz);
				data.resize(sz, 0);
				r.read_exact(&mut data)?;
				match String::from_utf8(data) {
					Ok(s) => s,
					Err(_) => return Err(DecodeError::InvalidValue),
				}
			}
		})
	}
}

impl Writeable for WarningMessage {
	fn write<W: Writer>(&self, w: &mut W) -> Result<(), io::Error> {
		self.channel_id.write(w)?;
		(self.data.len() as u16).write(w)?;
		w.write_all(self.data.as_bytes())?;
		Ok(())
	}
}

impl Readable for WarningMessage {
	fn read<R: Read>(r: &mut R) -> Result<Self, DecodeError> {
		Ok(Self {
			channel_id: Readable::read(r)?,
			data: {
				let sz: usize = <u16 as Readable>::read(r)? as usize;
				let mut data = Vec::with_capacity(sz);
				data.resize(sz, 0);
				r.read_exact(&mut data)?;
				match String::from_utf8(data) {
					Ok(s) => s,
					Err(_) => return Err(DecodeError::InvalidValue),
				}
			}
		})
	}
}

impl Writeable for UnsignedNodeAnnouncement {
	fn write<W: Writer>(&self, w: &mut W) -> Result<(), io::Error> {
		self.features.write(w)?;
		self.timestamp.write(w)?;
		self.node_id.write(w)?;
		w.write_all(&self.rgb)?;
		self.alias.write(w)?;

		let mut addr_len = 0;
		for addr in self.addresses.iter() {
			addr_len += 1 + addr.len();
		}
		(addr_len + self.excess_address_data.len() as u16).write(w)?;
		for addr in self.addresses.iter() {
			addr.write(w)?;
		}
		w.write_all(&self.excess_address_data[..])?;
		w.write_all(&self.excess_data[..])?;
		Ok(())
	}
}

impl Readable for UnsignedNodeAnnouncement {
	fn read<R: Read>(r: &mut R) -> Result<Self, DecodeError> {
		let features: NodeFeatures = Readable::read(r)?;
		let timestamp: u32 = Readable::read(r)?;
		let node_id: NodeId = Readable::read(r)?;
		let mut rgb = [0; 3];
		r.read_exact(&mut rgb)?;
		let alias: NodeAlias = Readable::read(r)?;

		let addr_len: u16 = Readable::read(r)?;
		let mut addresses: Vec<SocketAddress> = Vec::new();
		let mut addr_readpos = 0;
		let mut excess = false;
		let mut excess_byte = 0;
		loop {
			if addr_len <= addr_readpos { break; }
			match Readable::read(r) {
				Ok(Ok(addr)) => {
					if addr_len < addr_readpos + 1 + addr.len() {
						return Err(DecodeError::BadLengthDescriptor);
					}
					addr_readpos += (1 + addr.len()) as u16;
					addresses.push(addr);
				},
				Ok(Err(unknown_descriptor)) => {
					excess = true;
					excess_byte = unknown_descriptor;
					break;
				},
				Err(DecodeError::ShortRead) => return Err(DecodeError::BadLengthDescriptor),
				Err(e) => return Err(e),
			}
		}

		let mut excess_data = vec![];
		let excess_address_data = if addr_readpos < addr_len {
			let mut excess_address_data = vec![0; (addr_len - addr_readpos) as usize];
			r.read_exact(&mut excess_address_data[if excess { 1 } else { 0 }..])?;
			if excess {
				excess_address_data[0] = excess_byte;
			}
			excess_address_data
		} else {
			if excess {
				excess_data.push(excess_byte);
			}
			Vec::new()
		};
		excess_data.extend(read_to_end(r)?.iter());
		Ok(UnsignedNodeAnnouncement {
			features,
			timestamp,
			node_id,
			rgb,
			alias,
			addresses,
			excess_address_data,
			excess_data,
		})
	}
}

impl_writeable!(NodeAnnouncement, {
	signature,
	contents
});

impl Readable for QueryShortChannelIds {
	fn read<R: Read>(r: &mut R) -> Result<Self, DecodeError> {
		let chain_hash: ChainHash = Readable::read(r)?;

		let encoding_len: u16 = Readable::read(r)?;
		let encoding_type: u8 = Readable::read(r)?;

		// Must be encoding_type=0 uncompressed serialization. We do not
		// support encoding_type=1 zlib serialization.
		if encoding_type != EncodingType::Uncompressed as u8 {
			return Err(DecodeError::UnsupportedCompression);
		}

		// We expect the encoding_len to always includes the 1-byte
		// encoding_type and that short_channel_ids are 8-bytes each
		if encoding_len == 0 || (encoding_len - 1) % 8 != 0 {
			return Err(DecodeError::InvalidValue);
		}

		// Read short_channel_ids (8-bytes each), for the u16 encoding_len
		// less the 1-byte encoding_type
		let short_channel_id_count: u16 = (encoding_len - 1)/8;
		let mut short_channel_ids = Vec::with_capacity(short_channel_id_count as usize);
		for _ in 0..short_channel_id_count {
			short_channel_ids.push(Readable::read(r)?);
		}

		Ok(QueryShortChannelIds {
			chain_hash,
			short_channel_ids,
		})
	}
}

impl Writeable for QueryShortChannelIds {
	fn write<W: Writer>(&self, w: &mut W) -> Result<(), io::Error> {
		// Calculated from 1-byte encoding_type plus 8-bytes per short_channel_id
		let encoding_len: u16 = 1 + self.short_channel_ids.len() as u16 * 8;

		self.chain_hash.write(w)?;
		encoding_len.write(w)?;

		// We only support type=0 uncompressed serialization
		(EncodingType::Uncompressed as u8).write(w)?;

		for scid in self.short_channel_ids.iter() {
			scid.write(w)?;
		}

		Ok(())
	}
}

impl_writeable_msg!(ReplyShortChannelIdsEnd, {
	chain_hash,
	full_information,
}, {});

impl QueryChannelRange {
	/// Calculates the overflow safe ending block height for the query.
	///
	/// Overflow returns `0xffffffff`, otherwise returns `first_blocknum + number_of_blocks`.
	pub fn end_blocknum(&self) -> u32 {
		match self.first_blocknum.checked_add(self.number_of_blocks) {
			Some(block) => block,
			None => u32::max_value(),
		}
	}
}

impl_writeable_msg!(QueryChannelRange, {
	chain_hash,
	first_blocknum,
	number_of_blocks
}, {});

impl Readable for ReplyChannelRange {
	fn read<R: Read>(r: &mut R) -> Result<Self, DecodeError> {
		let chain_hash: ChainHash = Readable::read(r)?;
		let first_blocknum: u32 = Readable::read(r)?;
		let number_of_blocks: u32 = Readable::read(r)?;
		let sync_complete: bool = Readable::read(r)?;

		let encoding_len: u16 = Readable::read(r)?;
		let encoding_type: u8 = Readable::read(r)?;

		// Must be encoding_type=0 uncompressed serialization. We do not
		// support encoding_type=1 zlib serialization.
		if encoding_type != EncodingType::Uncompressed as u8 {
			return Err(DecodeError::UnsupportedCompression);
		}

		// We expect the encoding_len to always includes the 1-byte
		// encoding_type and that short_channel_ids are 8-bytes each
		if encoding_len == 0 || (encoding_len - 1) % 8 != 0 {
			return Err(DecodeError::InvalidValue);
		}

		// Read short_channel_ids (8-bytes each), for the u16 encoding_len
		// less the 1-byte encoding_type
		let short_channel_id_count: u16 = (encoding_len - 1)/8;
		let mut short_channel_ids = Vec::with_capacity(short_channel_id_count as usize);
		for _ in 0..short_channel_id_count {
			short_channel_ids.push(Readable::read(r)?);
		}

		Ok(ReplyChannelRange {
			chain_hash,
			first_blocknum,
			number_of_blocks,
			sync_complete,
			short_channel_ids
		})
	}
}

impl Writeable for ReplyChannelRange {
	fn write<W: Writer>(&self, w: &mut W) -> Result<(), io::Error> {
		let encoding_len: u16 = 1 + self.short_channel_ids.len() as u16 * 8;
		self.chain_hash.write(w)?;
		self.first_blocknum.write(w)?;
		self.number_of_blocks.write(w)?;
		self.sync_complete.write(w)?;

		encoding_len.write(w)?;
		(EncodingType::Uncompressed as u8).write(w)?;
		for scid in self.short_channel_ids.iter() {
			scid.write(w)?;
		}

		Ok(())
	}
}

impl_writeable_msg!(GossipTimestampFilter, {
	chain_hash,
	first_timestamp,
	timestamp_range,
}, {});

#[cfg(test)]
mod tests {
	use bitcoin::{Transaction, TxIn, ScriptBuf, Sequence, Witness, TxOut};
	use hex::DisplayHex;
	use crate::ln::{PaymentPreimage, PaymentHash, PaymentSecret};
	use crate::ln::ChannelId;
	use crate::ln::features::{ChannelFeatures, ChannelTypeFeatures, InitFeatures, NodeFeatures};
<<<<<<< HEAD
	use crate::ln::msgs::{self, FinalOnionHopData, OnionErrorPacket, CommonOpenChannelFields, CommonAcceptChannelFields};
=======
	use crate::ln::msgs::{self, FinalOnionHopData, OnionErrorPacket, CommonOpenChannelFields, CommonAcceptChannelFields, TrampolineOnionPacket};
>>>>>>> 9a438eea
	use crate::ln::msgs::SocketAddress;
	use crate::routing::gossip::{NodeAlias, NodeId};
	use crate::util::ser::{BigSize, Hostname, Readable, ReadableArgs, TransactionU16LenLimited, Writeable};
	use crate::util::test_utils;

	use bitcoin::hashes::hex::FromHex;
	use bitcoin::address::Address;
	use bitcoin::network::constants::Network;
	use bitcoin::blockdata::constants::ChainHash;
	use bitcoin::blockdata::script::Builder;
	use bitcoin::blockdata::opcodes;
	use bitcoin::hash_types::Txid;
	use bitcoin::locktime::absolute::LockTime;

	use bitcoin::secp256k1::{PublicKey,SecretKey};
	use bitcoin::secp256k1::{Secp256k1, Message};

	use crate::io::{self, Cursor};
	use crate::prelude::*;
	use core::str::FromStr;
	use crate::chain::transaction::OutPoint;

	#[cfg(feature = "std")]
	use std::net::{Ipv4Addr, Ipv6Addr, SocketAddr, SocketAddrV4, SocketAddrV6, ToSocketAddrs};
	#[cfg(feature = "std")]
	use crate::ln::msgs::SocketAddressParseError;

	#[test]
	fn encoding_channel_reestablish() {
		let public_key = {
			let secp_ctx = Secp256k1::new();
			PublicKey::from_secret_key(&secp_ctx, &SecretKey::from_slice(&<Vec<u8>>::from_hex("0101010101010101010101010101010101010101010101010101010101010101").unwrap()[..]).unwrap())
		};

		let cr = msgs::ChannelReestablish {
			channel_id: ChannelId::from_bytes([4, 0, 0, 0, 0, 0, 0, 0, 5, 0, 0, 0, 0, 0, 0, 0, 6, 0, 0, 0, 0, 0, 0, 0, 7, 0, 0, 0, 0, 0, 0, 0]),
			next_local_commitment_number: 3,
			next_remote_commitment_number: 4,
			your_last_per_commitment_secret: [9;32],
			my_current_per_commitment_point: public_key,
			next_funding_txid: None,
		};

		let encoded_value = cr.encode();
		assert_eq!(
			encoded_value,
			vec![
				4, 0, 0, 0, 0, 0, 0, 0, 5, 0, 0, 0, 0, 0, 0, 0, 6, 0, 0, 0, 0, 0, 0, 0, 7, 0, 0, 0, 0, 0, 0, 0, // channel_id
				0, 0, 0, 0, 0, 0, 0, 3, // next_local_commitment_number
				0, 0, 0, 0, 0, 0, 0, 4, // next_remote_commitment_number
				9, 9, 9, 9, 9, 9, 9, 9, 9, 9, 9, 9, 9, 9, 9, 9, 9, 9, 9, 9, 9, 9, 9, 9, 9, 9, 9, 9, 9, 9, 9, 9, // your_last_per_commitment_secret
				3, 27, 132, 197, 86, 123, 18, 100, 64, 153, 93, 62, 213, 170, 186, 5, 101, 215, 30, 24, 52, 96, 72, 25, 255, 156, 23, 245, 233, 213, 221, 7, 143, // my_current_per_commitment_point
			]
		);
	}

	#[test]
	fn encoding_channel_reestablish_with_next_funding_txid() {
		let public_key = {
			let secp_ctx = Secp256k1::new();
			PublicKey::from_secret_key(&secp_ctx, &SecretKey::from_slice(&<Vec<u8>>::from_hex("0101010101010101010101010101010101010101010101010101010101010101").unwrap()[..]).unwrap())
		};

		let cr = msgs::ChannelReestablish {
			channel_id: ChannelId::from_bytes([4, 0, 0, 0, 0, 0, 0, 0, 5, 0, 0, 0, 0, 0, 0, 0, 6, 0, 0, 0, 0, 0, 0, 0, 7, 0, 0, 0, 0, 0, 0, 0]),
			next_local_commitment_number: 3,
			next_remote_commitment_number: 4,
			your_last_per_commitment_secret: [9;32],
			my_current_per_commitment_point: public_key,
			next_funding_txid: Some(Txid::from_raw_hash(bitcoin::hashes::Hash::from_slice(&[
				48, 167, 250, 69, 152, 48, 103, 172, 164, 99, 59, 19, 23, 11, 92, 84, 15, 80, 4, 12, 98, 82, 75, 31, 201, 11, 91, 23, 98, 23, 53, 124,
			]).unwrap())),
		};

		let encoded_value = cr.encode();
		assert_eq!(
			encoded_value,
			vec![
				4, 0, 0, 0, 0, 0, 0, 0, 5, 0, 0, 0, 0, 0, 0, 0, 6, 0, 0, 0, 0, 0, 0, 0, 7, 0, 0, 0, 0, 0, 0, 0, // channel_id
				0, 0, 0, 0, 0, 0, 0, 3, // next_local_commitment_number
				0, 0, 0, 0, 0, 0, 0, 4, // next_remote_commitment_number
				9, 9, 9, 9, 9, 9, 9, 9, 9, 9, 9, 9, 9, 9, 9, 9, 9, 9, 9, 9, 9, 9, 9, 9, 9, 9, 9, 9, 9, 9, 9, 9, // your_last_per_commitment_secret
				3, 27, 132, 197, 86, 123, 18, 100, 64, 153, 93, 62, 213, 170, 186, 5, 101, 215, 30, 24, 52, 96, 72, 25, 255, 156, 23, 245, 233, 213, 221, 7, 143, // my_current_per_commitment_point
				0, // Type (next_funding_txid)
				32, // Length
				48, 167, 250, 69, 152, 48, 103, 172, 164, 99, 59, 19, 23, 11, 92, 84, 15, 80, 4, 12, 98, 82, 75, 31, 201, 11, 91, 23, 98, 23, 53, 124, // Value
			]
		);
	}

	macro_rules! get_keys_from {
		($slice: expr, $secp_ctx: expr) => {
			{
				let privkey = SecretKey::from_slice(&<Vec<u8>>::from_hex($slice).unwrap()[..]).unwrap();
				let pubkey = PublicKey::from_secret_key(&$secp_ctx, &privkey);
				(privkey, pubkey)
			}
		}
	}

	macro_rules! get_sig_on {
		($privkey: expr, $ctx: expr, $string: expr) => {
			{
				let sighash = Message::from_slice(&$string.into_bytes()[..]).unwrap();
				$ctx.sign_ecdsa(&sighash, &$privkey)
			}
		}
	}

	#[test]
	fn encoding_announcement_signatures() {
		let secp_ctx = Secp256k1::new();
		let (privkey, _) = get_keys_from!("0101010101010101010101010101010101010101010101010101010101010101", secp_ctx);
		let sig_1 = get_sig_on!(privkey, secp_ctx, String::from("01010101010101010101010101010101"));
		let sig_2 = get_sig_on!(privkey, secp_ctx, String::from("02020202020202020202020202020202"));
		let announcement_signatures = msgs::AnnouncementSignatures {
			channel_id: ChannelId::from_bytes([4, 0, 0, 0, 0, 0, 0, 0, 5, 0, 0, 0, 0, 0, 0, 0, 6, 0, 0, 0, 0, 0, 0, 0, 7, 0, 0, 0, 0, 0, 0, 0]),
			short_channel_id: 2316138423780173,
			node_signature: sig_1,
			bitcoin_signature: sig_2,
		};

		let encoded_value = announcement_signatures.encode();
		assert_eq!(encoded_value, <Vec<u8>>::from_hex("040000000000000005000000000000000600000000000000070000000000000000083a840000034dd977cb9b53d93a6ff64bb5f1e158b4094b66e798fb12911168a3ccdf80a83096340a6a95da0ae8d9f776528eecdbb747eb6b545495a4319ed5378e35b21e073acf9953cef4700860f5967838eba2bae89288ad188ebf8b20bf995c3ea53a26df1876d0a3a0e13172ba286a673140190c02ba9da60a2e43a745188c8a83c7f3ef").unwrap());
	}

	fn do_encoding_channel_announcement(unknown_features_bits: bool, excess_data: bool) {
		let secp_ctx = Secp256k1::new();
		let (privkey_1, pubkey_1) = get_keys_from!("0101010101010101010101010101010101010101010101010101010101010101", secp_ctx);
		let (privkey_2, pubkey_2) = get_keys_from!("0202020202020202020202020202020202020202020202020202020202020202", secp_ctx);
		let (privkey_3, pubkey_3) = get_keys_from!("0303030303030303030303030303030303030303030303030303030303030303", secp_ctx);
		let (privkey_4, pubkey_4) = get_keys_from!("0404040404040404040404040404040404040404040404040404040404040404", secp_ctx);
		let sig_1 = get_sig_on!(privkey_1, secp_ctx, String::from("01010101010101010101010101010101"));
		let sig_2 = get_sig_on!(privkey_2, secp_ctx, String::from("01010101010101010101010101010101"));
		let sig_3 = get_sig_on!(privkey_3, secp_ctx, String::from("01010101010101010101010101010101"));
		let sig_4 = get_sig_on!(privkey_4, secp_ctx, String::from("01010101010101010101010101010101"));
		let mut features = ChannelFeatures::empty();
		if unknown_features_bits {
			features = ChannelFeatures::from_le_bytes(vec![0xFF, 0xFF]);
		}
		let unsigned_channel_announcement = msgs::UnsignedChannelAnnouncement {
			features,
			chain_hash: ChainHash::using_genesis_block(Network::Bitcoin),
			short_channel_id: 2316138423780173,
			node_id_1: NodeId::from_pubkey(&pubkey_1),
			node_id_2: NodeId::from_pubkey(&pubkey_2),
			bitcoin_key_1: NodeId::from_pubkey(&pubkey_3),
			bitcoin_key_2: NodeId::from_pubkey(&pubkey_4),
			excess_data: if excess_data { vec![10, 0, 0, 20, 0, 0, 30, 0, 0, 40] } else { Vec::new() },
		};
		let channel_announcement = msgs::ChannelAnnouncement {
			node_signature_1: sig_1,
			node_signature_2: sig_2,
			bitcoin_signature_1: sig_3,
			bitcoin_signature_2: sig_4,
			contents: unsigned_channel_announcement,
		};
		let encoded_value = channel_announcement.encode();
		let mut target_value = <Vec<u8>>::from_hex("d977cb9b53d93a6ff64bb5f1e158b4094b66e798fb12911168a3ccdf80a83096340a6a95da0ae8d9f776528eecdbb747eb6b545495a4319ed5378e35b21e073a1735b6a427e80d5fe7cd90a2f4ee08dc9c27cda7c35a4172e5d85b12c49d4232537e98f9b1f3c5e6989a8b9644e90e8918127680dbd0d4043510840fc0f1e11a216c280b5395a2546e7e4b2663e04f811622f15a4f91e83aa2e92ba2a573c139142c54ae63072a1ec1ee7dc0c04bde5c847806172aa05c92c22ae8e308d1d2692b12cc195ce0a2d1bda6a88befa19fa07f51caa75ce83837f28965600b8aacab0855ffb0e741ec5f7c41421e9829a9d48611c8c831f71be5ea73e66594977ffd").unwrap();
		if unknown_features_bits {
			target_value.append(&mut <Vec<u8>>::from_hex("0002ffff").unwrap());
		} else {
			target_value.append(&mut <Vec<u8>>::from_hex("0000").unwrap());
		}
		target_value.append(&mut <Vec<u8>>::from_hex("6fe28c0ab6f1b372c1a6a246ae63f74f931e8365e15a089c68d6190000000000").unwrap());
		target_value.append(&mut <Vec<u8>>::from_hex("00083a840000034d031b84c5567b126440995d3ed5aaba0565d71e1834604819ff9c17f5e9d5dd078f024d4b6cd1361032ca9bd2aeb9d900aa4d45d9ead80ac9423374c451a7254d076602531fe6068134503d2723133227c867ac8fa6c83c537e9a44c3c5bdbdcb1fe33703462779ad4aad39514614751a71085f2f10e1c7a593e4e030efb5b8721ce55b0b").unwrap());
		if excess_data {
			target_value.append(&mut <Vec<u8>>::from_hex("0a00001400001e000028").unwrap());
		}
		assert_eq!(encoded_value, target_value);
	}

	#[test]
	fn encoding_channel_announcement() {
		do_encoding_channel_announcement(true, false);
		do_encoding_channel_announcement(false, true);
		do_encoding_channel_announcement(false, false);
		do_encoding_channel_announcement(true, true);
	}

	fn do_encoding_node_announcement(unknown_features_bits: bool, ipv4: bool, ipv6: bool, onionv2: bool, onionv3: bool, hostname: bool, excess_address_data: bool, excess_data: bool) {
		let secp_ctx = Secp256k1::new();
		let (privkey_1, pubkey_1) = get_keys_from!("0101010101010101010101010101010101010101010101010101010101010101", secp_ctx);
		let sig_1 = get_sig_on!(privkey_1, secp_ctx, String::from("01010101010101010101010101010101"));
		let features = if unknown_features_bits {
			NodeFeatures::from_le_bytes(vec![0xFF, 0xFF])
		} else {
			// Set to some features we may support
			NodeFeatures::from_le_bytes(vec![2 | 1 << 5])
		};
		let mut addresses = Vec::new();
		if ipv4 {
			addresses.push(SocketAddress::TcpIpV4 {
				addr: [255, 254, 253, 252],
				port: 9735
			});
		}
		if ipv6 {
			addresses.push(SocketAddress::TcpIpV6 {
				addr: [255, 254, 253, 252, 251, 250, 249, 248, 247, 246, 245, 244, 243, 242, 241, 240],
				port: 9735
			});
		}
		if onionv2 {
			addresses.push(msgs::SocketAddress::OnionV2(
				[255, 254, 253, 252, 251, 250, 249, 248, 247, 246, 38, 7]
			));
		}
		if onionv3 {
			addresses.push(msgs::SocketAddress::OnionV3 {
				ed25519_pubkey:	[255, 254, 253, 252, 251, 250, 249, 248, 247, 246, 245, 244, 243, 242, 241, 240, 239, 238, 237, 236, 235, 234, 233, 232, 231, 230, 229, 228, 227, 226, 225, 224],
				checksum: 32,
				version: 16,
				port: 9735
			});
		}
		if hostname {
			addresses.push(SocketAddress::Hostname {
				hostname: Hostname::try_from(String::from("host")).unwrap(),
				port: 9735,
			});
		}
		let mut addr_len = 0;
		for addr in &addresses {
			addr_len += addr.len() + 1;
		}
		let unsigned_node_announcement = msgs::UnsignedNodeAnnouncement {
			features,
			timestamp: 20190119,
			node_id: NodeId::from_pubkey(&pubkey_1),
			rgb: [32; 3],
			alias: NodeAlias([16;32]),
			addresses,
			excess_address_data: if excess_address_data { vec![33, 108, 40, 11, 83, 149, 162, 84, 110, 126, 75, 38, 99, 224, 79, 129, 22, 34, 241, 90, 79, 146, 232, 58, 162, 233, 43, 162, 165, 115, 193, 57, 20, 44, 84, 174, 99, 7, 42, 30, 193, 238, 125, 192, 192, 75, 222, 92, 132, 120, 6, 23, 42, 160, 92, 146, 194, 42, 232, 227, 8, 209, 210, 105] } else { Vec::new() },
			excess_data: if excess_data { vec![59, 18, 204, 25, 92, 224, 162, 209, 189, 166, 168, 139, 239, 161, 159, 160, 127, 81, 202, 167, 92, 232, 56, 55, 242, 137, 101, 96, 11, 138, 172, 171, 8, 85, 255, 176, 231, 65, 236, 95, 124, 65, 66, 30, 152, 41, 169, 212, 134, 17, 200, 200, 49, 247, 27, 229, 234, 115, 230, 101, 148, 151, 127, 253] } else { Vec::new() },
		};
		addr_len += unsigned_node_announcement.excess_address_data.len() as u16;
		let node_announcement = msgs::NodeAnnouncement {
			signature: sig_1,
			contents: unsigned_node_announcement,
		};
		let encoded_value = node_announcement.encode();
		let mut target_value = <Vec<u8>>::from_hex("d977cb9b53d93a6ff64bb5f1e158b4094b66e798fb12911168a3ccdf80a83096340a6a95da0ae8d9f776528eecdbb747eb6b545495a4319ed5378e35b21e073a").unwrap();
		if unknown_features_bits {
			target_value.append(&mut <Vec<u8>>::from_hex("0002ffff").unwrap());
		} else {
			target_value.append(&mut <Vec<u8>>::from_hex("000122").unwrap());
		}
		target_value.append(&mut <Vec<u8>>::from_hex("013413a7031b84c5567b126440995d3ed5aaba0565d71e1834604819ff9c17f5e9d5dd078f2020201010101010101010101010101010101010101010101010101010101010101010").unwrap());
		target_value.append(&mut vec![(addr_len >> 8) as u8, addr_len as u8]);
		if ipv4 {
			target_value.append(&mut <Vec<u8>>::from_hex("01fffefdfc2607").unwrap());
		}
		if ipv6 {
			target_value.append(&mut <Vec<u8>>::from_hex("02fffefdfcfbfaf9f8f7f6f5f4f3f2f1f02607").unwrap());
		}
		if onionv2 {
			target_value.append(&mut <Vec<u8>>::from_hex("03fffefdfcfbfaf9f8f7f62607").unwrap());
		}
		if onionv3 {
			target_value.append(&mut <Vec<u8>>::from_hex("04fffefdfcfbfaf9f8f7f6f5f4f3f2f1f0efeeedecebeae9e8e7e6e5e4e3e2e1e00020102607").unwrap());
		}
		if hostname {
			target_value.append(&mut <Vec<u8>>::from_hex("0504686f73742607").unwrap());
		}
		if excess_address_data {
			target_value.append(&mut <Vec<u8>>::from_hex("216c280b5395a2546e7e4b2663e04f811622f15a4f92e83aa2e92ba2a573c139142c54ae63072a1ec1ee7dc0c04bde5c847806172aa05c92c22ae8e308d1d269").unwrap());
		}
		if excess_data {
			target_value.append(&mut <Vec<u8>>::from_hex("3b12cc195ce0a2d1bda6a88befa19fa07f51caa75ce83837f28965600b8aacab0855ffb0e741ec5f7c41421e9829a9d48611c8c831f71be5ea73e66594977ffd").unwrap());
		}
		assert_eq!(encoded_value, target_value);
	}

	#[test]
	fn encoding_node_announcement() {
		do_encoding_node_announcement(true, true, true, true, true, true, true, true);
		do_encoding_node_announcement(false, false, false, false, false, false, false, false);
		do_encoding_node_announcement(false, true, false, false, false, false, false, false);
		do_encoding_node_announcement(false, false, true, false, false, false, false, false);
		do_encoding_node_announcement(false, false, false, true, false, false, false, false);
		do_encoding_node_announcement(false, false, false, false, true, false, false, false);
		do_encoding_node_announcement(false, false, false, false, false, true, false, false);
		do_encoding_node_announcement(false, false, false, false, false, false, true, false);
		do_encoding_node_announcement(false, true, false, true, false, false, true, false);
		do_encoding_node_announcement(false, false, true, false, true, false, false, false);
	}

	fn do_encoding_channel_update(direction: bool, disable: bool, excess_data: bool) {
		let secp_ctx = Secp256k1::new();
		let (privkey_1, _) = get_keys_from!("0101010101010101010101010101010101010101010101010101010101010101", secp_ctx);
		let sig_1 = get_sig_on!(privkey_1, secp_ctx, String::from("01010101010101010101010101010101"));
		let unsigned_channel_update = msgs::UnsignedChannelUpdate {
			chain_hash: ChainHash::using_genesis_block(Network::Bitcoin),
			short_channel_id: 2316138423780173,
			timestamp: 20190119,
			flags: if direction { 1 } else { 0 } | if disable { 1 << 1 } else { 0 },
			cltv_expiry_delta: 144,
			htlc_minimum_msat: 1000000,
			htlc_maximum_msat: 131355275467161,
			fee_base_msat: 10000,
			fee_proportional_millionths: 20,
			excess_data: if excess_data { vec![0, 0, 0, 0, 59, 154, 202, 0] } else { Vec::new() }
		};
		let channel_update = msgs::ChannelUpdate {
			signature: sig_1,
			contents: unsigned_channel_update
		};
		let encoded_value = channel_update.encode();
		let mut target_value = <Vec<u8>>::from_hex("d977cb9b53d93a6ff64bb5f1e158b4094b66e798fb12911168a3ccdf80a83096340a6a95da0ae8d9f776528eecdbb747eb6b545495a4319ed5378e35b21e073a").unwrap();
		target_value.append(&mut <Vec<u8>>::from_hex("6fe28c0ab6f1b372c1a6a246ae63f74f931e8365e15a089c68d6190000000000").unwrap());
		target_value.append(&mut <Vec<u8>>::from_hex("00083a840000034d013413a7").unwrap());
		target_value.append(&mut <Vec<u8>>::from_hex("01").unwrap());
		target_value.append(&mut <Vec<u8>>::from_hex("00").unwrap());
		if direction {
			let flag = target_value.last_mut().unwrap();
			*flag = 1;
		}
		if disable {
			let flag = target_value.last_mut().unwrap();
			*flag = *flag | 1 << 1;
		}
		target_value.append(&mut <Vec<u8>>::from_hex("009000000000000f42400000271000000014").unwrap());
		target_value.append(&mut <Vec<u8>>::from_hex("0000777788889999").unwrap());
		if excess_data {
			target_value.append(&mut <Vec<u8>>::from_hex("000000003b9aca00").unwrap());
		}
		assert_eq!(encoded_value, target_value);
	}

	#[test]
	fn encoding_channel_update() {
		do_encoding_channel_update(false, false, false);
		do_encoding_channel_update(false, false, true);
		do_encoding_channel_update(true, false, false);
		do_encoding_channel_update(true, false, true);
		do_encoding_channel_update(false, true, false);
		do_encoding_channel_update(false, true, true);
		do_encoding_channel_update(true, true, false);
		do_encoding_channel_update(true, true, true);
	}

	fn do_encoding_open_channel(random_bit: bool, shutdown: bool, incl_chan_type: bool) {
		let secp_ctx = Secp256k1::new();
		let (_, pubkey_1) = get_keys_from!("0101010101010101010101010101010101010101010101010101010101010101", secp_ctx);
		let (_, pubkey_2) = get_keys_from!("0202020202020202020202020202020202020202020202020202020202020202", secp_ctx);
		let (_, pubkey_3) = get_keys_from!("0303030303030303030303030303030303030303030303030303030303030303", secp_ctx);
		let (_, pubkey_4) = get_keys_from!("0404040404040404040404040404040404040404040404040404040404040404", secp_ctx);
		let (_, pubkey_5) = get_keys_from!("0505050505050505050505050505050505050505050505050505050505050505", secp_ctx);
		let (_, pubkey_6) = get_keys_from!("0606060606060606060606060606060606060606060606060606060606060606", secp_ctx);
		let open_channel = msgs::OpenChannel {
			common_fields: CommonOpenChannelFields {
				chain_hash: ChainHash::using_genesis_block(Network::Bitcoin),
				temporary_channel_id: ChannelId::from_bytes([2; 32]),
				funding_satoshis: 1311768467284833366,
				dust_limit_satoshis: 3608586615801332854,
				max_htlc_value_in_flight_msat: 8517154655701053848,
				htlc_minimum_msat: 2316138423780173,
				commitment_feerate_sat_per_1000_weight: 821716,
				to_self_delay: 49340,
				max_accepted_htlcs: 49340,
				funding_pubkey: pubkey_1,
				revocation_basepoint: pubkey_2,
				payment_basepoint: pubkey_3,
				delayed_payment_basepoint: pubkey_4,
				htlc_basepoint: pubkey_5,
				first_per_commitment_point: pubkey_6,
				channel_flags: if random_bit { 1 << 5 } else { 0 },
				shutdown_scriptpubkey: if shutdown { Some(Address::p2pkh(&::bitcoin::PublicKey{compressed: true, inner: pubkey_1}, Network::Testnet).script_pubkey()) } else { None },
				channel_type: if incl_chan_type { Some(ChannelTypeFeatures::empty()) } else { None },
			},
			push_msat: 2536655962884945560,
			channel_reserve_satoshis: 8665828695742877976,
		};
		let encoded_value = open_channel.encode();
		let mut target_value = Vec::new();
		target_value.append(&mut <Vec<u8>>::from_hex("6fe28c0ab6f1b372c1a6a246ae63f74f931e8365e15a089c68d6190000000000").unwrap());
		target_value.append(&mut <Vec<u8>>::from_hex("02020202020202020202020202020202020202020202020202020202020202021234567890123456233403289122369832144668701144767633030896203198784335490624111800083a840000034d000c89d4c0bcc0bc031b84c5567b126440995d3ed5aaba0565d71e1834604819ff9c17f5e9d5dd078f024d4b6cd1361032ca9bd2aeb9d900aa4d45d9ead80ac9423374c451a7254d076602531fe6068134503d2723133227c867ac8fa6c83c537e9a44c3c5bdbdcb1fe33703462779ad4aad39514614751a71085f2f10e1c7a593e4e030efb5b8721ce55b0b0362c0a046dacce86ddd0343c6d3c7c79c2208ba0d9c9cf24a6d046d21d21f90f703f006a18d5653c4edf5391ff23a61f03ff83d237e880ee61187fa9f379a028e0a").unwrap());
		if random_bit {
			target_value.append(&mut <Vec<u8>>::from_hex("20").unwrap());
		} else {
			target_value.append(&mut <Vec<u8>>::from_hex("00").unwrap());
		}
		if shutdown {
			target_value.append(&mut <Vec<u8>>::from_hex("001976a91479b000887626b294a914501a4cd226b58b23598388ac").unwrap());
		}
		if incl_chan_type {
			target_value.append(&mut <Vec<u8>>::from_hex("0100").unwrap());
		}
		assert_eq!(encoded_value, target_value);
	}

	#[test]
	fn encoding_open_channel() {
		do_encoding_open_channel(false, false, false);
		do_encoding_open_channel(false, false, true);
		do_encoding_open_channel(false, true, false);
		do_encoding_open_channel(false, true, true);
		do_encoding_open_channel(true, false, false);
		do_encoding_open_channel(true, false, true);
		do_encoding_open_channel(true, true, false);
		do_encoding_open_channel(true, true, true);
	}

	fn do_encoding_open_channelv2(random_bit: bool, shutdown: bool, incl_chan_type: bool, require_confirmed_inputs: bool) {
		let secp_ctx = Secp256k1::new();
		let (_, pubkey_1) = get_keys_from!("0101010101010101010101010101010101010101010101010101010101010101", secp_ctx);
		let (_, pubkey_2) = get_keys_from!("0202020202020202020202020202020202020202020202020202020202020202", secp_ctx);
		let (_, pubkey_3) = get_keys_from!("0303030303030303030303030303030303030303030303030303030303030303", secp_ctx);
		let (_, pubkey_4) = get_keys_from!("0404040404040404040404040404040404040404040404040404040404040404", secp_ctx);
		let (_, pubkey_5) = get_keys_from!("0505050505050505050505050505050505050505050505050505050505050505", secp_ctx);
		let (_, pubkey_6) = get_keys_from!("0606060606060606060606060606060606060606060606060606060606060606", secp_ctx);
		let (_, pubkey_7) = get_keys_from!("0707070707070707070707070707070707070707070707070707070707070707", secp_ctx);
		let open_channelv2 = msgs::OpenChannelV2 {
			common_fields: CommonOpenChannelFields {
				chain_hash: ChainHash::using_genesis_block(Network::Bitcoin),
				temporary_channel_id: ChannelId::from_bytes([2; 32]),
				commitment_feerate_sat_per_1000_weight: 821716,
				funding_satoshis: 1311768467284833366,
				dust_limit_satoshis: 3608586615801332854,
				max_htlc_value_in_flight_msat: 8517154655701053848,
				htlc_minimum_msat: 2316138423780173,
				to_self_delay: 49340,
				max_accepted_htlcs: 49340,
				funding_pubkey: pubkey_1,
				revocation_basepoint: pubkey_2,
				payment_basepoint: pubkey_3,
				delayed_payment_basepoint: pubkey_4,
				htlc_basepoint: pubkey_5,
				first_per_commitment_point: pubkey_6,
				channel_flags: if random_bit { 1 << 5 } else { 0 },
				shutdown_scriptpubkey: if shutdown { Some(Address::p2pkh(&::bitcoin::PublicKey{compressed: true, inner: pubkey_1}, Network::Testnet).script_pubkey()) } else { None },
				channel_type: if incl_chan_type { Some(ChannelTypeFeatures::empty()) } else { None },
			},
			funding_feerate_sat_per_1000_weight: 821716,
			locktime: 305419896,
			second_per_commitment_point: pubkey_7,
			require_confirmed_inputs: if require_confirmed_inputs { Some(()) } else { None },
		};
		let encoded_value = open_channelv2.encode();
		let mut target_value = Vec::new();
		target_value.append(&mut <Vec<u8>>::from_hex("6fe28c0ab6f1b372c1a6a246ae63f74f931e8365e15a089c68d6190000000000").unwrap());
		target_value.append(&mut <Vec<u8>>::from_hex("0202020202020202020202020202020202020202020202020202020202020202").unwrap());
		target_value.append(&mut <Vec<u8>>::from_hex("000c89d4").unwrap());
		target_value.append(&mut <Vec<u8>>::from_hex("000c89d4").unwrap());
		target_value.append(&mut <Vec<u8>>::from_hex("1234567890123456").unwrap());
		target_value.append(&mut <Vec<u8>>::from_hex("3214466870114476").unwrap());
		target_value.append(&mut <Vec<u8>>::from_hex("7633030896203198").unwrap());
		target_value.append(&mut <Vec<u8>>::from_hex("00083a840000034d").unwrap());
		target_value.append(&mut <Vec<u8>>::from_hex("c0bc").unwrap());
		target_value.append(&mut <Vec<u8>>::from_hex("c0bc").unwrap());
		target_value.append(&mut <Vec<u8>>::from_hex("12345678").unwrap());
		target_value.append(&mut <Vec<u8>>::from_hex("031b84c5567b126440995d3ed5aaba0565d71e1834604819ff9c17f5e9d5dd078f").unwrap());
		target_value.append(&mut <Vec<u8>>::from_hex("024d4b6cd1361032ca9bd2aeb9d900aa4d45d9ead80ac9423374c451a7254d0766").unwrap());
		target_value.append(&mut <Vec<u8>>::from_hex("02531fe6068134503d2723133227c867ac8fa6c83c537e9a44c3c5bdbdcb1fe337").unwrap());
		target_value.append(&mut <Vec<u8>>::from_hex("03462779ad4aad39514614751a71085f2f10e1c7a593e4e030efb5b8721ce55b0b").unwrap());
		target_value.append(&mut <Vec<u8>>::from_hex("0362c0a046dacce86ddd0343c6d3c7c79c2208ba0d9c9cf24a6d046d21d21f90f7").unwrap());
		target_value.append(&mut <Vec<u8>>::from_hex("03f006a18d5653c4edf5391ff23a61f03ff83d237e880ee61187fa9f379a028e0a").unwrap());
		target_value.append(&mut <Vec<u8>>::from_hex("02989c0b76cb563971fdc9bef31ec06c3560f3249d6ee9e5d83c57625596e05f6f").unwrap());

		if random_bit {
			target_value.append(&mut <Vec<u8>>::from_hex("20").unwrap());
		} else {
			target_value.append(&mut <Vec<u8>>::from_hex("00").unwrap());
		}
		if shutdown {
			target_value.append(&mut <Vec<u8>>::from_hex("001976a91479b000887626b294a914501a4cd226b58b23598388ac").unwrap());
		}
		if incl_chan_type {
			target_value.append(&mut <Vec<u8>>::from_hex("0100").unwrap());
		}
		if require_confirmed_inputs {
			target_value.append(&mut <Vec<u8>>::from_hex("0200").unwrap());
		}
		assert_eq!(encoded_value, target_value);
	}

	#[test]
	fn encoding_open_channelv2() {
		do_encoding_open_channelv2(false, false, false, false);
		do_encoding_open_channelv2(false, false, false, true);
		do_encoding_open_channelv2(false, false, true, false);
		do_encoding_open_channelv2(false, false, true, true);
		do_encoding_open_channelv2(false, true, false, false);
		do_encoding_open_channelv2(false, true, false, true);
		do_encoding_open_channelv2(false, true, true, false);
		do_encoding_open_channelv2(false, true, true, true);
		do_encoding_open_channelv2(true, false, false, false);
		do_encoding_open_channelv2(true, false, false, true);
		do_encoding_open_channelv2(true, false, true, false);
		do_encoding_open_channelv2(true, false, true, true);
		do_encoding_open_channelv2(true, true, false, false);
		do_encoding_open_channelv2(true, true, false, true);
		do_encoding_open_channelv2(true, true, true, false);
		do_encoding_open_channelv2(true, true, true, true);
	}

	fn do_encoding_accept_channel(shutdown: bool) {
		let secp_ctx = Secp256k1::new();
		let (_, pubkey_1) = get_keys_from!("0101010101010101010101010101010101010101010101010101010101010101", secp_ctx);
		let (_, pubkey_2) = get_keys_from!("0202020202020202020202020202020202020202020202020202020202020202", secp_ctx);
		let (_, pubkey_3) = get_keys_from!("0303030303030303030303030303030303030303030303030303030303030303", secp_ctx);
		let (_, pubkey_4) = get_keys_from!("0404040404040404040404040404040404040404040404040404040404040404", secp_ctx);
		let (_, pubkey_5) = get_keys_from!("0505050505050505050505050505050505050505050505050505050505050505", secp_ctx);
		let (_, pubkey_6) = get_keys_from!("0606060606060606060606060606060606060606060606060606060606060606", secp_ctx);
		let accept_channel = msgs::AcceptChannel {
			common_fields: CommonAcceptChannelFields {
				temporary_channel_id: ChannelId::from_bytes([2; 32]),
				dust_limit_satoshis: 1311768467284833366,
				max_htlc_value_in_flight_msat: 2536655962884945560,
				htlc_minimum_msat: 2316138423780173,
				minimum_depth: 821716,
				to_self_delay: 49340,
				max_accepted_htlcs: 49340,
				funding_pubkey: pubkey_1,
				revocation_basepoint: pubkey_2,
				payment_basepoint: pubkey_3,
				delayed_payment_basepoint: pubkey_4,
				htlc_basepoint: pubkey_5,
				first_per_commitment_point: pubkey_6,
				shutdown_scriptpubkey: if shutdown { Some(Address::p2pkh(&::bitcoin::PublicKey{compressed: true, inner: pubkey_1}, Network::Testnet).script_pubkey()) } else { None },
				channel_type: None,
			},
			channel_reserve_satoshis: 3608586615801332854,
			#[cfg(taproot)]
			next_local_nonce: None,
		};
		let encoded_value = accept_channel.encode();
		let mut target_value = <Vec<u8>>::from_hex("020202020202020202020202020202020202020202020202020202020202020212345678901234562334032891223698321446687011447600083a840000034d000c89d4c0bcc0bc031b84c5567b126440995d3ed5aaba0565d71e1834604819ff9c17f5e9d5dd078f024d4b6cd1361032ca9bd2aeb9d900aa4d45d9ead80ac9423374c451a7254d076602531fe6068134503d2723133227c867ac8fa6c83c537e9a44c3c5bdbdcb1fe33703462779ad4aad39514614751a71085f2f10e1c7a593e4e030efb5b8721ce55b0b0362c0a046dacce86ddd0343c6d3c7c79c2208ba0d9c9cf24a6d046d21d21f90f703f006a18d5653c4edf5391ff23a61f03ff83d237e880ee61187fa9f379a028e0a").unwrap();
		if shutdown {
			target_value.append(&mut <Vec<u8>>::from_hex("001976a91479b000887626b294a914501a4cd226b58b23598388ac").unwrap());
		}
		assert_eq!(encoded_value, target_value);
	}

	#[test]
	fn encoding_accept_channel() {
		do_encoding_accept_channel(false);
		do_encoding_accept_channel(true);
	}

	fn do_encoding_accept_channelv2(shutdown: bool) {
		let secp_ctx = Secp256k1::new();
		let (_, pubkey_1) = get_keys_from!("0101010101010101010101010101010101010101010101010101010101010101", secp_ctx);
		let (_, pubkey_2) = get_keys_from!("0202020202020202020202020202020202020202020202020202020202020202", secp_ctx);
		let (_, pubkey_3) = get_keys_from!("0303030303030303030303030303030303030303030303030303030303030303", secp_ctx);
		let (_, pubkey_4) = get_keys_from!("0404040404040404040404040404040404040404040404040404040404040404", secp_ctx);
		let (_, pubkey_5) = get_keys_from!("0505050505050505050505050505050505050505050505050505050505050505", secp_ctx);
		let (_, pubkey_6) = get_keys_from!("0606060606060606060606060606060606060606060606060606060606060606", secp_ctx);
		let (_, pubkey_7) = get_keys_from!("0707070707070707070707070707070707070707070707070707070707070707", secp_ctx);
		let accept_channelv2 = msgs::AcceptChannelV2 {
			common_fields: CommonAcceptChannelFields {
				temporary_channel_id: ChannelId::from_bytes([2; 32]),
				dust_limit_satoshis: 1311768467284833366,
				max_htlc_value_in_flight_msat: 2536655962884945560,
				htlc_minimum_msat: 2316138423780173,
				minimum_depth: 821716,
				to_self_delay: 49340,
				max_accepted_htlcs: 49340,
				funding_pubkey: pubkey_1,
				revocation_basepoint: pubkey_2,
				payment_basepoint: pubkey_3,
				delayed_payment_basepoint: pubkey_4,
				htlc_basepoint: pubkey_5,
				first_per_commitment_point: pubkey_6,
				shutdown_scriptpubkey: if shutdown { Some(Address::p2pkh(&::bitcoin::PublicKey{compressed: true, inner: pubkey_1}, Network::Testnet).script_pubkey()) } else { None },
				channel_type: None,
			},
			funding_satoshis: 1311768467284833366,
			second_per_commitment_point: pubkey_7,
			require_confirmed_inputs: None,
		};
		let encoded_value = accept_channelv2.encode();
		let mut target_value = <Vec<u8>>::from_hex("0202020202020202020202020202020202020202020202020202020202020202").unwrap(); // temporary_channel_id
		target_value.append(&mut <Vec<u8>>::from_hex("1234567890123456").unwrap()); // funding_satoshis
		target_value.append(&mut <Vec<u8>>::from_hex("1234567890123456").unwrap()); // dust_limit_satoshis
		target_value.append(&mut <Vec<u8>>::from_hex("2334032891223698").unwrap()); // max_htlc_value_in_flight_msat
		target_value.append(&mut <Vec<u8>>::from_hex("00083a840000034d").unwrap()); // htlc_minimum_msat
		target_value.append(&mut <Vec<u8>>::from_hex("000c89d4").unwrap()); //  minimum_depth
		target_value.append(&mut <Vec<u8>>::from_hex("c0bc").unwrap()); // to_self_delay
		target_value.append(&mut <Vec<u8>>::from_hex("c0bc").unwrap()); // max_accepted_htlcs
		target_value.append(&mut <Vec<u8>>::from_hex("031b84c5567b126440995d3ed5aaba0565d71e1834604819ff9c17f5e9d5dd078f").unwrap()); // funding_pubkey
		target_value.append(&mut <Vec<u8>>::from_hex("024d4b6cd1361032ca9bd2aeb9d900aa4d45d9ead80ac9423374c451a7254d0766").unwrap()); // revocation_basepoint
		target_value.append(&mut <Vec<u8>>::from_hex("02531fe6068134503d2723133227c867ac8fa6c83c537e9a44c3c5bdbdcb1fe337").unwrap()); // payment_basepoint
		target_value.append(&mut <Vec<u8>>::from_hex("03462779ad4aad39514614751a71085f2f10e1c7a593e4e030efb5b8721ce55b0b").unwrap()); // delayed_payment_basepoint
		target_value.append(&mut <Vec<u8>>::from_hex("0362c0a046dacce86ddd0343c6d3c7c79c2208ba0d9c9cf24a6d046d21d21f90f7").unwrap()); // htlc_basepoint
		target_value.append(&mut <Vec<u8>>::from_hex("03f006a18d5653c4edf5391ff23a61f03ff83d237e880ee61187fa9f379a028e0a").unwrap()); // first_per_commitment_point
		target_value.append(&mut <Vec<u8>>::from_hex("02989c0b76cb563971fdc9bef31ec06c3560f3249d6ee9e5d83c57625596e05f6f").unwrap()); // second_per_commitment_point
		if shutdown {
			target_value.append(&mut <Vec<u8>>::from_hex("001976a91479b000887626b294a914501a4cd226b58b23598388ac").unwrap());
		}
		assert_eq!(encoded_value, target_value);
	}

	#[test]
	fn encoding_accept_channelv2() {
		do_encoding_accept_channelv2(false);
		do_encoding_accept_channelv2(true);
	}

	#[test]
	fn encoding_funding_created() {
		let secp_ctx = Secp256k1::new();
		let (privkey_1, _) = get_keys_from!("0101010101010101010101010101010101010101010101010101010101010101", secp_ctx);
		let sig_1 = get_sig_on!(privkey_1, secp_ctx, String::from("01010101010101010101010101010101"));
		let funding_created = msgs::FundingCreated {
			temporary_channel_id: ChannelId::from_bytes([2; 32]),
			funding_txid: Txid::from_str("c2d4449afa8d26140898dd54d3390b057ba2a5afcf03ba29d7dc0d8b9ffe966e").unwrap(),
			funding_output_index: 255,
			signature: sig_1,
			#[cfg(taproot)]
			partial_signature_with_nonce: None,
			#[cfg(taproot)]
			next_local_nonce: None,
		};
		let encoded_value = funding_created.encode();
		let target_value = <Vec<u8>>::from_hex("02020202020202020202020202020202020202020202020202020202020202026e96fe9f8b0ddcd729ba03cfafa5a27b050b39d354dd980814268dfa9a44d4c200ffd977cb9b53d93a6ff64bb5f1e158b4094b66e798fb12911168a3ccdf80a83096340a6a95da0ae8d9f776528eecdbb747eb6b545495a4319ed5378e35b21e073a").unwrap();
		assert_eq!(encoded_value, target_value);
	}

	#[test]
	fn encoding_funding_signed() {
		let secp_ctx = Secp256k1::new();
		let (privkey_1, _) = get_keys_from!("0101010101010101010101010101010101010101010101010101010101010101", secp_ctx);
		let sig_1 = get_sig_on!(privkey_1, secp_ctx, String::from("01010101010101010101010101010101"));
		let funding_signed = msgs::FundingSigned {
			channel_id: ChannelId::from_bytes([2; 32]),
			signature: sig_1,
			#[cfg(taproot)]
			partial_signature_with_nonce: None,
		};
		let encoded_value = funding_signed.encode();
		let target_value = <Vec<u8>>::from_hex("0202020202020202020202020202020202020202020202020202020202020202d977cb9b53d93a6ff64bb5f1e158b4094b66e798fb12911168a3ccdf80a83096340a6a95da0ae8d9f776528eecdbb747eb6b545495a4319ed5378e35b21e073a").unwrap();
		assert_eq!(encoded_value, target_value);
	}

	#[test]
	fn encoding_channel_ready() {
		let secp_ctx = Secp256k1::new();
		let (_, pubkey_1,) = get_keys_from!("0101010101010101010101010101010101010101010101010101010101010101", secp_ctx);
		let channel_ready = msgs::ChannelReady {
			channel_id: ChannelId::from_bytes([2; 32]),
			next_per_commitment_point: pubkey_1,
			short_channel_id_alias: None,
		};
		let encoded_value = channel_ready.encode();
		let target_value = <Vec<u8>>::from_hex("0202020202020202020202020202020202020202020202020202020202020202031b84c5567b126440995d3ed5aaba0565d71e1834604819ff9c17f5e9d5dd078f").unwrap();
		assert_eq!(encoded_value, target_value);
	}

	#[test]
	fn encoding_splice() {
		let secp_ctx = Secp256k1::new();
		let (_, pubkey_1,) = get_keys_from!("0101010101010101010101010101010101010101010101010101010101010101", secp_ctx);
		let splice = msgs::Splice {
			chain_hash: ChainHash::from_hex("6fe28c0ab6f1b372c1a6a246ae63f74f931e8365e15a089c68d6190000000000").unwrap(),
			channel_id: ChannelId::from_bytes([2; 32]),
			relative_satoshis: 123456,
			funding_feerate_perkw: 2000,
			locktime: 0,
			funding_pubkey: pubkey_1,
		};
		let encoded_value = splice.encode();
		assert_eq!(encoded_value.as_hex().to_string(), "02020202020202020202020202020202020202020202020202020202020202026fe28c0ab6f1b372c1a6a246ae63f74f931e8365e15a089c68d6190000000000000000000001e240000007d000000000031b84c5567b126440995d3ed5aaba0565d71e1834604819ff9c17f5e9d5dd078f");
	}

	#[test]
	fn encoding_stfu() {
		let stfu = msgs::Stfu {
			channel_id: ChannelId::from_bytes([2; 32]),
			initiator: 1,
		};
		let encoded_value = stfu.encode();
		assert_eq!(encoded_value.as_hex().to_string(), "020202020202020202020202020202020202020202020202020202020202020201");
	}

	#[test]
	fn encoding_splice_ack() {
		let secp_ctx = Secp256k1::new();
		let (_, pubkey_1,) = get_keys_from!("0101010101010101010101010101010101010101010101010101010101010101", secp_ctx);
		let splice = msgs::SpliceAck {
			chain_hash: ChainHash::from_hex("6fe28c0ab6f1b372c1a6a246ae63f74f931e8365e15a089c68d6190000000000").unwrap(),
			channel_id: ChannelId::from_bytes([2; 32]),
			relative_satoshis: 123456,
			funding_pubkey: pubkey_1,
		};
		let encoded_value = splice.encode();
		assert_eq!(encoded_value.as_hex().to_string(), "02020202020202020202020202020202020202020202020202020202020202026fe28c0ab6f1b372c1a6a246ae63f74f931e8365e15a089c68d6190000000000000000000001e240031b84c5567b126440995d3ed5aaba0565d71e1834604819ff9c17f5e9d5dd078f");
	}

	#[test]
	fn encoding_splice_locked() {
		let splice = msgs::SpliceLocked {
			channel_id: ChannelId::from_bytes([2; 32]),
		};
		let encoded_value = splice.encode();
		assert_eq!(encoded_value.as_hex().to_string(), "0202020202020202020202020202020202020202020202020202020202020202");
	}

	#[test]
	fn encoding_tx_add_input() {
		let tx_add_input = msgs::TxAddInput {
			channel_id: ChannelId::from_bytes([2; 32]),
			serial_id: 4886718345,
			prevtx: TransactionU16LenLimited::new(Transaction {
				version: 2,
				lock_time: LockTime::ZERO,
				input: vec![TxIn {
					previous_output: OutPoint { txid: Txid::from_str("305bab643ee297b8b6b76b320792c8223d55082122cb606bf89382146ced9c77").unwrap(), index: 2 }.into_bitcoin_outpoint(),
					script_sig: ScriptBuf::new(),
					sequence: Sequence(0xfffffffd),
					witness: Witness::from_slice(&vec![
						<Vec<u8>>::from_hex("304402206af85b7dd67450ad12c979302fac49dfacbc6a8620f49c5da2b5721cf9565ca502207002b32fed9ce1bf095f57aeb10c36928ac60b12e723d97d2964a54640ceefa701").unwrap(),
						<Vec<u8>>::from_hex("0301ab7dc16488303549bfcdd80f6ae5ee4c20bf97ab5410bbd6b1bfa85dcd6944").unwrap()]),
				}],
				output: vec![
					TxOut {
						value: 12704566,
						script_pubkey: Address::from_str("bc1qzlffunw52jav8vwdu5x3jfk6sr8u22rmq3xzw2").unwrap().payload.script_pubkey(),
					},
					TxOut {
						value: 245148,
						script_pubkey: Address::from_str("bc1qxmk834g5marzm227dgqvynd23y2nvt2ztwcw2z").unwrap().payload.script_pubkey(),
					},
				],
			}).unwrap(),
			prevtx_out: 305419896,
			sequence: 305419896,
		};
		let encoded_value = tx_add_input.encode();
		let target_value = <Vec<u8>>::from_hex("0202020202020202020202020202020202020202020202020202020202020202000000012345678900de02000000000101779ced6c148293f86b60cb222108553d22c89207326bb7b6b897e23e64ab5b300200000000fdffffff0236dbc1000000000016001417d29e4dd454bac3b1cde50d1926da80cfc5287b9cbd03000000000016001436ec78d514df462da95e6a00c24daa8915362d420247304402206af85b7dd67450ad12c979302fac49dfacbc6a8620f49c5da2b5721cf9565ca502207002b32fed9ce1bf095f57aeb10c36928ac60b12e723d97d2964a54640ceefa701210301ab7dc16488303549bfcdd80f6ae5ee4c20bf97ab5410bbd6b1bfa85dcd6944000000001234567812345678").unwrap();
		assert_eq!(encoded_value, target_value);
	}

	#[test]
	fn encoding_tx_add_output() {
		let tx_add_output = msgs::TxAddOutput {
			channel_id: ChannelId::from_bytes([2; 32]),
			serial_id: 4886718345,
			sats: 4886718345,
			script: Address::from_str("bc1qxmk834g5marzm227dgqvynd23y2nvt2ztwcw2z").unwrap().payload.script_pubkey(),
		};
		let encoded_value = tx_add_output.encode();
		let target_value = <Vec<u8>>::from_hex("0202020202020202020202020202020202020202020202020202020202020202000000012345678900000001234567890016001436ec78d514df462da95e6a00c24daa8915362d42").unwrap();
		assert_eq!(encoded_value, target_value);
	}

	#[test]
	fn encoding_tx_remove_input() {
		let tx_remove_input = msgs::TxRemoveInput {
			channel_id: ChannelId::from_bytes([2; 32]),
			serial_id: 4886718345,
		};
		let encoded_value = tx_remove_input.encode();
		let target_value = <Vec<u8>>::from_hex("02020202020202020202020202020202020202020202020202020202020202020000000123456789").unwrap();
		assert_eq!(encoded_value, target_value);
	}

	#[test]
	fn encoding_tx_remove_output() {
		let tx_remove_output = msgs::TxRemoveOutput {
			channel_id: ChannelId::from_bytes([2; 32]),
			serial_id: 4886718345,
		};
		let encoded_value = tx_remove_output.encode();
		let target_value = <Vec<u8>>::from_hex("02020202020202020202020202020202020202020202020202020202020202020000000123456789").unwrap();
		assert_eq!(encoded_value, target_value);
	}

	#[test]
	fn encoding_tx_complete() {
		let tx_complete = msgs::TxComplete {
			channel_id: ChannelId::from_bytes([2; 32]),
		};
		let encoded_value = tx_complete.encode();
		let target_value = <Vec<u8>>::from_hex("0202020202020202020202020202020202020202020202020202020202020202").unwrap();
		assert_eq!(encoded_value, target_value);
	}

	#[test]
	fn encoding_tx_signatures() {
		let secp_ctx = Secp256k1::new();
		let (privkey_1, _) = get_keys_from!("0101010101010101010101010101010101010101010101010101010101010101", secp_ctx);
		let sig_1 = get_sig_on!(privkey_1, secp_ctx, String::from("01010101010101010101010101010101"));

		let tx_signatures = msgs::TxSignatures {
			channel_id: ChannelId::from_bytes([2; 32]),
			tx_hash: Txid::from_str("c2d4449afa8d26140898dd54d3390b057ba2a5afcf03ba29d7dc0d8b9ffe966e").unwrap(),
			witnesses: vec![
				Witness::from_slice(&vec![
					<Vec<u8>>::from_hex("304402206af85b7dd67450ad12c979302fac49dfacbc6a8620f49c5da2b5721cf9565ca502207002b32fed9ce1bf095f57aeb10c36928ac60b12e723d97d2964a54640ceefa701").unwrap(),
					<Vec<u8>>::from_hex("0301ab7dc16488303549bfcdd80f6ae5ee4c20bf97ab5410bbd6b1bfa85dcd6944").unwrap()]),
				Witness::from_slice(&vec![
					<Vec<u8>>::from_hex("3045022100ee00dbf4a862463e837d7c08509de814d620e4d9830fa84818713e0fa358f145022021c3c7060c4d53fe84fd165d60208451108a778c13b92ca4c6bad439236126cc01").unwrap(),
					<Vec<u8>>::from_hex("028fbbf0b16f5ba5bcb5dd37cd4047ce6f726a21c06682f9ec2f52b057de1dbdb5").unwrap()]),
			],
<<<<<<< HEAD
			tlvs: Some(sig_1),
=======
			funding_outpoint_sig: Some(sig_1),
>>>>>>> 9a438eea
		};
		let encoded_value = tx_signatures.encode();
		let mut target_value = <Vec<u8>>::from_hex("0202020202020202020202020202020202020202020202020202020202020202").unwrap(); // channel_id
		target_value.append(&mut <Vec<u8>>::from_hex("6e96fe9f8b0ddcd729ba03cfafa5a27b050b39d354dd980814268dfa9a44d4c2").unwrap()); // tx_hash (sha256) (big endian byte order)
		target_value.append(&mut <Vec<u8>>::from_hex("0002").unwrap()); // num_witnesses (u16)
		// Witness 1
		target_value.append(&mut <Vec<u8>>::from_hex("006b").unwrap()); // len of witness_data
		target_value.append(&mut <Vec<u8>>::from_hex("02").unwrap()); // num_witness_elements (VarInt)
		target_value.append(&mut <Vec<u8>>::from_hex("47").unwrap()); // len of witness element data (VarInt)
		target_value.append(&mut <Vec<u8>>::from_hex("304402206af85b7dd67450ad12c979302fac49dfacbc6a8620f49c5da2b5721cf9565ca502207002b32fed9ce1bf095f57aeb10c36928ac60b12e723d97d2964a54640ceefa701").unwrap());
		target_value.append(&mut <Vec<u8>>::from_hex("21").unwrap()); // len of witness element data (VarInt)
		target_value.append(&mut <Vec<u8>>::from_hex("0301ab7dc16488303549bfcdd80f6ae5ee4c20bf97ab5410bbd6b1bfa85dcd6944").unwrap());
		// Witness 2
		target_value.append(&mut <Vec<u8>>::from_hex("006c").unwrap()); // len of witness_data
		target_value.append(&mut <Vec<u8>>::from_hex("02").unwrap()); // num_witness_elements (VarInt)
		target_value.append(&mut <Vec<u8>>::from_hex("48").unwrap()); // len of witness element data (VarInt)
		target_value.append(&mut <Vec<u8>>::from_hex("3045022100ee00dbf4a862463e837d7c08509de814d620e4d9830fa84818713e0fa358f145022021c3c7060c4d53fe84fd165d60208451108a778c13b92ca4c6bad439236126cc01").unwrap());
		target_value.append(&mut <Vec<u8>>::from_hex("21").unwrap()); // len of witness element data (VarInt)
		target_value.append(&mut <Vec<u8>>::from_hex("028fbbf0b16f5ba5bcb5dd37cd4047ce6f726a21c06682f9ec2f52b057de1dbdb5").unwrap());
		target_value.append(&mut <Vec<u8>>::from_hex("0040").unwrap()); // type and len (64)
		target_value.append(&mut <Vec<u8>>::from_hex("d977cb9b53d93a6ff64bb5f1e158b4094b66e798fb12911168a3ccdf80a83096340a6a95da0ae8d9f776528eecdbb747eb6b545495a4319ed5378e35b21e073a").unwrap());
		assert_eq!(encoded_value, target_value);
	}

	fn do_encoding_tx_init_rbf(funding_value_with_hex_target: Option<(i64, &str)>) {
		let tx_init_rbf = msgs::TxInitRbf {
			channel_id: ChannelId::from_bytes([2; 32]),
			locktime: 305419896,
			feerate_sat_per_1000_weight: 20190119,
			funding_output_contribution: if let Some((value, _)) = funding_value_with_hex_target { Some(value) } else { None },
		};
		let encoded_value = tx_init_rbf.encode();
		let mut target_value = <Vec<u8>>::from_hex("0202020202020202020202020202020202020202020202020202020202020202").unwrap(); // channel_id
		target_value.append(&mut <Vec<u8>>::from_hex("12345678").unwrap()); // locktime
		target_value.append(&mut <Vec<u8>>::from_hex("013413a7").unwrap()); // feerate_sat_per_1000_weight
		if let Some((_, target)) = funding_value_with_hex_target {
			target_value.push(0x00); // Type
			target_value.push(target.len() as u8 / 2); // Length
			target_value.append(&mut <Vec<u8>>::from_hex(target).unwrap()); // Value (i64)
		}
		assert_eq!(encoded_value, target_value);
	}

	#[test]
	fn encoding_tx_init_rbf() {
		do_encoding_tx_init_rbf(Some((1311768467284833366, "1234567890123456")));
		do_encoding_tx_init_rbf(Some((13117684672, "000000030DDFFBC0")));
		do_encoding_tx_init_rbf(None);
	}

	fn do_encoding_tx_ack_rbf(funding_value_with_hex_target: Option<(i64, &str)>) {
		let tx_ack_rbf = msgs::TxAckRbf {
			channel_id: ChannelId::from_bytes([2; 32]),
			funding_output_contribution: if let Some((value, _)) = funding_value_with_hex_target { Some(value) } else { None },
		};
		let encoded_value = tx_ack_rbf.encode();
		let mut target_value = <Vec<u8>>::from_hex("0202020202020202020202020202020202020202020202020202020202020202").unwrap();
		if let Some((_, target)) = funding_value_with_hex_target {
			target_value.push(0x00); // Type
			target_value.push(target.len() as u8 / 2); // Length
			target_value.append(&mut <Vec<u8>>::from_hex(target).unwrap()); // Value (i64)
		}
		assert_eq!(encoded_value, target_value);
	}

	#[test]
	fn encoding_tx_ack_rbf() {
		do_encoding_tx_ack_rbf(Some((1311768467284833366, "1234567890123456")));
		do_encoding_tx_ack_rbf(Some((13117684672, "000000030DDFFBC0")));
		do_encoding_tx_ack_rbf(None);
	}

	#[test]
	fn encoding_tx_abort() {
		let tx_abort = msgs::TxAbort {
			channel_id: ChannelId::from_bytes([2; 32]),
			data: <Vec<u8>>::from_hex("54686520717569636B2062726F776E20666F78206A756D7073206F76657220746865206C617A7920646F672E").unwrap(),
		};
		let encoded_value = tx_abort.encode();
		let target_value = <Vec<u8>>::from_hex("0202020202020202020202020202020202020202020202020202020202020202002C54686520717569636B2062726F776E20666F78206A756D7073206F76657220746865206C617A7920646F672E").unwrap();
		assert_eq!(encoded_value, target_value);
	}

	fn do_encoding_shutdown(script_type: u8) {
		let secp_ctx = Secp256k1::new();
		let (_, pubkey_1) = get_keys_from!("0101010101010101010101010101010101010101010101010101010101010101", secp_ctx);
		let script = Builder::new().push_opcode(opcodes::OP_TRUE).into_script();
		let shutdown = msgs::Shutdown {
			channel_id: ChannelId::from_bytes([2; 32]),
			scriptpubkey:
				if script_type == 1 { Address::p2pkh(&::bitcoin::PublicKey{compressed: true, inner: pubkey_1}, Network::Testnet).script_pubkey() }
				else if script_type == 2 { Address::p2sh(&script, Network::Testnet).unwrap().script_pubkey() }
				else if script_type == 3 { Address::p2wpkh(&::bitcoin::PublicKey{compressed: true, inner: pubkey_1}, Network::Testnet).unwrap().script_pubkey() }
				else { Address::p2wsh(&script, Network::Testnet).script_pubkey() },
		};
		let encoded_value = shutdown.encode();
		let mut target_value = <Vec<u8>>::from_hex("0202020202020202020202020202020202020202020202020202020202020202").unwrap();
		if script_type == 1 {
			target_value.append(&mut <Vec<u8>>::from_hex("001976a91479b000887626b294a914501a4cd226b58b23598388ac").unwrap());
		} else if script_type == 2 {
			target_value.append(&mut <Vec<u8>>::from_hex("0017a914da1745e9b549bd0bfa1a569971c77eba30cd5a4b87").unwrap());
		} else if script_type == 3 {
			target_value.append(&mut <Vec<u8>>::from_hex("0016001479b000887626b294a914501a4cd226b58b235983").unwrap());
		} else if script_type == 4 {
			target_value.append(&mut <Vec<u8>>::from_hex("002200204ae81572f06e1b88fd5ced7a1a000945432e83e1551e6f721ee9c00b8cc33260").unwrap());
		}
		assert_eq!(encoded_value, target_value);
	}

	#[test]
	fn encoding_shutdown() {
		do_encoding_shutdown(1);
		do_encoding_shutdown(2);
		do_encoding_shutdown(3);
		do_encoding_shutdown(4);
	}

	#[test]
	fn encoding_closing_signed() {
		let secp_ctx = Secp256k1::new();
		let (privkey_1, _) = get_keys_from!("0101010101010101010101010101010101010101010101010101010101010101", secp_ctx);
		let sig_1 = get_sig_on!(privkey_1, secp_ctx, String::from("01010101010101010101010101010101"));
		let closing_signed = msgs::ClosingSigned {
			channel_id: ChannelId::from_bytes([2; 32]),
			fee_satoshis: 2316138423780173,
			signature: sig_1,
			fee_range: None,
		};
		let encoded_value = closing_signed.encode();
		let target_value = <Vec<u8>>::from_hex("020202020202020202020202020202020202020202020202020202020202020200083a840000034dd977cb9b53d93a6ff64bb5f1e158b4094b66e798fb12911168a3ccdf80a83096340a6a95da0ae8d9f776528eecdbb747eb6b545495a4319ed5378e35b21e073a").unwrap();
		assert_eq!(encoded_value, target_value);
		assert_eq!(msgs::ClosingSigned::read(&mut Cursor::new(&target_value)).unwrap(), closing_signed);

		let closing_signed_with_range = msgs::ClosingSigned {
			channel_id: ChannelId::from_bytes([2; 32]),
			fee_satoshis: 2316138423780173,
			signature: sig_1,
			fee_range: Some(msgs::ClosingSignedFeeRange {
				min_fee_satoshis: 0xdeadbeef,
				max_fee_satoshis: 0x1badcafe01234567,
			}),
		};
		let encoded_value_with_range = closing_signed_with_range.encode();
		let target_value_with_range = <Vec<u8>>::from_hex("020202020202020202020202020202020202020202020202020202020202020200083a840000034dd977cb9b53d93a6ff64bb5f1e158b4094b66e798fb12911168a3ccdf80a83096340a6a95da0ae8d9f776528eecdbb747eb6b545495a4319ed5378e35b21e073a011000000000deadbeef1badcafe01234567").unwrap();
		assert_eq!(encoded_value_with_range, target_value_with_range);
		assert_eq!(msgs::ClosingSigned::read(&mut Cursor::new(&target_value_with_range)).unwrap(),
			closing_signed_with_range);
	}

	#[test]
	fn encoding_update_add_htlc() {
		let secp_ctx = Secp256k1::new();
		let (_, pubkey_1) = get_keys_from!("0101010101010101010101010101010101010101010101010101010101010101", secp_ctx);
		let onion_routing_packet = msgs::OnionPacket {
			version: 255,
			public_key: Ok(pubkey_1),
			hop_data: [1; 20*65],
			hmac: [2; 32]
		};
		let update_add_htlc = msgs::UpdateAddHTLC {
			channel_id: ChannelId::from_bytes([2; 32]),
			htlc_id: 2316138423780173,
			amount_msat: 3608586615801332854,
			payment_hash: PaymentHash([1; 32]),
			cltv_expiry: 821716,
			onion_routing_packet,
			skimmed_fee_msat: None,
			blinding_point: None,
		};
		let encoded_value = update_add_htlc.encode();
		let target_value = <Vec<u8>>::from_hex("020202020202020202020202020202020202020202020202020202020202020200083a840000034d32144668701144760101010101010101010101010101010101010101010101010101010101010101000c89d4ff031b84c5567b126440995d3ed5aaba0565d71e1834604819ff9c17f5e9d5dd078f010101010101010101010101010101010101010101010101010101010101010101010101010101010101010101010101010101010101010101010101010101010101010101010101010101010101010101010101010101010101010101010101010101010101010101010101010101010101010101010101010101010101010101010101010101010101010101010101010101010101010101010101010101010101010101010101010101010101010101010101010101010101010101010101010101010101010101010101010101010101010101010101010101010101010101010101010101010101010101010101010101010101010101010101010101010101010101010101010101010101010101010101010101010101010101010101010101010101010101010101010101010101010101010101010101010101010101010101010101010101010101010101010101010101010101010101010101010101010101010101010101010101010101010101010101010101010101010101010101010101010101010101010101010101010101010101010101010101010101010101010101010101010101010101010101010101010101010101010101010101010101010101010101010101010101010101010101010101010101010101010101010101010101010101010101010101010101010101010101010101010101010101010101010101010101010101010101010101010101010101010101010101010101010101010101010101010101010101010101010101010101010101010101010101010101010101010101010101010101010101010101010101010101010101010101010101010101010101010101010101010101010101010101010101010101010101010101010101010101010101010101010101010101010101010101010101010101010101010101010101010101010101010101010101010101010101010101010101010101010101010101010101010101010101010101010101010101010101010101010101010101010101010101010101010101010101010101010101010101010101010101010101010101010101010101010101010101010101010101010101010101010101010101010101010101010101010101010101010101010101010101010101010101010101010101010101010101010101010101010101010101010101010101010101010101010101010101010101010101010101010101010101010101010101010101010101010101010101010101010101010101010101010101010101010101010101010101010101010101010101010101010101010101010101010101010101010101010101010101010101010101010101010101010101010101010101010101010101010101010101010101010101010101010101010101010101010101010101010101010101010101010101010101010101010101010101010101010101010101010101010101010101010101010101010101010101010101010101010101010101010101010101010101010101010101010101010101010101010101010101010101010101010101010101010101010101010101010101010101010101010101010101010101010101010101010101010101010101010101010101010101010101010101010101010101010101010101010101010101010101010101010101010101010101010101010101010101010101010101010101010101010101010101010101010101010101010101010101010101010101010101010101010101010202020202020202020202020202020202020202020202020202020202020202").unwrap();
		assert_eq!(encoded_value, target_value);
	}

	#[test]
	fn encoding_update_fulfill_htlc() {
		let update_fulfill_htlc = msgs::UpdateFulfillHTLC {
			channel_id: ChannelId::from_bytes([2; 32]),
			htlc_id: 2316138423780173,
			payment_preimage: PaymentPreimage([1; 32]),
		};
		let encoded_value = update_fulfill_htlc.encode();
		let target_value = <Vec<u8>>::from_hex("020202020202020202020202020202020202020202020202020202020202020200083a840000034d0101010101010101010101010101010101010101010101010101010101010101").unwrap();
		assert_eq!(encoded_value, target_value);
	}

	#[test]
	fn encoding_update_fail_htlc() {
		let reason = OnionErrorPacket {
			data: [1; 32].to_vec(),
		};
		let update_fail_htlc = msgs::UpdateFailHTLC {
			channel_id: ChannelId::from_bytes([2; 32]),
			htlc_id: 2316138423780173,
			reason
		};
		let encoded_value = update_fail_htlc.encode();
		let target_value = <Vec<u8>>::from_hex("020202020202020202020202020202020202020202020202020202020202020200083a840000034d00200101010101010101010101010101010101010101010101010101010101010101").unwrap();
		assert_eq!(encoded_value, target_value);
	}

	#[test]
	fn encoding_update_fail_malformed_htlc() {
		let update_fail_malformed_htlc = msgs::UpdateFailMalformedHTLC {
			channel_id: ChannelId::from_bytes([2; 32]),
			htlc_id: 2316138423780173,
			sha256_of_onion: [1; 32],
			failure_code: 255
		};
		let encoded_value = update_fail_malformed_htlc.encode();
		let target_value = <Vec<u8>>::from_hex("020202020202020202020202020202020202020202020202020202020202020200083a840000034d010101010101010101010101010101010101010101010101010101010101010100ff").unwrap();
		assert_eq!(encoded_value, target_value);
	}

	fn do_encoding_commitment_signed(htlcs: bool) {
		let secp_ctx = Secp256k1::new();
		let (privkey_1, _) = get_keys_from!("0101010101010101010101010101010101010101010101010101010101010101", secp_ctx);
		let (privkey_2, _) = get_keys_from!("0202020202020202020202020202020202020202020202020202020202020202", secp_ctx);
		let (privkey_3, _) = get_keys_from!("0303030303030303030303030303030303030303030303030303030303030303", secp_ctx);
		let (privkey_4, _) = get_keys_from!("0404040404040404040404040404040404040404040404040404040404040404", secp_ctx);
		let sig_1 = get_sig_on!(privkey_1, secp_ctx, String::from("01010101010101010101010101010101"));
		let sig_2 = get_sig_on!(privkey_2, secp_ctx, String::from("01010101010101010101010101010101"));
		let sig_3 = get_sig_on!(privkey_3, secp_ctx, String::from("01010101010101010101010101010101"));
		let sig_4 = get_sig_on!(privkey_4, secp_ctx, String::from("01010101010101010101010101010101"));
		let commitment_signed = msgs::CommitmentSigned {
			channel_id: ChannelId::from_bytes([2; 32]),
			signature: sig_1,
			htlc_signatures: if htlcs { vec![sig_2, sig_3, sig_4] } else { Vec::new() },
			#[cfg(taproot)]
			partial_signature_with_nonce: None,
		};
		let encoded_value = commitment_signed.encode();
		let mut target_value = <Vec<u8>>::from_hex("0202020202020202020202020202020202020202020202020202020202020202d977cb9b53d93a6ff64bb5f1e158b4094b66e798fb12911168a3ccdf80a83096340a6a95da0ae8d9f776528eecdbb747eb6b545495a4319ed5378e35b21e073a").unwrap();
		if htlcs {
			target_value.append(&mut <Vec<u8>>::from_hex("00031735b6a427e80d5fe7cd90a2f4ee08dc9c27cda7c35a4172e5d85b12c49d4232537e98f9b1f3c5e6989a8b9644e90e8918127680dbd0d4043510840fc0f1e11a216c280b5395a2546e7e4b2663e04f811622f15a4f91e83aa2e92ba2a573c139142c54ae63072a1ec1ee7dc0c04bde5c847806172aa05c92c22ae8e308d1d2692b12cc195ce0a2d1bda6a88befa19fa07f51caa75ce83837f28965600b8aacab0855ffb0e741ec5f7c41421e9829a9d48611c8c831f71be5ea73e66594977ffd").unwrap());
		} else {
			target_value.append(&mut <Vec<u8>>::from_hex("0000").unwrap());
		}
		assert_eq!(encoded_value, target_value);
	}

	#[test]
	fn encoding_commitment_signed() {
		do_encoding_commitment_signed(true);
		do_encoding_commitment_signed(false);
	}

	#[test]
	fn encoding_revoke_and_ack() {
		let secp_ctx = Secp256k1::new();
		let (_, pubkey_1) = get_keys_from!("0101010101010101010101010101010101010101010101010101010101010101", secp_ctx);
		let raa = msgs::RevokeAndACK {
			channel_id: ChannelId::from_bytes([2; 32]),
			per_commitment_secret: [1, 1, 1, 1, 1, 1, 1, 1, 1, 1, 1, 1, 1, 1, 1, 1, 1, 1, 1, 1, 1, 1, 1, 1, 1, 1, 1, 1, 1, 1, 1, 1],
			next_per_commitment_point: pubkey_1,
			#[cfg(taproot)]
			next_local_nonce: None,
		};
		let encoded_value = raa.encode();
		let target_value = <Vec<u8>>::from_hex("02020202020202020202020202020202020202020202020202020202020202020101010101010101010101010101010101010101010101010101010101010101031b84c5567b126440995d3ed5aaba0565d71e1834604819ff9c17f5e9d5dd078f").unwrap();
		assert_eq!(encoded_value, target_value);
	}

	#[test]
	fn encoding_update_fee() {
		let update_fee = msgs::UpdateFee {
			channel_id: ChannelId::from_bytes([2; 32]),
			feerate_per_kw: 20190119,
		};
		let encoded_value = update_fee.encode();
		let target_value = <Vec<u8>>::from_hex("0202020202020202020202020202020202020202020202020202020202020202013413a7").unwrap();
		assert_eq!(encoded_value, target_value);
	}

	#[test]
	fn encoding_init() {
		let mainnet_hash = ChainHash::using_genesis_block(Network::Bitcoin);
		assert_eq!(msgs::Init {
			features: InitFeatures::from_le_bytes(vec![0xFF, 0xFF, 0xFF]),
			networks: Some(vec![mainnet_hash]),
			remote_network_address: None,
		}.encode(), <Vec<u8>>::from_hex("00023fff0003ffffff01206fe28c0ab6f1b372c1a6a246ae63f74f931e8365e15a089c68d6190000000000").unwrap());
		assert_eq!(msgs::Init {
			features: InitFeatures::from_le_bytes(vec![0xFF]),
			networks: None,
			remote_network_address: None,
		}.encode(), <Vec<u8>>::from_hex("0001ff0001ff").unwrap());
		assert_eq!(msgs::Init {
			features: InitFeatures::from_le_bytes(vec![]),
			networks: Some(vec![mainnet_hash]),
			remote_network_address: None,
		}.encode(), <Vec<u8>>::from_hex("0000000001206fe28c0ab6f1b372c1a6a246ae63f74f931e8365e15a089c68d6190000000000").unwrap());
		assert_eq!(msgs::Init {
			features: InitFeatures::from_le_bytes(vec![]),
			networks: Some(vec![ChainHash::from(&[1; 32]), ChainHash::from(&[2; 32])]),
			remote_network_address: None,
		}.encode(), <Vec<u8>>::from_hex("00000000014001010101010101010101010101010101010101010101010101010101010101010202020202020202020202020202020202020202020202020202020202020202").unwrap());
		let init_msg = msgs::Init { features: InitFeatures::from_le_bytes(vec![]),
			networks: Some(vec![mainnet_hash]),
			remote_network_address: Some(SocketAddress::TcpIpV4 {
				addr: [127, 0, 0, 1],
				port: 1000,
			}),
		};
		let encoded_value = init_msg.encode();
		let target_value = <Vec<u8>>::from_hex("0000000001206fe28c0ab6f1b372c1a6a246ae63f74f931e8365e15a089c68d61900000000000307017f00000103e8").unwrap();
		assert_eq!(encoded_value, target_value);
		assert_eq!(msgs::Init::read(&mut Cursor::new(&target_value)).unwrap(), init_msg);
	}

	#[test]
	fn encoding_error() {
		let error = msgs::ErrorMessage {
			channel_id: ChannelId::from_bytes([2; 32]),
			data: String::from("rust-lightning"),
		};
		let encoded_value = error.encode();
		let target_value = <Vec<u8>>::from_hex("0202020202020202020202020202020202020202020202020202020202020202000e727573742d6c696768746e696e67").unwrap();
		assert_eq!(encoded_value, target_value);
	}

	#[test]
	fn encoding_warning() {
		let error = msgs::WarningMessage {
			channel_id: ChannelId::from_bytes([2; 32]),
			data: String::from("rust-lightning"),
		};
		let encoded_value = error.encode();
		let target_value = <Vec<u8>>::from_hex("0202020202020202020202020202020202020202020202020202020202020202000e727573742d6c696768746e696e67").unwrap();
		assert_eq!(encoded_value, target_value);
	}

	#[test]
	fn encoding_ping() {
		let ping = msgs::Ping {
			ponglen: 64,
			byteslen: 64
		};
		let encoded_value = ping.encode();
		let target_value = <Vec<u8>>::from_hex("0040004000000000000000000000000000000000000000000000000000000000000000000000000000000000000000000000000000000000000000000000000000000000").unwrap();
		assert_eq!(encoded_value, target_value);
	}

	#[test]
	fn encoding_pong() {
		let pong = msgs::Pong {
			byteslen: 64
		};
		let encoded_value = pong.encode();
		let target_value = <Vec<u8>>::from_hex("004000000000000000000000000000000000000000000000000000000000000000000000000000000000000000000000000000000000000000000000000000000000").unwrap();
		assert_eq!(encoded_value, target_value);
	}

	#[test]
	fn encoding_nonfinal_onion_hop_data() {
		let outbound_msg = msgs::OutboundOnionPayload::Forward {
			short_channel_id: 0xdeadbeef1bad1dea,
			amt_to_forward: 0x0badf00d01020304,
			outgoing_cltv_value: 0xffffffff,
		};
		let encoded_value = outbound_msg.encode();
		let target_value = <Vec<u8>>::from_hex("1a02080badf00d010203040404ffffffff0608deadbeef1bad1dea").unwrap();
		assert_eq!(encoded_value, target_value);

		let node_signer = test_utils::TestKeysInterface::new(&[42; 32], Network::Testnet);
		let inbound_msg = ReadableArgs::read(&mut Cursor::new(&target_value[..]), (None, &&node_signer)).unwrap();
		if let msgs::InboundOnionPayload::Forward {
			short_channel_id, amt_to_forward, outgoing_cltv_value
		} = inbound_msg {
			assert_eq!(short_channel_id, 0xdeadbeef1bad1dea);
			assert_eq!(amt_to_forward, 0x0badf00d01020304);
			assert_eq!(outgoing_cltv_value, 0xffffffff);
		} else { panic!(); }
	}

	#[test]
	fn encoding_final_onion_hop_data() {
		let outbound_msg = msgs::OutboundOnionPayload::Receive {
			payment_data: None,
			payment_metadata: None,
			keysend_preimage: None,
			sender_intended_htlc_amt_msat: 0x0badf00d01020304,
			cltv_expiry_height: 0xffffffff,
			custom_tlvs: vec![],
		};
		let encoded_value = outbound_msg.encode();
		let target_value = <Vec<u8>>::from_hex("1002080badf00d010203040404ffffffff").unwrap();
		assert_eq!(encoded_value, target_value);

		let node_signer = test_utils::TestKeysInterface::new(&[42; 32], Network::Testnet);
		let inbound_msg = ReadableArgs::read(&mut Cursor::new(&target_value[..]), (None, &&node_signer)).unwrap();
		if let msgs::InboundOnionPayload::Receive {
			payment_data: None, sender_intended_htlc_amt_msat, cltv_expiry_height, ..
		} = inbound_msg {
			assert_eq!(sender_intended_htlc_amt_msat, 0x0badf00d01020304);
			assert_eq!(cltv_expiry_height, 0xffffffff);
		} else { panic!(); }
	}

	#[test]
	fn encoding_final_onion_hop_data_with_secret() {
		let expected_payment_secret = PaymentSecret([0x42u8; 32]);
		let outbound_msg = msgs::OutboundOnionPayload::Receive {
			payment_data: Some(FinalOnionHopData {
				payment_secret: expected_payment_secret,
				total_msat: 0x1badca1f
			}),
			payment_metadata: None,
			keysend_preimage: None,
			sender_intended_htlc_amt_msat: 0x0badf00d01020304,
			cltv_expiry_height: 0xffffffff,
			custom_tlvs: vec![],
		};
		let encoded_value = outbound_msg.encode();
		let target_value = <Vec<u8>>::from_hex("3602080badf00d010203040404ffffffff082442424242424242424242424242424242424242424242424242424242424242421badca1f").unwrap();
		assert_eq!(encoded_value, target_value);

		let node_signer = test_utils::TestKeysInterface::new(&[42; 32], Network::Testnet);
		let inbound_msg = ReadableArgs::read(&mut Cursor::new(&target_value[..]), (None, &&node_signer)).unwrap();
		if let msgs::InboundOnionPayload::Receive {
			payment_data: Some(FinalOnionHopData {
				payment_secret,
				total_msat: 0x1badca1f
			}),
			sender_intended_htlc_amt_msat, cltv_expiry_height,
			payment_metadata: None,
			keysend_preimage: None,
			custom_tlvs,
		} = inbound_msg  {
			assert_eq!(payment_secret, expected_payment_secret);
			assert_eq!(sender_intended_htlc_amt_msat, 0x0badf00d01020304);
			assert_eq!(cltv_expiry_height, 0xffffffff);
			assert_eq!(custom_tlvs, vec![]);
		} else { panic!(); }
	}

	#[test]
	fn encoding_final_onion_hop_data_with_bad_custom_tlvs() {
		// If custom TLVs have type number within the range reserved for protocol, treat them as if
		// they're unknown
		let bad_type_range_tlvs = vec![
			((1 << 16) - 4, vec![42]),
			((1 << 16) - 2, vec![42; 32]),
		];
		let mut msg = msgs::OutboundOnionPayload::Receive {
			payment_data: None,
			payment_metadata: None,
			keysend_preimage: None,
			custom_tlvs: bad_type_range_tlvs,
			sender_intended_htlc_amt_msat: 0x0badf00d01020304,
			cltv_expiry_height: 0xffffffff,
		};
		let encoded_value = msg.encode();
		let node_signer = test_utils::TestKeysInterface::new(&[42; 32], Network::Testnet);
		assert!(msgs::InboundOnionPayload::read(&mut Cursor::new(&encoded_value[..]), (None, &&node_signer)).is_err());
		let good_type_range_tlvs = vec![
			((1 << 16) - 3, vec![42]),
			((1 << 16) - 1, vec![42; 32]),
		];
		if let msgs::OutboundOnionPayload::Receive { ref mut custom_tlvs, .. } = msg {
			*custom_tlvs = good_type_range_tlvs.clone();
		}
		let encoded_value = msg.encode();
		let inbound_msg = ReadableArgs::read(&mut Cursor::new(&encoded_value[..]), (None, &&node_signer)).unwrap();
		match inbound_msg {
			msgs::InboundOnionPayload::Receive { custom_tlvs, .. } => assert!(custom_tlvs.is_empty()),
			_ => panic!(),
		}
	}

	#[test]
	fn encoding_final_onion_hop_data_with_custom_tlvs() {
		let expected_custom_tlvs = vec![
			(5482373483, vec![0x12, 0x34]),
			(5482373487, vec![0x42u8; 8]),
		];
		let msg = msgs::OutboundOnionPayload::Receive {
			payment_data: None,
			payment_metadata: None,
			keysend_preimage: None,
			custom_tlvs: expected_custom_tlvs.clone(),
			sender_intended_htlc_amt_msat: 0x0badf00d01020304,
			cltv_expiry_height: 0xffffffff,
		};
		let encoded_value = msg.encode();
		let target_value = <Vec<u8>>::from_hex("2e02080badf00d010203040404ffffffffff0000000146c6616b021234ff0000000146c6616f084242424242424242").unwrap();
		assert_eq!(encoded_value, target_value);
		let node_signer = test_utils::TestKeysInterface::new(&[42; 32], Network::Testnet);
		let inbound_msg: msgs::InboundOnionPayload = ReadableArgs::read(&mut Cursor::new(&target_value[..]), (None, &&node_signer)).unwrap();
		if let msgs::InboundOnionPayload::Receive {
			payment_data: None,
			payment_metadata: None,
			keysend_preimage: None,
			custom_tlvs,
			sender_intended_htlc_amt_msat,
			cltv_expiry_height: outgoing_cltv_value,
			..
		} = inbound_msg {
			assert_eq!(custom_tlvs, expected_custom_tlvs);
			assert_eq!(sender_intended_htlc_amt_msat, 0x0badf00d01020304);
			assert_eq!(outgoing_cltv_value, 0xffffffff);
		} else { panic!(); }
	}

	#[test]
	fn encoding_final_onion_hop_data_with_trampoline_packet() {
		let secp_ctx = Secp256k1::new();
		let (_private_key, public_key) = get_keys_from!("0101010101010101010101010101010101010101010101010101010101010101", secp_ctx);

		let compressed_public_key = public_key.serialize();
		assert_eq!(compressed_public_key.len(), 33);

		let trampoline_packet = TrampolineOnionPacket {
			version: 0,
			public_key,
			hop_data: vec![1; 650], // this should be the standard encoded length
			hmac: [2; 32],
		};
		let encoded_trampoline_packet = trampoline_packet.encode();
		assert_eq!(encoded_trampoline_packet.len(), 716);

		let msg = msgs::OutboundOnionPayload::TrampolineEntrypoint {
			multipath_trampoline_data: None,
			amt_to_forward: 0x0badf00d01020304,
			outgoing_cltv_value: 0xffffffff,
			trampoline_packet,
		};
		let encoded_payload = msg.encode();

		let trampoline_type_bytes = &encoded_payload[19..=19];
		let mut trampoline_type_cursor = Cursor::new(trampoline_type_bytes);
		let trampoline_type_big_size: BigSize = Readable::read(&mut trampoline_type_cursor).unwrap();
		assert_eq!(trampoline_type_big_size.0, 20);

		let trampoline_length_bytes = &encoded_payload[20..=22];
		let mut trampoline_length_cursor = Cursor::new(trampoline_length_bytes);
		let trampoline_length_big_size: BigSize = Readable::read(&mut trampoline_length_cursor).unwrap();
		assert_eq!(trampoline_length_big_size.0, encoded_trampoline_packet.len() as u64);
	}

	#[test]
	fn encoding_final_onion_hop_data_with_eclair_trampoline_packet() {
		let public_key = PublicKey::from_slice(&<Vec<u8>>::from_hex("02eec7245d6b7d2ccb30380bfbe2a3648cd7a942653f5aa340edcea1f283686619").unwrap()).unwrap();
		let hop_data = <Vec<u8>>::from_hex("cff34152f3a36e52ca94e74927203a560392b9cc7ce3c45809c6be52166c24a595716880f95f178bf5b30ca63141f74db6e92795c6130877cfdac3d4bd3087ee73c65d627ddd709112a848cc99e303f3706509aa43ba7c8a88cba175fccf9a8f5016ef06d3b935dbb15196d7ce16dc1a7157845566901d7b2197e52cab4ce487014b14816e5805f9fcacb4f8f88b8ff176f1b94f6ce6b00bc43221130c17d20ef629db7c5f7eafaa166578c720619561dd14b3277db557ec7dcdb793771aef0f2f667cfdbeae3ac8d331c5994779dffb31e5fc0dbdedc0c592ca6d21c18e47fe3528d6975c19517d7e2ea8c5391cf17d0fe30c80913ed887234ccb48808f7ef9425bcd815c3b586210979e3bb286ef2851bf9ce04e28c40a203df98fd648d2f1936fd2f1def0e77eecb277229b4b682322371c0a1dbfcd723a991993df8cc1f2696b84b055b40a1792a29f710295a18fbd351b0f3ff34cd13941131b8278ba79303c89117120eea691738a9954908195143b039dbeed98f26a92585f3d15cf742c953799d3272e0545e9b744be9d3b4c").unwrap();
		let hmac_vector = <Vec<u8>>::from_hex("bb079bfc4b35190eee9f59a1d7b41ba2f773179f322dafb4b1af900c289ebd6c").unwrap();
		let mut hmac = [0; 32];
		hmac.copy_from_slice(&hmac_vector);

		let compressed_public_key = public_key.serialize();
		assert_eq!(compressed_public_key.len(), 33);

		let trampoline_packet = TrampolineOnionPacket {
			version: 0,
			public_key,
			hop_data,
			hmac,
		};
		let encoded_trampoline_packet = trampoline_packet.encode();
		let expected_eclair_trampoline_packet = <Vec<u8>>::from_hex("0002eec7245d6b7d2ccb30380bfbe2a3648cd7a942653f5aa340edcea1f283686619cff34152f3a36e52ca94e74927203a560392b9cc7ce3c45809c6be52166c24a595716880f95f178bf5b30ca63141f74db6e92795c6130877cfdac3d4bd3087ee73c65d627ddd709112a848cc99e303f3706509aa43ba7c8a88cba175fccf9a8f5016ef06d3b935dbb15196d7ce16dc1a7157845566901d7b2197e52cab4ce487014b14816e5805f9fcacb4f8f88b8ff176f1b94f6ce6b00bc43221130c17d20ef629db7c5f7eafaa166578c720619561dd14b3277db557ec7dcdb793771aef0f2f667cfdbeae3ac8d331c5994779dffb31e5fc0dbdedc0c592ca6d21c18e47fe3528d6975c19517d7e2ea8c5391cf17d0fe30c80913ed887234ccb48808f7ef9425bcd815c3b586210979e3bb286ef2851bf9ce04e28c40a203df98fd648d2f1936fd2f1def0e77eecb277229b4b682322371c0a1dbfcd723a991993df8cc1f2696b84b055b40a1792a29f710295a18fbd351b0f3ff34cd13941131b8278ba79303c89117120eea691738a9954908195143b039dbeed98f26a92585f3d15cf742c953799d3272e0545e9b744be9d3b4cbb079bfc4b35190eee9f59a1d7b41ba2f773179f322dafb4b1af900c289ebd6c").unwrap();
		assert_eq!(encoded_trampoline_packet, expected_eclair_trampoline_packet);
	}

	#[test]
	fn query_channel_range_end_blocknum() {
		let tests: Vec<(u32, u32, u32)> = vec![
			(10000, 1500, 11500),
			(0, 0xffffffff, 0xffffffff),
			(1, 0xffffffff, 0xffffffff),
		];

		for (first_blocknum, number_of_blocks, expected) in tests.into_iter() {
			let sut = msgs::QueryChannelRange {
				chain_hash: ChainHash::using_genesis_block(Network::Regtest),
				first_blocknum,
				number_of_blocks,
			};
			assert_eq!(sut.end_blocknum(), expected);
		}
	}

	#[test]
	fn encoding_query_channel_range() {
		let mut query_channel_range = msgs::QueryChannelRange {
			chain_hash: ChainHash::using_genesis_block(Network::Regtest),
			first_blocknum: 100000,
			number_of_blocks: 1500,
		};
		let encoded_value = query_channel_range.encode();
		let target_value = <Vec<u8>>::from_hex("06226e46111a0b59caaf126043eb5bbf28c34f3a5e332a1fc7b2b73cf188910f000186a0000005dc").unwrap();
		assert_eq!(encoded_value, target_value);

		query_channel_range = Readable::read(&mut Cursor::new(&target_value[..])).unwrap();
		assert_eq!(query_channel_range.first_blocknum, 100000);
		assert_eq!(query_channel_range.number_of_blocks, 1500);
	}

	#[test]
	fn encoding_reply_channel_range() {
		do_encoding_reply_channel_range(0);
		do_encoding_reply_channel_range(1);
	}

	fn do_encoding_reply_channel_range(encoding_type: u8) {
		let mut target_value = <Vec<u8>>::from_hex("06226e46111a0b59caaf126043eb5bbf28c34f3a5e332a1fc7b2b73cf188910f000b8a06000005dc01").unwrap();
		let expected_chain_hash = ChainHash::using_genesis_block(Network::Regtest);
		let mut reply_channel_range = msgs::ReplyChannelRange {
			chain_hash: expected_chain_hash,
			first_blocknum: 756230,
			number_of_blocks: 1500,
			sync_complete: true,
			short_channel_ids: vec![0x000000000000008e, 0x0000000000003c69, 0x000000000045a6c4],
		};

		if encoding_type == 0 {
			target_value.append(&mut <Vec<u8>>::from_hex("001900000000000000008e0000000000003c69000000000045a6c4").unwrap());
			let encoded_value = reply_channel_range.encode();
			assert_eq!(encoded_value, target_value);

			reply_channel_range = Readable::read(&mut Cursor::new(&target_value[..])).unwrap();
			assert_eq!(reply_channel_range.chain_hash, expected_chain_hash);
			assert_eq!(reply_channel_range.first_blocknum, 756230);
			assert_eq!(reply_channel_range.number_of_blocks, 1500);
			assert_eq!(reply_channel_range.sync_complete, true);
			assert_eq!(reply_channel_range.short_channel_ids[0], 0x000000000000008e);
			assert_eq!(reply_channel_range.short_channel_ids[1], 0x0000000000003c69);
			assert_eq!(reply_channel_range.short_channel_ids[2], 0x000000000045a6c4);
		} else {
			target_value.append(&mut <Vec<u8>>::from_hex("001601789c636000833e08659309a65878be010010a9023a").unwrap());
			let result: Result<msgs::ReplyChannelRange, msgs::DecodeError> = Readable::read(&mut Cursor::new(&target_value[..]));
			assert!(result.is_err(), "Expected decode failure with unsupported zlib encoding");
		}
	}

	#[test]
	fn encoding_query_short_channel_ids() {
		do_encoding_query_short_channel_ids(0);
		do_encoding_query_short_channel_ids(1);
	}

	fn do_encoding_query_short_channel_ids(encoding_type: u8) {
		let mut target_value = <Vec<u8>>::from_hex("06226e46111a0b59caaf126043eb5bbf28c34f3a5e332a1fc7b2b73cf188910f").unwrap();
		let expected_chain_hash = ChainHash::using_genesis_block(Network::Regtest);
		let mut query_short_channel_ids = msgs::QueryShortChannelIds {
			chain_hash: expected_chain_hash,
			short_channel_ids: vec![0x0000000000008e, 0x0000000000003c69, 0x000000000045a6c4],
		};

		if encoding_type == 0 {
			target_value.append(&mut <Vec<u8>>::from_hex("001900000000000000008e0000000000003c69000000000045a6c4").unwrap());
			let encoded_value = query_short_channel_ids.encode();
			assert_eq!(encoded_value, target_value);

			query_short_channel_ids = Readable::read(&mut Cursor::new(&target_value[..])).unwrap();
			assert_eq!(query_short_channel_ids.chain_hash, expected_chain_hash);
			assert_eq!(query_short_channel_ids.short_channel_ids[0], 0x000000000000008e);
			assert_eq!(query_short_channel_ids.short_channel_ids[1], 0x0000000000003c69);
			assert_eq!(query_short_channel_ids.short_channel_ids[2], 0x000000000045a6c4);
		} else {
			target_value.append(&mut <Vec<u8>>::from_hex("001601789c636000833e08659309a65878be010010a9023a").unwrap());
			let result: Result<msgs::QueryShortChannelIds, msgs::DecodeError> = Readable::read(&mut Cursor::new(&target_value[..]));
			assert!(result.is_err(), "Expected decode failure with unsupported zlib encoding");
		}
	}

	#[test]
	fn encoding_reply_short_channel_ids_end() {
		let expected_chain_hash = ChainHash::using_genesis_block(Network::Regtest);
		let mut reply_short_channel_ids_end = msgs::ReplyShortChannelIdsEnd {
			chain_hash: expected_chain_hash,
			full_information: true,
		};
		let encoded_value = reply_short_channel_ids_end.encode();
		let target_value = <Vec<u8>>::from_hex("06226e46111a0b59caaf126043eb5bbf28c34f3a5e332a1fc7b2b73cf188910f01").unwrap();
		assert_eq!(encoded_value, target_value);

		reply_short_channel_ids_end = Readable::read(&mut Cursor::new(&target_value[..])).unwrap();
		assert_eq!(reply_short_channel_ids_end.chain_hash, expected_chain_hash);
		assert_eq!(reply_short_channel_ids_end.full_information, true);
	}

	#[test]
	fn encoding_gossip_timestamp_filter(){
		let expected_chain_hash = ChainHash::using_genesis_block(Network::Regtest);
		let mut gossip_timestamp_filter = msgs::GossipTimestampFilter {
			chain_hash: expected_chain_hash,
			first_timestamp: 1590000000,
			timestamp_range: 0xffff_ffff,
		};
		let encoded_value = gossip_timestamp_filter.encode();
		let target_value = <Vec<u8>>::from_hex("06226e46111a0b59caaf126043eb5bbf28c34f3a5e332a1fc7b2b73cf188910f5ec57980ffffffff").unwrap();
		assert_eq!(encoded_value, target_value);

		gossip_timestamp_filter = Readable::read(&mut Cursor::new(&target_value[..])).unwrap();
		assert_eq!(gossip_timestamp_filter.chain_hash, expected_chain_hash);
		assert_eq!(gossip_timestamp_filter.first_timestamp, 1590000000);
		assert_eq!(gossip_timestamp_filter.timestamp_range, 0xffff_ffff);
	}

	#[test]
	fn decode_onion_hop_data_len_as_bigsize() {
		// Tests that we can decode an onion payload that is >253 bytes.
		// Previously, receiving a payload of this size could've caused us to fail to decode a valid
		// payload, because we were decoding the length (a BigSize, big-endian) as a VarInt
		// (little-endian).

		// Encode a test onion payload with a big custom TLV such that it's >253 bytes, forcing the
		// payload length to be encoded over multiple bytes rather than a single u8.
		let big_payload = encode_big_payload().unwrap();
		let mut rd = Cursor::new(&big_payload[..]);

		let node_signer = test_utils::TestKeysInterface::new(&[42; 32], Network::Testnet);
		<msgs::InboundOnionPayload as ReadableArgs<(Option<PublicKey>, &&test_utils::TestKeysInterface)>>
			::read(&mut rd, (None, &&node_signer)).unwrap();
	}
	// see above test, needs to be a separate method for use of the serialization macros.
	fn encode_big_payload() -> Result<Vec<u8>, io::Error> {
		use crate::util::ser::HighZeroBytesDroppedBigSize;
		let payload = msgs::OutboundOnionPayload::Forward {
			short_channel_id: 0xdeadbeef1bad1dea,
			amt_to_forward: 1000,
			outgoing_cltv_value: 0xffffffff,
		};
		let mut encoded_payload = Vec::new();
		let test_bytes = vec![42u8; 1000];
		if let msgs::OutboundOnionPayload::Forward { short_channel_id, amt_to_forward, outgoing_cltv_value } = payload {
			_encode_varint_length_prefixed_tlv!(&mut encoded_payload, {
				(1, test_bytes, required_vec),
				(2, HighZeroBytesDroppedBigSize(amt_to_forward), required),
				(4, HighZeroBytesDroppedBigSize(outgoing_cltv_value), required),
				(6, short_channel_id, required)
			});
		}
		Ok(encoded_payload)
	}

	#[test]
	#[cfg(feature = "std")]
	fn test_socket_address_from_str() {
		let tcpip_v4 = SocketAddress::TcpIpV4 {
			addr: Ipv4Addr::new(127, 0, 0, 1).octets(),
			port: 1234,
		};
		assert_eq!(tcpip_v4, SocketAddress::from_str("127.0.0.1:1234").unwrap());
		assert_eq!(tcpip_v4, SocketAddress::from_str(&tcpip_v4.to_string()).unwrap());

		let tcpip_v6 = SocketAddress::TcpIpV6 {
			addr: Ipv6Addr::new(0, 0, 0, 0, 0, 0, 0, 1).octets(),
			port: 1234,
		};
		assert_eq!(tcpip_v6, SocketAddress::from_str("[0:0:0:0:0:0:0:1]:1234").unwrap());
		assert_eq!(tcpip_v6, SocketAddress::from_str(&tcpip_v6.to_string()).unwrap());

		let hostname = SocketAddress::Hostname {
				hostname: Hostname::try_from("lightning-node.mydomain.com".to_string()).unwrap(),
				port: 1234,
		};
		assert_eq!(hostname, SocketAddress::from_str("lightning-node.mydomain.com:1234").unwrap());
		assert_eq!(hostname, SocketAddress::from_str(&hostname.to_string()).unwrap());

		let onion_v2 = SocketAddress::OnionV2 ([40, 4, 64, 185, 202, 19, 162, 75, 90, 200, 38, 7],);
		assert_eq!("OnionV2([40, 4, 64, 185, 202, 19, 162, 75, 90, 200, 38, 7])", &onion_v2.to_string());
		assert_eq!(Err(SocketAddressParseError::InvalidOnionV3), SocketAddress::from_str("FACEBOOKCOREWWWI.onion:9735"));

		let onion_v3 = SocketAddress::OnionV3 {
			ed25519_pubkey: [37, 24, 75, 5, 25, 73, 117, 194, 139, 102, 182, 107, 4, 105, 247, 246, 85,
			111, 177, 172, 49, 137, 167, 155, 64, 221, 163, 47, 31, 33, 71, 3],
			checksum: 48326,
			version: 121,
			port: 1234
		};
		assert_eq!(onion_v3, SocketAddress::from_str("pg6mmjiyjmcrsslvykfwnntlaru7p5svn6y2ymmju6nubxndf4pscryd.onion:1234").unwrap());
		assert_eq!(onion_v3, SocketAddress::from_str(&onion_v3.to_string()).unwrap());

		assert_eq!(Err(SocketAddressParseError::InvalidOnionV3), SocketAddress::from_str("pg6mmjiyjmcrsslvykfwnntlaru7p5svn6.onion:1234"));
		assert_eq!(Err(SocketAddressParseError::InvalidInput), SocketAddress::from_str("127.0.0.1@1234"));
		assert_eq!(Err(SocketAddressParseError::InvalidInput), "".parse::<SocketAddress>());
		assert!(SocketAddress::from_str("pg6mmjiyjmcrsslvykfwnntlaru7p5svn6y2ymmju6nubxndf4pscryd.onion.onion:9735:94").is_err());
		assert!(SocketAddress::from_str("wrong$%#.com:1234").is_err());
		assert_eq!(Err(SocketAddressParseError::InvalidPort), SocketAddress::from_str("example.com:wrong"));
		assert!("localhost".parse::<SocketAddress>().is_err());
		assert!("localhost:invalid-port".parse::<SocketAddress>().is_err());
		assert!( "invalid-onion-v3-hostname.onion:8080".parse::<SocketAddress>().is_err());
		assert!("b32.example.onion:invalid-port".parse::<SocketAddress>().is_err());
		assert!("invalid-address".parse::<SocketAddress>().is_err());
		assert!(SocketAddress::from_str("pg6mmjiyjmcrsslvykfwnntlaru7p5svn6y2ymmju6nubxndf4pscryd.onion.onion:1234").is_err());
	}

	#[test]
	#[cfg(feature = "std")]
	fn test_socket_address_to_socket_addrs() {
		assert_eq!(SocketAddress::TcpIpV4 {addr:[0u8; 4], port: 1337,}.to_socket_addrs().unwrap().next().unwrap(),
				   SocketAddr::V4(SocketAddrV4::new(Ipv4Addr::new(0,0,0,0), 1337)));
		assert_eq!(SocketAddress::TcpIpV6 {addr:[0u8; 16], port: 1337,}.to_socket_addrs().unwrap().next().unwrap(),
				   SocketAddr::V6(SocketAddrV6::new(Ipv6Addr::from([0u8; 16]), 1337, 0, 0)));
		assert_eq!(SocketAddress::Hostname { hostname: Hostname::try_from("0.0.0.0".to_string()).unwrap(), port: 0 }
					   .to_socket_addrs().unwrap().next().unwrap(), SocketAddr::V4(SocketAddrV4::new(Ipv4Addr::from([0u8; 4]),0)));
		assert!(SocketAddress::OnionV2([0u8; 12]).to_socket_addrs().is_err());
		assert!(SocketAddress::OnionV3{ ed25519_pubkey: [37, 24, 75, 5, 25, 73, 117, 194, 139, 102,
			182, 107, 4, 105, 247, 246, 85, 111, 177, 172, 49, 137, 167, 155, 64, 221, 163, 47, 31,
			33, 71, 3],
			checksum: 48326,
			version: 121,
			port: 1234 }.to_socket_addrs().is_err());
	}
}<|MERGE_RESOLUTION|>--- conflicted
+++ resolved
@@ -543,13 +543,8 @@
 	pub tx_hash: Txid,
 	/// The list of witnesses
 	pub witnesses: Vec<Witness>,
-<<<<<<< HEAD
-	/// Optional signature for shared funding outpoint input (signed by both parties)
-	pub tlvs: Option<Signature>,
-=======
 	/// Optional signature for the shared input -- the previous funding outpoint -- signed by both peers
 	pub funding_outpoint_sig: Option<Signature>,
->>>>>>> 9a438eea
 }
 
 /// A tx_init_rbf message which initiates a replacement of the transaction after it's been
@@ -1443,13 +1438,13 @@
 	/// Handle an incoming `open_channel` message from the given peer.
 	fn handle_open_channel(&self, their_node_id: &PublicKey, msg: &OpenChannel);
 	/// Handle an incoming `open_channel2` message from the given peer.
-	#[cfg(dual_funding)]
+	#[cfg(any(dual_funding, splicing))]
 	fn handle_open_channel_v2(&self, their_node_id: &PublicKey, msg: &OpenChannelV2);
 	/// Handle an incoming `accept_channel` message from the given peer.
 	fn handle_accept_channel(&self, their_node_id: &PublicKey, msg: &AcceptChannel);
-	#[cfg(dual_funding)]
+	#[cfg(any(dual_funding, splicing))]
 	/// Handle an incoming `accept_channel2` message from the given peer.
-	#[cfg(dual_funding)]
+	#[cfg(any(dual_funding, splicing))]
 	fn handle_accept_channel_v2(&self, their_node_id: &PublicKey, msg: &AcceptChannelV2);
 	/// Handle an incoming `funding_created` message from the given peer.
 	fn handle_funding_created(&self, their_node_id: &PublicKey, msg: &FundingCreated);
@@ -1470,15 +1465,6 @@
 
 	// Splicing
 	/// Handle an incoming `splice` message from the given peer.
-<<<<<<< HEAD
-	#[cfg(dual_funding)]
-	fn handle_splice(&self, their_node_id: &PublicKey, msg: &Splice);
-	/// Handle an incoming `splice_ack` message from the given peer.
-	#[cfg(dual_funding)]
-	fn handle_splice_ack(&self, their_node_id: &PublicKey, msg: &SpliceAck);
-	/// Handle an incoming `splice_locked` message from the given peer.
-	#[cfg(dual_funding)]
-=======
 	#[cfg(splicing)]
 	fn handle_splice(&self, their_node_id: &PublicKey, msg: &Splice);
 	/// Handle an incoming `splice_ack` message from the given peer.
@@ -1486,36 +1472,35 @@
 	fn handle_splice_ack(&self, their_node_id: &PublicKey, msg: &SpliceAck);
 	/// Handle an incoming `splice_locked` message from the given peer.
 	#[cfg(splicing)]
->>>>>>> 9a438eea
 	fn handle_splice_locked(&self, their_node_id: &PublicKey, msg: &SpliceLocked);
 
 	// Interactive channel construction
 	/// Handle an incoming `tx_add_input message` from the given peer.
-	#[cfg(dual_funding)]
+	#[cfg(any(dual_funding, splicing))]
 	fn handle_tx_add_input(&self, their_node_id: &PublicKey, msg: &TxAddInput);
 	/// Handle an incoming `tx_add_output` message from the given peer.
-	#[cfg(dual_funding)]
+	#[cfg(any(dual_funding, splicing))]
 	fn handle_tx_add_output(&self, their_node_id: &PublicKey, msg: &TxAddOutput);
 	/// Handle an incoming `tx_remove_input` message from the given peer.
-	#[cfg(dual_funding)]
+	#[cfg(any(dual_funding, splicing))]
 	fn handle_tx_remove_input(&self, their_node_id: &PublicKey, msg: &TxRemoveInput);
 	/// Handle an incoming `tx_remove_output` message from the given peer.
-	#[cfg(dual_funding)]
+	#[cfg(any(dual_funding, splicing))]
 	fn handle_tx_remove_output(&self, their_node_id: &PublicKey, msg: &TxRemoveOutput);
 	/// Handle an incoming `tx_complete message` from the given peer.
-	#[cfg(dual_funding)]
+	#[cfg(any(dual_funding, splicing))]
 	fn handle_tx_complete(&self, their_node_id: &PublicKey, msg: &TxComplete);
 	/// Handle an incoming `tx_signatures` message from the given peer.
-	#[cfg(dual_funding)]
+	#[cfg(any(dual_funding, splicing))]
 	fn handle_tx_signatures(&self, their_node_id: &PublicKey, msg: &TxSignatures);
 	/// Handle an incoming `tx_init_rbf` message from the given peer.
-	#[cfg(dual_funding)]
+	#[cfg(any(dual_funding, splicing))]
 	fn handle_tx_init_rbf(&self, their_node_id: &PublicKey, msg: &TxInitRbf);
 	/// Handle an incoming `tx_ack_rbf` message from the given peer.
-	#[cfg(dual_funding)]
+	#[cfg(any(dual_funding, splicing))]
 	fn handle_tx_ack_rbf(&self, their_node_id: &PublicKey, msg: &TxAckRbf);
 	/// Handle an incoming `tx_abort message` from the given peer.
-	#[cfg(dual_funding)]
+	#[cfg(any(dual_funding, splicing))]
 	fn handle_tx_abort(&self, their_node_id: &PublicKey, msg: &TxAbort);
 
 	// HTLC handling:
@@ -1707,14 +1692,10 @@
 	use crate::blinded_path::payment::{PaymentConstraints, PaymentContext, PaymentRelay};
 	use crate::ln::{PaymentPreimage, PaymentSecret};
 	use crate::ln::features::BlindedHopFeatures;
-<<<<<<< HEAD
-	use super::FinalOnionHopData;
-=======
 	use super::{FinalOnionHopData, TrampolineOnionPacket};
 
 	#[allow(unused_imports)]
 	use crate::prelude::*;
->>>>>>> 9a438eea
 
 	// These types aren't intended to be pub, but are exposed for direct fuzzing (as we deserialize
 	// them from untrusted input):
@@ -1747,14 +1728,10 @@
 			cltv_expiry_height: u32,
 			payment_secret: PaymentSecret,
 			payment_constraints: PaymentConstraints,
-<<<<<<< HEAD
-			intro_node_blinding_point: Option<PublicKey>,
-=======
 			payment_context: PaymentContext,
 			intro_node_blinding_point: Option<PublicKey>,
 			keysend_preimage: Option<PaymentPreimage>,
 			custom_tlvs: Vec<(u64, Vec<u8>)>,
->>>>>>> 9a438eea
 		}
 	}
 
@@ -2157,11 +2134,7 @@
 	tx_hash,
 	witnesses,
 }, {
-<<<<<<< HEAD
-	(0, tlvs, option),
-=======
 	(0, funding_outpoint_sig, option),
->>>>>>> 9a438eea
 });
 
 impl_writeable_msg!(TxInitRbf, {
@@ -2654,11 +2627,7 @@
 			},
 			Self::BlindedReceive {
 				sender_intended_htlc_amt_msat, total_msat, cltv_expiry_height, encrypted_tlvs,
-<<<<<<< HEAD
-				intro_node_blinding_point,
-=======
 				intro_node_blinding_point, keysend_preimage, ref custom_tlvs,
->>>>>>> 9a438eea
 			} => {
 				// We need to update [`ln::outbound_payment::RecipientOnionFields::with_custom_tlvs`]
 				// to reject any reserved types in the experimental range if new ones are ever
@@ -2679,8 +2648,6 @@
 	}
 }
 
-<<<<<<< HEAD
-=======
 impl Writeable for OutboundTrampolinePayload {
 	fn write<W: Writer>(&self, w: &mut W) -> Result<(), io::Error> {
 		match self {
@@ -2697,7 +2664,6 @@
 }
 
 
->>>>>>> 9a438eea
 impl<NS: Deref> ReadableArgs<(Option<PublicKey>, &NS)> for InboundOnionPayload where NS::Target: NodeSigner {
 	fn read<R: Read>(r: &mut R, args: (Option<PublicKey>, &NS)) -> Result<Self, DecodeError> {
 		let (update_add_blinding_point, node_signer) = args;
@@ -2740,13 +2706,7 @@
 		}
 
 		if let Some(blinding_point) = intro_node_blinding_point.or(update_add_blinding_point) {
-<<<<<<< HEAD
-			if short_id.is_some() || payment_data.is_some() || payment_metadata.is_some() ||
-				keysend_preimage.is_some()
-			{
-=======
 			if short_id.is_some() || payment_data.is_some() || payment_metadata.is_some() {
->>>>>>> 9a438eea
 				return Err(DecodeError::InvalidValue)
 			}
 			let enc_tlvs = encrypted_tlvs_opt.ok_or(DecodeError::InvalidValue)?.0;
@@ -2782,14 +2742,10 @@
 						cltv_expiry_height: cltv_value.ok_or(DecodeError::InvalidValue)?,
 						payment_secret,
 						payment_constraints,
-<<<<<<< HEAD
-						intro_node_blinding_point,
-=======
 						payment_context,
 						intro_node_blinding_point,
 						keysend_preimage,
 						custom_tlvs,
->>>>>>> 9a438eea
 					})
 				},
 			}
@@ -3235,11 +3191,7 @@
 	use crate::ln::{PaymentPreimage, PaymentHash, PaymentSecret};
 	use crate::ln::ChannelId;
 	use crate::ln::features::{ChannelFeatures, ChannelTypeFeatures, InitFeatures, NodeFeatures};
-<<<<<<< HEAD
-	use crate::ln::msgs::{self, FinalOnionHopData, OnionErrorPacket, CommonOpenChannelFields, CommonAcceptChannelFields};
-=======
 	use crate::ln::msgs::{self, FinalOnionHopData, OnionErrorPacket, CommonOpenChannelFields, CommonAcceptChannelFields, TrampolineOnionPacket};
->>>>>>> 9a438eea
 	use crate::ln::msgs::SocketAddress;
 	use crate::routing::gossip::{NodeAlias, NodeId};
 	use crate::util::ser::{BigSize, Hostname, Readable, ReadableArgs, TransactionU16LenLimited, Writeable};
@@ -4036,11 +3988,7 @@
 					<Vec<u8>>::from_hex("3045022100ee00dbf4a862463e837d7c08509de814d620e4d9830fa84818713e0fa358f145022021c3c7060c4d53fe84fd165d60208451108a778c13b92ca4c6bad439236126cc01").unwrap(),
 					<Vec<u8>>::from_hex("028fbbf0b16f5ba5bcb5dd37cd4047ce6f726a21c06682f9ec2f52b057de1dbdb5").unwrap()]),
 			],
-<<<<<<< HEAD
-			tlvs: Some(sig_1),
-=======
 			funding_outpoint_sig: Some(sig_1),
->>>>>>> 9a438eea
 		};
 		let encoded_value = tx_signatures.encode();
 		let mut target_value = <Vec<u8>>::from_hex("0202020202020202020202020202020202020202020202020202020202020202").unwrap(); // channel_id
