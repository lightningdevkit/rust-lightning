// This file is Copyright its original authors, visible in version control
// history.
//
// This file is licensed under the Apache License, Version 2.0 <LICENSE-APACHE
// or http://www.apache.org/licenses/LICENSE-2.0> or the MIT license
// <LICENSE-MIT or http://opensource.org/licenses/MIT>, at your option.
// You may not use this file except in accordance with one or both of these
// licenses.

//! Wire messages, traits representing wire message handlers, and a few error types live here.
//!
//! For a normal node you probably don't need to use anything here, however, if you wish to split a
//! node into an internet-facing route/message socket handling daemon and a separate daemon (or
//! server entirely) which handles only channel-related messages you may wish to implement
//! [`ChannelMessageHandler`] yourself and use it to re-serialize messages and pass them across
//! daemons/servers.
//!
//! Note that if you go with such an architecture (instead of passing raw socket events to a
//! non-internet-facing system) you trust the frontend internet-facing system to not lie about the
//! source `node_id` of the message, however this does allow you to significantly reduce bandwidth
//! between the systems as routing messages can represent a significant chunk of bandwidth usage
//! (especially for non-channel-publicly-announcing nodes). As an alternate design which avoids
//! this issue, if you have sufficient bidirectional bandwidth between your systems, you may send
//! raw socket events into your non-internet-facing system and then send routing events back to
//! track the network on the less-secure system.

use bitcoin::blockdata::constants::ChainHash;
use bitcoin::secp256k1::PublicKey;
use bitcoin::secp256k1::ecdsa::Signature;
use bitcoin::{secp256k1, Witness};
use bitcoin::blockdata::script::Script;
<<<<<<< HEAD
use bitcoin::blockdata::transaction::Transaction;
use bitcoin::hash_types::{Txid, BlockHash};
=======
use bitcoin::hash_types::Txid;
>>>>>>> d2242f60

use crate::blinded_path::payment::ReceiveTlvs;
use crate::ln::{ChannelId, PaymentPreimage, PaymentHash, PaymentSecret};
use crate::ln::features::{ChannelFeatures, ChannelTypeFeatures, InitFeatures, NodeFeatures};
use crate::ln::onion_utils;
use crate::onion_message;
use crate::sign::{NodeSigner, Recipient};

use crate::prelude::*;
#[cfg(feature = "std")]
use core::convert::TryFrom;
use core::fmt;
use core::fmt::Debug;
use core::ops::Deref;
#[cfg(feature = "std")]
use core::str::FromStr;
#[cfg(feature = "std")]
use std::net::SocketAddr;
use core::fmt::Display;
use crate::io::{self, Cursor, Read};
use crate::io_extras::read_to_end;

use crate::events::MessageSendEventsProvider;
use crate::util::chacha20poly1305rfc::ChaChaPolyReadAdapter;
use crate::util::logger;
use crate::util::ser::{LengthReadable, LengthReadableArgs, Readable, ReadableArgs, Writeable, Writer, WithoutLength, FixedLengthReader, HighZeroBytesDroppedBigSize, Hostname, TransactionU16LenLimited, BigSize};
use crate::util::base32;

use crate::routing::gossip::{NodeAlias, NodeId};

/// 21 million * 10^8 * 1000
pub(crate) const MAX_VALUE_MSAT: u64 = 21_000_000_0000_0000_000;

#[cfg(taproot)]
/// A partial signature that also contains the Musig2 nonce its signer used
#[derive(Clone, Debug, PartialEq, Eq)]
pub struct PartialSignatureWithNonce(pub musig2::types::PartialSignature, pub musig2::types::PublicNonce);

/// An error in decoding a message or struct.
#[derive(Clone, Debug, PartialEq, Eq)]
pub enum DecodeError {
	/// A version byte specified something we don't know how to handle.
	///
	/// Includes unknown realm byte in an onion hop data packet.
	UnknownVersion,
	/// Unknown feature mandating we fail to parse message (e.g., TLV with an even, unknown type)
	UnknownRequiredFeature,
	/// Value was invalid.
	///
	/// For example, a byte which was supposed to be a bool was something other than a 0
	/// or 1, a public key/private key/signature was invalid, text wasn't UTF-8, TLV was
	/// syntactically incorrect, etc.
	InvalidValue,
	/// The buffer to be read was too short.
	ShortRead,
	/// A length descriptor in the packet didn't describe the later data correctly.
	BadLengthDescriptor,
	/// Error from [`std::io`].
	Io(io::ErrorKind),
	/// The message included zlib-compressed values, which we don't support.
	UnsupportedCompression,
}

/// An [`init`] message to be sent to or received from a peer.
///
/// [`init`]: https://github.com/lightning/bolts/blob/master/01-messaging.md#the-init-message
#[derive(Clone, Debug, PartialEq, Eq)]
pub struct Init {
	/// The relevant features which the sender supports.
	pub features: InitFeatures,
	/// Indicates chains the sender is interested in.
	///
	/// If there are no common chains, the connection will be closed.
	pub networks: Option<Vec<ChainHash>>,
	/// The receipient's network address.
	///
	/// This adds the option to report a remote IP address back to a connecting peer using the init
	/// message. A node can decide to use that information to discover a potential update to its
	/// public IPv4 address (NAT) and use that for a [`NodeAnnouncement`] update message containing
	/// the new address.
	pub remote_network_address: Option<SocketAddress>,
}

/// An [`error`] message to be sent to or received from a peer.
///
/// [`error`]: https://github.com/lightning/bolts/blob/master/01-messaging.md#the-error-and-warning-messages
#[derive(Clone, Debug, PartialEq, Eq)]
pub struct ErrorMessage {
	/// The channel ID involved in the error.
	///
	/// All-0s indicates a general error unrelated to a specific channel, after which all channels
	/// with the sending peer should be closed.
	pub channel_id: ChannelId,
	/// A possibly human-readable error description.
	///
	/// The string should be sanitized before it is used (e.g., emitted to logs or printed to
	/// `stdout`). Otherwise, a well crafted error message may trigger a security vulnerability in
	/// the terminal emulator or the logging subsystem.
	pub data: String,
}

/// A [`warning`] message to be sent to or received from a peer.
///
/// [`warning`]: https://github.com/lightning/bolts/blob/master/01-messaging.md#the-error-and-warning-messages
#[derive(Clone, Debug, PartialEq, Eq)]
pub struct WarningMessage {
	/// The channel ID involved in the warning.
	///
	/// All-0s indicates a warning unrelated to a specific channel.
	pub channel_id: ChannelId,
	/// A possibly human-readable warning description.
	///
	/// The string should be sanitized before it is used (e.g. emitted to logs or printed to
	/// stdout). Otherwise, a well crafted error message may trigger a security vulnerability in
	/// the terminal emulator or the logging subsystem.
	pub data: String,
}

/// A [`ping`] message to be sent to or received from a peer.
///
/// [`ping`]: https://github.com/lightning/bolts/blob/master/01-messaging.md#the-ping-and-pong-messages
#[derive(Clone, Debug, PartialEq, Eq)]
pub struct Ping {
	/// The desired response length.
	pub ponglen: u16,
	/// The ping packet size.
	///
	/// This field is not sent on the wire. byteslen zeros are sent.
	pub byteslen: u16,
}

/// A [`pong`] message to be sent to or received from a peer.
///
/// [`pong`]: https://github.com/lightning/bolts/blob/master/01-messaging.md#the-ping-and-pong-messages
#[derive(Clone, Debug, PartialEq, Eq)]
pub struct Pong {
	/// The pong packet size.
	///
	/// This field is not sent on the wire. byteslen zeros are sent.
	pub byteslen: u16,
}

/// An [`open_channel`] message to be sent to or received from a peer.
///
/// Used in V1 channel establishment
///
/// [`open_channel`]: https://github.com/lightning/bolts/blob/master/02-peer-protocol.md#the-open_channel-message
#[derive(Clone, Debug, PartialEq, Eq)]
pub struct OpenChannel {
	/// The genesis hash of the blockchain where the channel is to be opened
	pub chain_hash: ChainHash,
	/// A temporary channel ID, until the funding outpoint is announced
	pub temporary_channel_id: ChannelId,
	/// The channel value
	pub funding_satoshis: u64,
	/// The amount to push to the counterparty as part of the open, in milli-satoshi
	pub push_msat: u64,
	/// The threshold below which outputs on transactions broadcast by sender will be omitted
	pub dust_limit_satoshis: u64,
	/// The maximum inbound HTLC value in flight towards sender, in milli-satoshi
	pub max_htlc_value_in_flight_msat: u64,
	/// The minimum value unencumbered by HTLCs for the counterparty to keep in the channel
	pub channel_reserve_satoshis: u64,
	/// The minimum HTLC size incoming to sender, in milli-satoshi
	pub htlc_minimum_msat: u64,
	/// The feerate per 1000-weight of sender generated transactions, until updated by
	/// [`UpdateFee`]
	pub feerate_per_kw: u32,
	/// The number of blocks which the counterparty will have to wait to claim on-chain funds if
	/// they broadcast a commitment transaction
	pub to_self_delay: u16,
	/// The maximum number of inbound HTLCs towards sender
	pub max_accepted_htlcs: u16,
	/// The sender's key controlling the funding transaction
	pub funding_pubkey: PublicKey,
	/// Used to derive a revocation key for transactions broadcast by counterparty
	pub revocation_basepoint: PublicKey,
	/// A payment key to sender for transactions broadcast by counterparty
	pub payment_point: PublicKey,
	/// Used to derive a payment key to sender for transactions broadcast by sender
	pub delayed_payment_basepoint: PublicKey,
	/// Used to derive an HTLC payment key to sender
	pub htlc_basepoint: PublicKey,
	/// The first to-be-broadcast-by-sender transaction's per commitment point
	pub first_per_commitment_point: PublicKey,
	/// The channel flags to be used
	pub channel_flags: u8,
	/// A request to pre-set the to-sender output's `scriptPubkey` for when we collaboratively close
	pub shutdown_scriptpubkey: Option<Script>,
	/// The channel type that this channel will represent
	///
	/// If this is `None`, we derive the channel type from the intersection of our
	/// feature bits with our counterparty's feature bits from the [`Init`] message.
	pub channel_type: Option<ChannelTypeFeatures>,
}

/// An open_channel2 message to be sent by or received from the channel initiator.
///
/// Used in V2 channel establishment
///
// TODO(dual_funding): Add spec link for `open_channel2`.
#[derive(Clone, Debug, PartialEq, Eq)]
pub struct OpenChannelV2 {
	/// The genesis hash of the blockchain where the channel is to be opened
	pub chain_hash: ChainHash,
	/// A temporary channel ID derived using a zeroed out value for the channel acceptor's revocation basepoint
	pub temporary_channel_id: ChannelId,
	/// The feerate for the funding transaction set by the channel initiator
	pub funding_feerate_sat_per_1000_weight: u32,
	/// The feerate for the commitment transaction set by the channel initiator
	pub commitment_feerate_sat_per_1000_weight: u32,
	/// Part of the channel value contributed by the channel initiator
	pub funding_satoshis: u64,
	/// The threshold below which outputs on transactions broadcast by the channel initiator will be
	/// omitted
	pub dust_limit_satoshis: u64,
	/// The maximum inbound HTLC value in flight towards channel initiator, in milli-satoshi
	pub max_htlc_value_in_flight_msat: u64,
	/// The minimum HTLC size incoming to channel initiator, in milli-satoshi
	pub htlc_minimum_msat: u64,
	/// The number of blocks which the counterparty will have to wait to claim on-chain funds if they
	/// broadcast a commitment transaction
	pub to_self_delay: u16,
	/// The maximum number of inbound HTLCs towards channel initiator
	pub max_accepted_htlcs: u16,
	/// The locktime for the funding transaction
	pub locktime: u32,
	/// The channel initiator's key controlling the funding transaction
	pub funding_pubkey: PublicKey,
	/// Used to derive a revocation key for transactions broadcast by counterparty
	pub revocation_basepoint: PublicKey,
	/// A payment key to channel initiator for transactions broadcast by counterparty
	pub payment_basepoint: PublicKey,
	/// Used to derive a payment key to channel initiator for transactions broadcast by channel
	/// initiator
	pub delayed_payment_basepoint: PublicKey,
	/// Used to derive an HTLC payment key to channel initiator
	pub htlc_basepoint: PublicKey,
	/// The first to-be-broadcast-by-channel-initiator transaction's per commitment point
	pub first_per_commitment_point: PublicKey,
	/// The second to-be-broadcast-by-channel-initiator transaction's per commitment point
	pub second_per_commitment_point: PublicKey,
	/// Channel flags
	pub channel_flags: u8,
	/// Optionally, a request to pre-set the to-channel-initiator output's scriptPubkey for when we
	/// collaboratively close
	pub shutdown_scriptpubkey: Option<Script>,
	/// The channel type that this channel will represent. If none is set, we derive the channel
	/// type from the intersection of our feature bits with our counterparty's feature bits from
	/// the Init message.
	pub channel_type: Option<ChannelTypeFeatures>,
	/// Optionally, a requirement that only confirmed inputs can be added
	pub require_confirmed_inputs: Option<()>,
}

/// An [`accept_channel`] message to be sent to or received from a peer.
///
/// Used in V1 channel establishment
///
/// [`accept_channel`]: https://github.com/lightning/bolts/blob/master/02-peer-protocol.md#the-accept_channel-message
#[derive(Clone, Debug, PartialEq, Eq)]
pub struct AcceptChannel {
	/// A temporary channel ID, until the funding outpoint is announced
	pub temporary_channel_id: ChannelId,
	/// The threshold below which outputs on transactions broadcast by sender will be omitted
	pub dust_limit_satoshis: u64,
	/// The maximum inbound HTLC value in flight towards sender, in milli-satoshi
	pub max_htlc_value_in_flight_msat: u64,
	/// The minimum value unencumbered by HTLCs for the counterparty to keep in the channel
	pub channel_reserve_satoshis: u64,
	/// The minimum HTLC size incoming to sender, in milli-satoshi
	pub htlc_minimum_msat: u64,
	/// Minimum depth of the funding transaction before the channel is considered open
	pub minimum_depth: u32,
	/// The number of blocks which the counterparty will have to wait to claim on-chain funds if they broadcast a commitment transaction
	pub to_self_delay: u16,
	/// The maximum number of inbound HTLCs towards sender
	pub max_accepted_htlcs: u16,
	/// The sender's key controlling the funding transaction
	pub funding_pubkey: PublicKey,
	/// Used to derive a revocation key for transactions broadcast by counterparty
	pub revocation_basepoint: PublicKey,
	/// A payment key to sender for transactions broadcast by counterparty
	pub payment_point: PublicKey,
	/// Used to derive a payment key to sender for transactions broadcast by sender
	pub delayed_payment_basepoint: PublicKey,
	/// Used to derive an HTLC payment key to sender for transactions broadcast by counterparty
	pub htlc_basepoint: PublicKey,
	/// The first to-be-broadcast-by-sender transaction's per commitment point
	pub first_per_commitment_point: PublicKey,
	/// A request to pre-set the to-sender output's scriptPubkey for when we collaboratively close
	pub shutdown_scriptpubkey: Option<Script>,
	/// The channel type that this channel will represent.
	///
	/// If this is `None`, we derive the channel type from the intersection of
	/// our feature bits with our counterparty's feature bits from the [`Init`] message.
	/// This is required to match the equivalent field in [`OpenChannel::channel_type`].
	pub channel_type: Option<ChannelTypeFeatures>,
	#[cfg(taproot)]
	/// Next nonce the channel initiator should use to create a funding output signature against
	pub next_local_nonce: Option<musig2::types::PublicNonce>,
}

/// An accept_channel2 message to be sent by or received from the channel accepter.
///
/// Used in V2 channel establishment
///
// TODO(dual_funding): Add spec link for `accept_channel2`.
#[derive(Clone, Debug, PartialEq, Eq)]
pub struct AcceptChannelV2 {
	/// The same `temporary_channel_id` received from the initiator's `open_channel2` message.
	pub temporary_channel_id: ChannelId,
	/// Part of the channel value contributed by the channel acceptor
	pub funding_satoshis: u64,
	/// The threshold below which outputs on transactions broadcast by the channel acceptor will be
	/// omitted
	pub dust_limit_satoshis: u64,
	/// The maximum inbound HTLC value in flight towards channel acceptor, in milli-satoshi
	pub max_htlc_value_in_flight_msat: u64,
	/// The minimum HTLC size incoming to channel acceptor, in milli-satoshi
	pub htlc_minimum_msat: u64,
	/// Minimum depth of the funding transaction before the channel is considered open
	pub minimum_depth: u32,
	/// The number of blocks which the counterparty will have to wait to claim on-chain funds if they
	/// broadcast a commitment transaction
	pub to_self_delay: u16,
	/// The maximum number of inbound HTLCs towards channel acceptor
	pub max_accepted_htlcs: u16,
	/// The channel acceptor's key controlling the funding transaction
	pub funding_pubkey: PublicKey,
	/// Used to derive a revocation key for transactions broadcast by counterparty
	pub revocation_basepoint: PublicKey,
	/// A payment key to channel acceptor for transactions broadcast by counterparty
	pub payment_basepoint: PublicKey,
	/// Used to derive a payment key to channel acceptor for transactions broadcast by channel
	/// acceptor
	pub delayed_payment_basepoint: PublicKey,
	/// Used to derive an HTLC payment key to channel acceptor for transactions broadcast by counterparty
	pub htlc_basepoint: PublicKey,
	/// The first to-be-broadcast-by-channel-acceptor transaction's per commitment point
	pub first_per_commitment_point: PublicKey,
	/// The second to-be-broadcast-by-channel-acceptor transaction's per commitment point
	pub second_per_commitment_point: PublicKey,
	/// Optionally, a request to pre-set the to-channel-acceptor output's scriptPubkey for when we
	/// collaboratively close
	pub shutdown_scriptpubkey: Option<Script>,
	/// The channel type that this channel will represent. If none is set, we derive the channel
	/// type from the intersection of our feature bits with our counterparty's feature bits from
	/// the Init message.
	///
	/// This is required to match the equivalent field in [`OpenChannelV2::channel_type`].
	pub channel_type: Option<ChannelTypeFeatures>,
	/// Optionally, a requirement that only confirmed inputs can be added
	pub require_confirmed_inputs: Option<()>,
}

/// A [`funding_created`] message to be sent to or received from a peer.
///
/// Used in V1 channel establishment
///
/// [`funding_created`]: https://github.com/lightning/bolts/blob/master/02-peer-protocol.md#the-funding_created-message
#[derive(Clone, Debug, PartialEq, Eq)]
pub struct FundingCreated {
	/// A temporary channel ID, until the funding is established
	pub temporary_channel_id: ChannelId,
	/// The funding transaction ID
	pub funding_txid: Txid,
	/// The specific output index funding this channel
	pub funding_output_index: u16,
	/// The signature of the channel initiator (funder) on the initial commitment transaction
	pub signature: Signature,
	#[cfg(taproot)]
	/// The partial signature of the channel initiator (funder)
	pub partial_signature_with_nonce: Option<PartialSignatureWithNonce>,
	#[cfg(taproot)]
	/// Next nonce the channel acceptor should use to finalize the funding output signature
	pub next_local_nonce: Option<musig2::types::PublicNonce>
}

/// A [`funding_signed`] message to be sent to or received from a peer.
///
/// Used in V1 channel establishment
///
/// [`funding_signed`]: https://github.com/lightning/bolts/blob/master/02-peer-protocol.md#the-funding_signed-message
#[derive(Clone, Debug, PartialEq, Eq)]
pub struct FundingSigned {
	/// The channel ID
	pub channel_id: ChannelId,
	/// The signature of the channel acceptor (fundee) on the initial commitment transaction
	pub signature: Signature,
	#[cfg(taproot)]
	/// The partial signature of the channel acceptor (fundee)
	pub partial_signature_with_nonce: Option<PartialSignatureWithNonce>,
}

/// A [`channel_ready`] message to be sent to or received from a peer.
///
/// [`channel_ready`]: https://github.com/lightning/bolts/blob/master/02-peer-protocol.md#the-channel_ready-message
#[derive(Clone, Debug, PartialEq, Eq)]
pub struct ChannelReady {
	/// The channel ID
	pub channel_id: ChannelId,
	/// The per-commitment point of the second commitment transaction
	pub next_per_commitment_point: PublicKey,
	/// If set, provides a `short_channel_id` alias for this channel.
	///
	/// The sender will accept payments to be forwarded over this SCID and forward them to this
	/// messages' recipient.
	pub short_channel_id_alias: Option<u64>,
}

/// #SPLICING Inspired by OpenChannel, Shutdown
/// A splice message to be sent by or received from the splice initiator.
/// TODO(splicing): Is using 'splice initiator' role OK?
/// TODO(splicing): Can the channel acceptor later be the splice initiator?
///
// TODO(splicing): Add spec link for `splice`; still in draft, using from https://github.com/lightning/bolts/pull/863
#[derive(Clone, Debug, PartialEq, Eq)]
pub struct Splice {
	/// The channel ID where splicing is intended
	pub channel_id: ChannelId,
	/// The genesis hash of the blockchain where the channel is intended to be spliced
	pub chain_hash: BlockHash,
	/// The intended change in channel capacity: the amount to be added (positive value)
	/// or removed (negative value) by the sender (splice initiator) by splicing into/from the channel.
	pub relative_satoshis: i64,
	/// The feerate for the new funding transaction, set by the splice initiator
	pub funding_feerate_perkw: u32,
	/// The locktime for the new funding transaction
	pub locktime: u32,
	/// The key of the sender (splice initiator) controlling the new funding transaction
	pub funding_pubkey: PublicKey,
}

/// #SPLICING
/// A splice_ack message to be received by or sent to the splice initiator.
///
// TODO(splicing): Add spec link for `splice_ack`; still in draft, using from https://github.com/lightning/bolts/pull/863
#[derive(Clone, Debug, PartialEq, Eq)]
pub struct SpliceAck {
	/// The channel ID where splicing is intended
	pub channel_id: ChannelId,
	/// The genesis hash of the blockchain where the channel is intended to be spliced
	pub chain_hash: BlockHash,
	/// The intended change in channel capacity: the amount to be added (positive value)
	/// or removed (negative value) by the sender (splice acceptor) by splicing into/from the channel.
	pub relative_satoshis: i64,
	/// The key of the sender (splice acceptor) controlling the new funding transaction
	pub funding_pubkey: PublicKey,
}

/// A splice_locked message to be sent to or received from a peer.
///
// TODO(splicing): Add spec link for `splice_locked`; still in draft, using from https://github.com/lightning/bolts/pull/863
#[derive(Clone, Debug, PartialEq, Eq)]
pub struct SpliceLocked {
	/// The channel ID
	pub channel_id: ChannelId,
}

/// #SPLICING
/// A [`splice_created`] message to be sent to or received from a peer.
/// Contains details of the splicing transaction
#[derive(Clone, Debug, PartialEq, Eq)]
pub struct SpliceCreated {
	/// The channel ID
	pub channel_id: ChannelId,
	/// The splicing transaction ID (not yet signed nor broadcast)
	pub splice_txid: Txid,
	/// The specific output index funding this channel
	pub funding_output_index: u16,
	/// The complete splice funding transaction, used for signing by the other party. Not needed in final version with tx negotiation, TODO remove
	pub splice_transaction: Transaction,
	/// The input index in the splice transaction that is the previous funding transaction, used by the other party for signing.
	/// It could be also omitted and found by looking for the previous funding tx among the inputs.
	/// Not needed in final version with tx negotiation, TODO remove
	pub splice_prev_funding_input_index: u16,
	/// The value of the previous funding transaction, the previous channel capacity
	pub splice_prev_funding_input_value: u64,
	/// Redeem script used in the splice transaction, needed for signing
	/// Not needed in final version with tx negotiation, TODO remove
	pub splice_tx_redeem_script: Script,
	/// The signature of the splice initiator (funder) on the post-splice commitment transaction
	pub signature: Signature,
	/*
	#[cfg(taproot)]
	/// The partial signature of the channel initiator (funder)
	pub partial_signature_with_nonce: Option<PartialSignatureWithNonce>,
	#[cfg(taproot)]
	/// Next nonce the channel acceptor should use to finalize the funding output signature
	pub next_local_nonce: Option<musig2::types::PublicNonce>
	*/
}

/// #SPLICING
/// A [`splicing_signed`] message to be sent to or received from a peer. Naming is confusing, it is the commitment transaction that is signed here.
#[derive(Clone, Debug, PartialEq, Eq)]
pub struct SpliceSigned {
	/// The channel ID
	pub channel_id: ChannelId,
	/// The signature of the splice acceptor (fundee) on the splicing transaction.
	/// This should be the result of transaction negotiation, and not needed here, it is needed only in the prototype, TODO remove it later.
	/// Not to be confused with the `signature` field.
	pub funding_signature: Signature,
	/// The input index in the splice transaction that is the previous funding transaction, for which signature is provided.
	/// It could be also omitted and found by looking for the previous funding tx among the inputs.
	/// Not needed in final version with tx negotiation, TODO remove
	pub splice_prev_funding_input_index: u16,
	/// The value of the previous funding transaction, the previous channel capacity
	pub splice_prev_funding_input_value: u64,
	/// The signature of the splice acceptor (fundee) on the post-splice commitment transaction
	pub signature: Signature,
	/*
	#[cfg(taproot)]
	/// The partial signature of the channel acceptor (fundee)
	pub partial_signature_with_nonce: Option<PartialSignatureWithNonce>,
	*/
}

/// A tx_add_input message for adding an input during interactive transaction construction
///
// TODO(dual_funding): Add spec link for `tx_add_input`.
#[derive(Clone, Debug, PartialEq, Eq)]
pub struct TxAddInput {
	/// The channel ID
	pub channel_id: ChannelId,
	/// A randomly chosen unique identifier for this input, which is even for initiators and odd for
	/// non-initiators.
	pub serial_id: u64,
	/// Serialized transaction that contains the output this input spends to verify that it is non
	/// malleable.
	pub prevtx: TransactionU16LenLimited,
	/// The index of the output being spent
	pub prevtx_out: u32,
	/// The sequence number of this input
	pub sequence: u32,
}

/// A tx_add_output message for adding an output during interactive transaction construction.
///
// TODO(dual_funding): Add spec link for `tx_add_output`.
#[derive(Clone, Debug, PartialEq, Eq)]
pub struct TxAddOutput {
	/// The channel ID
	pub channel_id: ChannelId,
	/// A randomly chosen unique identifier for this output, which is even for initiators and odd for
	/// non-initiators.
	pub serial_id: u64,
	/// The satoshi value of the output
	pub sats: u64,
	/// The scriptPubKey for the output
	pub script: Script,
}

/// A tx_remove_input message for removing an input during interactive transaction construction.
///
// TODO(dual_funding): Add spec link for `tx_remove_input`.
#[derive(Clone, Debug, PartialEq, Eq)]
pub struct TxRemoveInput {
	/// The channel ID
	pub channel_id: ChannelId,
	/// The serial ID of the input to be removed
	pub serial_id: u64,
}

/// A tx_remove_output message for removing an output during interactive transaction construction.
///
// TODO(dual_funding): Add spec link for `tx_remove_output`.
#[derive(Clone, Debug, PartialEq, Eq)]
pub struct TxRemoveOutput {
	/// The channel ID
	pub channel_id: ChannelId,
	/// The serial ID of the output to be removed
	pub serial_id: u64,
}

/// A tx_complete message signalling the conclusion of a peer's transaction contributions during
/// interactive transaction construction.
///
// TODO(dual_funding): Add spec link for `tx_complete`.
#[derive(Clone, Debug, PartialEq, Eq)]
pub struct TxComplete {
	/// The channel ID
	pub channel_id: ChannelId,
}

/// A tx_signatures message containing the sender's signatures for a transaction constructed with
/// interactive transaction construction.
///
// TODO(dual_funding): Add spec link for `tx_signatures`.
#[derive(Clone, Debug, PartialEq, Eq)]
pub struct TxSignatures {
	/// The channel ID
	pub channel_id: ChannelId,
	/// The TXID
	pub tx_hash: Txid,
	/// The list of witnesses
	pub witnesses: Vec<Witness>,
	/// Optional signature for shared funding outpoint input (signed by both parties)
	pub tlvs: Option<Signature>,
}

/// A tx_init_rbf message which initiates a replacement of the transaction after it's been
/// completed.
///
// TODO(dual_funding): Add spec link for `tx_init_rbf`.
#[derive(Clone, Debug, PartialEq, Eq)]
pub struct TxInitRbf {
	/// The channel ID
	pub channel_id: ChannelId,
	/// The locktime of the transaction
	pub locktime: u32,
	/// The feerate of the transaction
	pub feerate_sat_per_1000_weight: u32,
	/// The number of satoshis the sender will contribute to or, if negative, remove from
	/// (e.g. splice-out) the funding output of the transaction
	pub funding_output_contribution: Option<i64>,
}

/// A tx_ack_rbf message which acknowledges replacement of the transaction after it's been
/// completed.
///
// TODO(dual_funding): Add spec link for `tx_ack_rbf`.
#[derive(Clone, Debug, PartialEq, Eq)]
pub struct TxAckRbf {
	/// The channel ID
	pub channel_id: ChannelId,
	/// The number of satoshis the sender will contribute to or, if negative, remove from
	/// (e.g. splice-out) the funding output of the transaction
	pub funding_output_contribution: Option<i64>,
}

/// A tx_abort message which signals the cancellation of an in-progress transaction negotiation.
///
// TODO(dual_funding): Add spec link for `tx_abort`.
#[derive(Clone, Debug, PartialEq, Eq)]
pub struct TxAbort {
	/// The channel ID
	pub channel_id: ChannelId,
	/// Message data
	pub data: Vec<u8>,
}

/// A [`shutdown`] message to be sent to or received from a peer.
///
/// [`shutdown`]: https://github.com/lightning/bolts/blob/master/02-peer-protocol.md#closing-initiation-shutdown
#[derive(Clone, Debug, PartialEq, Eq)]
pub struct Shutdown {
	/// The channel ID
	pub channel_id: ChannelId,
	/// The destination of this peer's funds on closing.
	///
	/// Must be in one of these forms: P2PKH, P2SH, P2WPKH, P2WSH, P2TR.
	pub scriptpubkey: Script,
}

/// The minimum and maximum fees which the sender is willing to place on the closing transaction.
///
/// This is provided in [`ClosingSigned`] by both sides to indicate the fee range they are willing
/// to use.
#[derive(Clone, Debug, PartialEq, Eq)]
pub struct ClosingSignedFeeRange {
	/// The minimum absolute fee, in satoshis, which the sender is willing to place on the closing
	/// transaction.
	pub min_fee_satoshis: u64,
	/// The maximum absolute fee, in satoshis, which the sender is willing to place on the closing
	/// transaction.
	pub max_fee_satoshis: u64,
}

/// A [`closing_signed`] message to be sent to or received from a peer.
///
/// [`closing_signed`]: https://github.com/lightning/bolts/blob/master/02-peer-protocol.md#closing-negotiation-closing_signed
#[derive(Clone, Debug, PartialEq, Eq)]
pub struct ClosingSigned {
	/// The channel ID
	pub channel_id: ChannelId,
	/// The proposed total fee for the closing transaction
	pub fee_satoshis: u64,
	/// A signature on the closing transaction
	pub signature: Signature,
	/// The minimum and maximum fees which the sender is willing to accept, provided only by new
	/// nodes.
	pub fee_range: Option<ClosingSignedFeeRange>,
}

/// An [`update_add_htlc`] message to be sent to or received from a peer.
///
/// [`update_add_htlc`]: https://github.com/lightning/bolts/blob/master/02-peer-protocol.md#adding-an-htlc-update_add_htlc
#[derive(Clone, Debug, PartialEq, Eq)]
pub struct UpdateAddHTLC {
	/// The channel ID
	pub channel_id: ChannelId,
	/// The HTLC ID
	pub htlc_id: u64,
	/// The HTLC value in milli-satoshi
	pub amount_msat: u64,
	/// The payment hash, the pre-image of which controls HTLC redemption
	pub payment_hash: PaymentHash,
	/// The expiry height of the HTLC
	pub cltv_expiry: u32,
	/// The extra fee skimmed by the sender of this message. See
	/// [`ChannelConfig::accept_underpaying_htlcs`].
	///
	/// [`ChannelConfig::accept_underpaying_htlcs`]: crate::util::config::ChannelConfig::accept_underpaying_htlcs
	pub skimmed_fee_msat: Option<u64>,
	pub(crate) onion_routing_packet: OnionPacket,
}

 /// An onion message to be sent to or received from a peer.
 ///
 // TODO: update with link to OM when they are merged into the BOLTs
#[derive(Clone, Debug, PartialEq, Eq)]
pub struct OnionMessage {
	/// Used in decrypting the onion packet's payload.
	pub blinding_point: PublicKey,
	/// The full onion packet including hop data, pubkey, and hmac
	pub onion_routing_packet: onion_message::Packet,
}

/// An [`update_fulfill_htlc`] message to be sent to or received from a peer.
///
/// [`update_fulfill_htlc`]: https://github.com/lightning/bolts/blob/master/02-peer-protocol.md#removing-an-htlc-update_fulfill_htlc-update_fail_htlc-and-update_fail_malformed_htlc
#[derive(Clone, Debug, PartialEq, Eq)]
pub struct UpdateFulfillHTLC {
	/// The channel ID
	pub channel_id: ChannelId,
	/// The HTLC ID
	pub htlc_id: u64,
	/// The pre-image of the payment hash, allowing HTLC redemption
	pub payment_preimage: PaymentPreimage,
}

/// An [`update_fail_htlc`] message to be sent to or received from a peer.
///
/// [`update_fail_htlc`]: https://github.com/lightning/bolts/blob/master/02-peer-protocol.md#removing-an-htlc-update_fulfill_htlc-update_fail_htlc-and-update_fail_malformed_htlc
#[derive(Clone, Debug, PartialEq, Eq)]
pub struct UpdateFailHTLC {
	/// The channel ID
	pub channel_id: ChannelId,
	/// The HTLC ID
	pub htlc_id: u64,
	pub(crate) reason: OnionErrorPacket,
}

/// An [`update_fail_malformed_htlc`] message to be sent to or received from a peer.
///
/// [`update_fail_malformed_htlc`]: https://github.com/lightning/bolts/blob/master/02-peer-protocol.md#removing-an-htlc-update_fulfill_htlc-update_fail_htlc-and-update_fail_malformed_htlc
#[derive(Clone, Debug, PartialEq, Eq)]
pub struct UpdateFailMalformedHTLC {
	/// The channel ID
	pub channel_id: ChannelId,
	/// The HTLC ID
	pub htlc_id: u64,
	pub(crate) sha256_of_onion: [u8; 32],
	/// The failure code
	pub failure_code: u16,
}

/// A [`commitment_signed`] message to be sent to or received from a peer.
///
/// [`commitment_signed`]: https://github.com/lightning/bolts/blob/master/02-peer-protocol.md#committing-updates-so-far-commitment_signed
#[derive(Clone, Debug, PartialEq, Eq)]
pub struct CommitmentSigned {
	/// The channel ID
	pub channel_id: ChannelId,
	/// A signature on the commitment transaction
	pub signature: Signature,
	/// Signatures on the HTLC transactions
	pub htlc_signatures: Vec<Signature>,
	#[cfg(taproot)]
	/// The partial Taproot signature on the commitment transaction
	pub partial_signature_with_nonce: Option<PartialSignatureWithNonce>,
}

/// A [`revoke_and_ack`] message to be sent to or received from a peer.
///
/// [`revoke_and_ack`]: https://github.com/lightning/bolts/blob/master/02-peer-protocol.md#completing-the-transition-to-the-updated-state-revoke_and_ack
#[derive(Clone, Debug, PartialEq, Eq)]
pub struct RevokeAndACK {
	/// The channel ID
	pub channel_id: ChannelId,
	/// The secret corresponding to the per-commitment point
	pub per_commitment_secret: [u8; 32],
	/// The next sender-broadcast commitment transaction's per-commitment point
	pub next_per_commitment_point: PublicKey,
	#[cfg(taproot)]
	/// Musig nonce the recipient should use in their next commitment signature message
	pub next_local_nonce: Option<musig2::types::PublicNonce>
}

/// An [`update_fee`] message to be sent to or received from a peer
///
/// [`update_fee`]: https://github.com/lightning/bolts/blob/master/02-peer-protocol.md#updating-fees-update_fee
#[derive(Clone, Debug, PartialEq, Eq)]
pub struct UpdateFee {
	/// The channel ID
	pub channel_id: ChannelId,
	/// Fee rate per 1000-weight of the transaction
	pub feerate_per_kw: u32,
}

/// A [`channel_reestablish`] message to be sent to or received from a peer.
///
/// [`channel_reestablish`]: https://github.com/lightning/bolts/blob/master/02-peer-protocol.md#message-retransmission
#[derive(Clone, Debug, PartialEq, Eq)]
pub struct ChannelReestablish {
	/// The channel ID
	pub channel_id: ChannelId,
	/// The next commitment number for the sender
	pub next_local_commitment_number: u64,
	/// The next commitment number for the recipient
	pub next_remote_commitment_number: u64,
	/// Proof that the sender knows the per-commitment secret of a specific commitment transaction
	/// belonging to the recipient
	pub your_last_per_commitment_secret: [u8; 32],
	/// The sender's per-commitment point for their current commitment transaction
	pub my_current_per_commitment_point: PublicKey,
	/// The next funding transaction ID
	pub next_funding_txid: Option<Txid>,
}

/// An [`announcement_signatures`] message to be sent to or received from a peer.
///
/// [`announcement_signatures`]: https://github.com/lightning/bolts/blob/master/07-routing-gossip.md#the-announcement_signatures-message
#[derive(Clone, Debug, PartialEq, Eq)]
pub struct AnnouncementSignatures {
	/// The channel ID
	pub channel_id: ChannelId,
	/// The short channel ID
	pub short_channel_id: u64,
	/// A signature by the node key
	pub node_signature: Signature,
	/// A signature by the funding key
	pub bitcoin_signature: Signature,
}

/// An address which can be used to connect to a remote peer.
#[derive(Clone, Debug, PartialEq, Eq)]
pub enum SocketAddress {
	/// An IPv4 address and port on which the peer is listening.
	TcpIpV4 {
		/// The 4-byte IPv4 address
		addr: [u8; 4],
		/// The port on which the node is listening
		port: u16,
	},
	/// An IPv6 address and port on which the peer is listening.
	TcpIpV6 {
		/// The 16-byte IPv6 address
		addr: [u8; 16],
		/// The port on which the node is listening
		port: u16,
	},
	/// An old-style Tor onion address/port on which the peer is listening.
	///
	/// This field is deprecated and the Tor network generally no longer supports V2 Onion
	/// addresses. Thus, the details are not parsed here.
	OnionV2([u8; 12]),
	/// A new-style Tor onion address/port on which the peer is listening.
	///
	/// To create the human-readable "hostname", concatenate the ED25519 pubkey, checksum, and version,
	/// wrap as base32 and append ".onion".
	OnionV3 {
		/// The ed25519 long-term public key of the peer
		ed25519_pubkey: [u8; 32],
		/// The checksum of the pubkey and version, as included in the onion address
		checksum: u16,
		/// The version byte, as defined by the Tor Onion v3 spec.
		version: u8,
		/// The port on which the node is listening
		port: u16,
	},
	/// A hostname/port on which the peer is listening.
	Hostname {
		/// The hostname on which the node is listening.
		hostname: Hostname,
		/// The port on which the node is listening.
		port: u16,
	},
}
impl SocketAddress {
	/// Gets the ID of this address type. Addresses in [`NodeAnnouncement`] messages should be sorted
	/// by this.
	pub(crate) fn get_id(&self) -> u8 {
		match self {
			&SocketAddress::TcpIpV4 {..} => { 1 },
			&SocketAddress::TcpIpV6 {..} => { 2 },
			&SocketAddress::OnionV2(_) => { 3 },
			&SocketAddress::OnionV3 {..} => { 4 },
			&SocketAddress::Hostname {..} => { 5 },
		}
	}

	/// Strict byte-length of address descriptor, 1-byte type not recorded
	fn len(&self) -> u16 {
		match self {
			&SocketAddress::TcpIpV4 { .. } => { 6 },
			&SocketAddress::TcpIpV6 { .. } => { 18 },
			&SocketAddress::OnionV2(_) => { 12 },
			&SocketAddress::OnionV3 { .. } => { 37 },
			// Consists of 1-byte hostname length, hostname bytes, and 2-byte port.
			&SocketAddress::Hostname { ref hostname, .. } => { u16::from(hostname.len()) + 3 },
		}
	}

	/// The maximum length of any address descriptor, not including the 1-byte type.
	/// This maximum length is reached by a hostname address descriptor:
	/// a hostname with a maximum length of 255, its 1-byte length and a 2-byte port.
	pub(crate) const MAX_LEN: u16 = 258;
}

impl Writeable for SocketAddress {
	fn write<W: Writer>(&self, writer: &mut W) -> Result<(), io::Error> {
		match self {
			&SocketAddress::TcpIpV4 { ref addr, ref port } => {
				1u8.write(writer)?;
				addr.write(writer)?;
				port.write(writer)?;
			},
			&SocketAddress::TcpIpV6 { ref addr, ref port } => {
				2u8.write(writer)?;
				addr.write(writer)?;
				port.write(writer)?;
			},
			&SocketAddress::OnionV2(bytes) => {
				3u8.write(writer)?;
				bytes.write(writer)?;
			},
			&SocketAddress::OnionV3 { ref ed25519_pubkey, ref checksum, ref version, ref port } => {
				4u8.write(writer)?;
				ed25519_pubkey.write(writer)?;
				checksum.write(writer)?;
				version.write(writer)?;
				port.write(writer)?;
			},
			&SocketAddress::Hostname { ref hostname, ref port } => {
				5u8.write(writer)?;
				hostname.write(writer)?;
				port.write(writer)?;
			},
		}
		Ok(())
	}
}

impl Readable for Result<SocketAddress, u8> {
	fn read<R: Read>(reader: &mut R) -> Result<Result<SocketAddress, u8>, DecodeError> {
		let byte = <u8 as Readable>::read(reader)?;
		match byte {
			1 => {
				Ok(Ok(SocketAddress::TcpIpV4 {
					addr: Readable::read(reader)?,
					port: Readable::read(reader)?,
				}))
			},
			2 => {
				Ok(Ok(SocketAddress::TcpIpV6 {
					addr: Readable::read(reader)?,
					port: Readable::read(reader)?,
				}))
			},
			3 => Ok(Ok(SocketAddress::OnionV2(Readable::read(reader)?))),
			4 => {
				Ok(Ok(SocketAddress::OnionV3 {
					ed25519_pubkey: Readable::read(reader)?,
					checksum: Readable::read(reader)?,
					version: Readable::read(reader)?,
					port: Readable::read(reader)?,
				}))
			},
			5 => {
				Ok(Ok(SocketAddress::Hostname {
					hostname: Readable::read(reader)?,
					port: Readable::read(reader)?,
				}))
			},
			_ => return Ok(Err(byte)),
		}
	}
}

impl Readable for SocketAddress {
	fn read<R: Read>(reader: &mut R) -> Result<SocketAddress, DecodeError> {
		match Readable::read(reader) {
			Ok(Ok(res)) => Ok(res),
			Ok(Err(_)) => Err(DecodeError::UnknownVersion),
			Err(e) => Err(e),
		}
	}
}

/// [`SocketAddress`] error variants
#[derive(Debug, Eq, PartialEq, Clone)]
pub enum SocketAddressParseError {
	/// Socket address (IPv4/IPv6) parsing error
	SocketAddrParse,
	/// Invalid input format
	InvalidInput,
	/// Invalid port
	InvalidPort,
	/// Invalid onion v3 address
	InvalidOnionV3,
}

impl fmt::Display for SocketAddressParseError {
	fn fmt(&self, f: &mut fmt::Formatter) -> fmt::Result {
		match self {
			SocketAddressParseError::SocketAddrParse => write!(f, "Socket address (IPv4/IPv6) parsing error"),
			SocketAddressParseError::InvalidInput => write!(f, "Invalid input format. \
				Expected: \"<ipv4>:<port>\", \"[<ipv6>]:<port>\", \"<onion address>.onion:<port>\" or \"<hostname>:<port>\""),
			SocketAddressParseError::InvalidPort => write!(f, "Invalid port"),
			SocketAddressParseError::InvalidOnionV3 => write!(f, "Invalid onion v3 address"),
		}
	}
}

#[cfg(feature = "std")]
impl From<std::net::SocketAddrV4> for SocketAddress {
		fn from(addr: std::net::SocketAddrV4) -> Self {
			SocketAddress::TcpIpV4 { addr: addr.ip().octets(), port: addr.port() }
		}
}

#[cfg(feature = "std")]
impl From<std::net::SocketAddrV6> for SocketAddress {
		fn from(addr: std::net::SocketAddrV6) -> Self {
			SocketAddress::TcpIpV6 { addr: addr.ip().octets(), port: addr.port() }
		}
}

#[cfg(feature = "std")]
impl From<std::net::SocketAddr> for SocketAddress {
		fn from(addr: std::net::SocketAddr) -> Self {
			match addr {
				std::net::SocketAddr::V4(addr) => addr.into(),
				std::net::SocketAddr::V6(addr) => addr.into(),
			}
		}
}

#[cfg(feature = "std")]
impl std::net::ToSocketAddrs for SocketAddress {
	type Iter = std::vec::IntoIter<std::net::SocketAddr>;

	fn to_socket_addrs(&self) -> std::io::Result<Self::Iter> {
		match self {
			SocketAddress::TcpIpV4 { addr, port } => {
				let ip_addr = std::net::Ipv4Addr::from(*addr);
				let socket_addr = SocketAddr::new(ip_addr.into(), *port);
				Ok(vec![socket_addr].into_iter())
			}
			SocketAddress::TcpIpV6 { addr, port } => {
				let ip_addr = std::net::Ipv6Addr::from(*addr);
				let socket_addr = SocketAddr::new(ip_addr.into(), *port);
				Ok(vec![socket_addr].into_iter())
			}
			SocketAddress::Hostname { ref hostname, port } => {
				(hostname.as_str(), *port).to_socket_addrs()
			}
			SocketAddress::OnionV2(..) => {
				Err(std::io::Error::new(std::io::ErrorKind::Other, "Resolution of OnionV2 \
				addresses is currently unsupported."))
			}
			SocketAddress::OnionV3 { .. } => {
				Err(std::io::Error::new(std::io::ErrorKind::Other, "Resolution of OnionV3 \
				addresses is currently unsupported."))
			}
		}
	}
}

/// Parses an OnionV3 host and port into a [`SocketAddress::OnionV3`].
///
/// The host part must end with ".onion".
pub fn parse_onion_address(host: &str, port: u16) -> Result<SocketAddress, SocketAddressParseError> {
	if host.ends_with(".onion") {
		let domain = &host[..host.len() - ".onion".len()];
		if domain.len() != 56 {
			return Err(SocketAddressParseError::InvalidOnionV3);
		}
		let onion =  base32::Alphabet::RFC4648 { padding: false }.decode(&domain).map_err(|_| SocketAddressParseError::InvalidOnionV3)?;
		if onion.len() != 35 {
			return Err(SocketAddressParseError::InvalidOnionV3);
		}
		let version = onion[0];
		let first_checksum_flag = onion[1];
		let second_checksum_flag = onion[2];
		let mut ed25519_pubkey = [0; 32];
		ed25519_pubkey.copy_from_slice(&onion[3..35]);
		let checksum = u16::from_be_bytes([first_checksum_flag, second_checksum_flag]);
		return Ok(SocketAddress::OnionV3 { ed25519_pubkey, checksum, version, port });

	} else {
		return Err(SocketAddressParseError::InvalidInput);
	}
}

impl Display for SocketAddress {
	fn fmt(&self, f: &mut core::fmt::Formatter<'_>) -> core::fmt::Result {
		match self {
			SocketAddress::TcpIpV4{addr, port} => write!(
				f, "{}.{}.{}.{}:{}", addr[0], addr[1], addr[2], addr[3], port)?,
			SocketAddress::TcpIpV6{addr, port} => write!(
				f,
				"[{:02x}{:02x}:{:02x}{:02x}:{:02x}{:02x}:{:02x}{:02x}:{:02x}{:02x}:{:02x}{:02x}:{:02x}{:02x}:{:02x}{:02x}]:{}",
				addr[0], addr[1], addr[2], addr[3], addr[4], addr[5], addr[6], addr[7], addr[8], addr[9], addr[10], addr[11], addr[12], addr[13], addr[14], addr[15], port
			)?,
			SocketAddress::OnionV2(bytes) => write!(f, "OnionV2({:?})", bytes)?,
			SocketAddress::OnionV3 {
				ed25519_pubkey,
				checksum,
				version,
				port,
			} => {
				let [first_checksum_flag, second_checksum_flag] = checksum.to_be_bytes();
				let mut addr = vec![*version, first_checksum_flag, second_checksum_flag];
				addr.extend_from_slice(ed25519_pubkey);
				let onion = base32::Alphabet::RFC4648 { padding: false }.encode(&addr);
				write!(f, "{}.onion:{}", onion, port)?
			},
			SocketAddress::Hostname { hostname, port } => write!(f, "{}:{}", hostname, port)?,
		}
		Ok(())
	}
}

#[cfg(feature = "std")]
impl FromStr for SocketAddress {
	type Err = SocketAddressParseError;

	fn from_str(s: &str) -> Result<Self, Self::Err> {
		match std::net::SocketAddr::from_str(s) {
			Ok(addr) => Ok(addr.into()),
			Err(_) => {
				let trimmed_input = match s.rfind(":") {
					Some(pos) => pos,
					None => return Err(SocketAddressParseError::InvalidInput),
				};
				let host = &s[..trimmed_input];
				let port: u16 = s[trimmed_input + 1..].parse().map_err(|_| SocketAddressParseError::InvalidPort)?;
				if host.ends_with(".onion") {
					return parse_onion_address(host, port);
				};
				if let Ok(hostname) = Hostname::try_from(s[..trimmed_input].to_string()) {
					return Ok(SocketAddress::Hostname { hostname, port });
				};
				return Err(SocketAddressParseError::SocketAddrParse)
			},
		}
	}
}

/// Represents the set of gossip messages that require a signature from a node's identity key.
pub enum UnsignedGossipMessage<'a> {
	/// An unsigned channel announcement.
	ChannelAnnouncement(&'a UnsignedChannelAnnouncement),
	/// An unsigned channel update.
	ChannelUpdate(&'a UnsignedChannelUpdate),
	/// An unsigned node announcement.
	NodeAnnouncement(&'a UnsignedNodeAnnouncement)
}

impl<'a> Writeable for UnsignedGossipMessage<'a> {
	fn write<W: Writer>(&self, writer: &mut W) -> Result<(), io::Error> {
		match self {
			UnsignedGossipMessage::ChannelAnnouncement(ref msg) => msg.write(writer),
			UnsignedGossipMessage::ChannelUpdate(ref msg) => msg.write(writer),
			UnsignedGossipMessage::NodeAnnouncement(ref msg) => msg.write(writer),
		}
	}
}

/// The unsigned part of a [`node_announcement`] message.
///
/// [`node_announcement`]: https://github.com/lightning/bolts/blob/master/07-routing-gossip.md#the-node_announcement-message
#[derive(Clone, Debug, PartialEq, Eq)]
pub struct UnsignedNodeAnnouncement {
	/// The advertised features
	pub features: NodeFeatures,
	/// A strictly monotonic announcement counter, with gaps allowed
	pub timestamp: u32,
	/// The `node_id` this announcement originated from (don't rebroadcast the `node_announcement` back
	/// to this node).
	pub node_id: NodeId,
	/// An RGB color for UI purposes
	pub rgb: [u8; 3],
	/// An alias, for UI purposes.
	///
	/// This should be sanitized before use. There is no guarantee of uniqueness.
	pub alias: NodeAlias,
	/// List of addresses on which this node is reachable
	pub addresses: Vec<SocketAddress>,
	pub(crate) excess_address_data: Vec<u8>,
	pub(crate) excess_data: Vec<u8>,
}
#[derive(Clone, Debug, PartialEq, Eq)]
/// A [`node_announcement`] message to be sent to or received from a peer.
///
/// [`node_announcement`]: https://github.com/lightning/bolts/blob/master/07-routing-gossip.md#the-node_announcement-message
pub struct NodeAnnouncement {
	/// The signature by the node key
	pub signature: Signature,
	/// The actual content of the announcement
	pub contents: UnsignedNodeAnnouncement,
}

/// The unsigned part of a [`channel_announcement`] message.
///
/// [`channel_announcement`]: https://github.com/lightning/bolts/blob/master/07-routing-gossip.md#the-channel_announcement-message
#[derive(Clone, Debug, PartialEq, Eq)]
pub struct UnsignedChannelAnnouncement {
	/// The advertised channel features
	pub features: ChannelFeatures,
	/// The genesis hash of the blockchain where the channel is to be opened
	pub chain_hash: ChainHash,
	/// The short channel ID
	pub short_channel_id: u64,
	/// One of the two `node_id`s which are endpoints of this channel
	pub node_id_1: NodeId,
	/// The other of the two `node_id`s which are endpoints of this channel
	pub node_id_2: NodeId,
	/// The funding key for the first node
	pub bitcoin_key_1: NodeId,
	/// The funding key for the second node
	pub bitcoin_key_2: NodeId,
	/// Excess data which was signed as a part of the message which we do not (yet) understand how
	/// to decode.
	///
	/// This is stored to ensure forward-compatibility as new fields are added to the lightning gossip protocol.
	pub excess_data: Vec<u8>,
}
/// A [`channel_announcement`] message to be sent to or received from a peer.
///
/// [`channel_announcement`]: https://github.com/lightning/bolts/blob/master/07-routing-gossip.md#the-channel_announcement-message
#[derive(Clone, Debug, PartialEq, Eq)]
pub struct ChannelAnnouncement {
	/// Authentication of the announcement by the first public node
	pub node_signature_1: Signature,
	/// Authentication of the announcement by the second public node
	pub node_signature_2: Signature,
	/// Proof of funding UTXO ownership by the first public node
	pub bitcoin_signature_1: Signature,
	/// Proof of funding UTXO ownership by the second public node
	pub bitcoin_signature_2: Signature,
	/// The actual announcement
	pub contents: UnsignedChannelAnnouncement,
}

/// The unsigned part of a [`channel_update`] message.
///
/// [`channel_update`]: https://github.com/lightning/bolts/blob/master/07-routing-gossip.md#the-channel_update-message
#[derive(Clone, Debug, PartialEq, Eq)]
pub struct UnsignedChannelUpdate {
	/// The genesis hash of the blockchain where the channel is to be opened
	pub chain_hash: ChainHash,
	/// The short channel ID
	pub short_channel_id: u64,
	/// A strictly monotonic announcement counter, with gaps allowed, specific to this channel
	pub timestamp: u32,
	/// Channel flags
	pub flags: u8,
	/// The number of blocks such that if:
	/// `incoming_htlc.cltv_expiry < outgoing_htlc.cltv_expiry + cltv_expiry_delta`
	/// then we need to fail the HTLC backwards. When forwarding an HTLC, `cltv_expiry_delta` determines
	/// the outgoing HTLC's minimum `cltv_expiry` value -- so, if an incoming HTLC comes in with a
	/// `cltv_expiry` of 100000, and the node we're forwarding to has a `cltv_expiry_delta` value of 10,
	/// then we'll check that the outgoing HTLC's `cltv_expiry` value is at least 100010 before
	/// forwarding. Note that the HTLC sender is the one who originally sets this value when
	/// constructing the route.
	pub cltv_expiry_delta: u16,
	/// The minimum HTLC size incoming to sender, in milli-satoshi
	pub htlc_minimum_msat: u64,
	/// The maximum HTLC value incoming to sender, in milli-satoshi.
	///
	/// This used to be optional.
	pub htlc_maximum_msat: u64,
	/// The base HTLC fee charged by sender, in milli-satoshi
	pub fee_base_msat: u32,
	/// The amount to fee multiplier, in micro-satoshi
	pub fee_proportional_millionths: u32,
	/// Excess data which was signed as a part of the message which we do not (yet) understand how
	/// to decode.
	///
	/// This is stored to ensure forward-compatibility as new fields are added to the lightning gossip protocol.
	pub excess_data: Vec<u8>,
}
/// A [`channel_update`] message to be sent to or received from a peer.
///
/// [`channel_update`]: https://github.com/lightning/bolts/blob/master/07-routing-gossip.md#the-channel_update-message
#[derive(Clone, Debug, PartialEq, Eq)]
pub struct ChannelUpdate {
	/// A signature of the channel update
	pub signature: Signature,
	/// The actual channel update
	pub contents: UnsignedChannelUpdate,
}

/// A [`query_channel_range`] message is used to query a peer for channel
/// UTXOs in a range of blocks. The recipient of a query makes a best
/// effort to reply to the query using one or more [`ReplyChannelRange`]
/// messages.
///
/// [`query_channel_range`]: https://github.com/lightning/bolts/blob/master/07-routing-gossip.md#the-query_channel_range-and-reply_channel_range-messages
#[derive(Clone, Debug, PartialEq, Eq)]
pub struct QueryChannelRange {
	/// The genesis hash of the blockchain being queried
	pub chain_hash: ChainHash,
	/// The height of the first block for the channel UTXOs being queried
	pub first_blocknum: u32,
	/// The number of blocks to include in the query results
	pub number_of_blocks: u32,
}

/// A [`reply_channel_range`] message is a reply to a [`QueryChannelRange`]
/// message.
///
/// Multiple `reply_channel_range` messages can be sent in reply
/// to a single [`QueryChannelRange`] message. The query recipient makes a
/// best effort to respond based on their local network view which may
/// not be a perfect view of the network. The `short_channel_id`s in the
/// reply are encoded. We only support `encoding_type=0` uncompressed
/// serialization and do not support `encoding_type=1` zlib serialization.
///
/// [`reply_channel_range`]: https://github.com/lightning/bolts/blob/master/07-routing-gossip.md#the-query_channel_range-and-reply_channel_range-messages
#[derive(Clone, Debug, PartialEq, Eq)]
pub struct ReplyChannelRange {
	/// The genesis hash of the blockchain being queried
	pub chain_hash: ChainHash,
	/// The height of the first block in the range of the reply
	pub first_blocknum: u32,
	/// The number of blocks included in the range of the reply
	pub number_of_blocks: u32,
	/// True when this is the final reply for a query
	pub sync_complete: bool,
	/// The `short_channel_id`s in the channel range
	pub short_channel_ids: Vec<u64>,
}

/// A [`query_short_channel_ids`] message is used to query a peer for
/// routing gossip messages related to one or more `short_channel_id`s.
///
/// The query recipient will reply with the latest, if available,
/// [`ChannelAnnouncement`], [`ChannelUpdate`] and [`NodeAnnouncement`] messages
/// it maintains for the requested `short_channel_id`s followed by a
/// [`ReplyShortChannelIdsEnd`] message. The `short_channel_id`s sent in
/// this query are encoded. We only support `encoding_type=0` uncompressed
/// serialization and do not support `encoding_type=1` zlib serialization.
///
/// [`query_short_channel_ids`]: https://github.com/lightning/bolts/blob/master/07-routing-gossip.md#the-query_short_channel_idsreply_short_channel_ids_end-messages
#[derive(Clone, Debug, PartialEq, Eq)]
pub struct QueryShortChannelIds {
	/// The genesis hash of the blockchain being queried
	pub chain_hash: ChainHash,
	/// The short_channel_ids that are being queried
	pub short_channel_ids: Vec<u64>,
}

/// A [`reply_short_channel_ids_end`] message is sent as a reply to a
/// message. The query recipient makes a best
/// effort to respond based on their local network view which may not be
/// a perfect view of the network.
///
/// [`reply_short_channel_ids_end`]: https://github.com/lightning/bolts/blob/master/07-routing-gossip.md#the-query_short_channel_idsreply_short_channel_ids_end-messages
#[derive(Clone, Debug, PartialEq, Eq)]
pub struct ReplyShortChannelIdsEnd {
	/// The genesis hash of the blockchain that was queried
	pub chain_hash: ChainHash,
	/// Indicates if the query recipient maintains up-to-date channel
	/// information for the `chain_hash`
	pub full_information: bool,
}

/// A [`gossip_timestamp_filter`] message is used by a node to request
/// gossip relay for messages in the requested time range when the
/// `gossip_queries` feature has been negotiated.
///
/// [`gossip_timestamp_filter`]: https://github.com/lightning/bolts/blob/master/07-routing-gossip.md#the-gossip_timestamp_filter-message
#[derive(Clone, Debug, PartialEq, Eq)]
pub struct GossipTimestampFilter {
	/// The genesis hash of the blockchain for channel and node information
	pub chain_hash: ChainHash,
	/// The starting unix timestamp
	pub first_timestamp: u32,
	/// The range of information in seconds
	pub timestamp_range: u32,
}

/// Encoding type for data compression of collections in gossip queries.
///
/// We do not support `encoding_type=1` zlib serialization [defined in BOLT
/// #7](https://github.com/lightning/bolts/blob/master/07-routing-gossip.md#query-messages).
enum EncodingType {
	Uncompressed = 0x00,
}

/// Used to put an error message in a [`LightningError`].
#[derive(Clone, Debug, PartialEq)]
pub enum ErrorAction {
	/// The peer took some action which made us think they were useless. Disconnect them.
	DisconnectPeer {
		/// An error message which we should make an effort to send before we disconnect.
		msg: Option<ErrorMessage>
	},
	/// The peer did something incorrect. Tell them without closing any channels and disconnect them.
	DisconnectPeerWithWarning {
		/// A warning message which we should make an effort to send before we disconnect.
		msg: WarningMessage,
	},
	/// The peer did something harmless that we weren't able to process, just log and ignore
	// New code should *not* use this. New code must use IgnoreAndLog, below!
	IgnoreError,
	/// The peer did something harmless that we weren't able to meaningfully process.
	/// If the error is logged, log it at the given level.
	IgnoreAndLog(logger::Level),
	/// The peer provided us with a gossip message which we'd already seen. In most cases this
	/// should be ignored, but it may result in the message being forwarded if it is a duplicate of
	/// our own channel announcements.
	IgnoreDuplicateGossip,
	/// The peer did something incorrect. Tell them.
	SendErrorMessage {
		/// The message to send.
		msg: ErrorMessage,
	},
	/// The peer did something incorrect. Tell them without closing any channels.
	SendWarningMessage {
		/// The message to send.
		msg: WarningMessage,
		/// The peer may have done something harmless that we weren't able to meaningfully process,
		/// though we should still tell them about it.
		/// If this event is logged, log it at the given level.
		log_level: logger::Level,
	},
}

/// An Err type for failure to process messages.
#[derive(Clone, Debug)]
pub struct LightningError {
	/// A human-readable message describing the error
	pub err: String,
	/// The action which should be taken against the offending peer.
	pub action: ErrorAction,
}

/// Struct used to return values from [`RevokeAndACK`] messages, containing a bunch of commitment
/// transaction updates if they were pending.
#[derive(Clone, Debug, PartialEq, Eq)]
pub struct CommitmentUpdate {
	/// `update_add_htlc` messages which should be sent
	pub update_add_htlcs: Vec<UpdateAddHTLC>,
	/// `update_fulfill_htlc` messages which should be sent
	pub update_fulfill_htlcs: Vec<UpdateFulfillHTLC>,
	/// `update_fail_htlc` messages which should be sent
	pub update_fail_htlcs: Vec<UpdateFailHTLC>,
	/// `update_fail_malformed_htlc` messages which should be sent
	pub update_fail_malformed_htlcs: Vec<UpdateFailMalformedHTLC>,
	/// An `update_fee` message which should be sent
	pub update_fee: Option<UpdateFee>,
	/// A `commitment_signed` message which should be sent
	pub commitment_signed: CommitmentSigned,
}

/// A trait to describe an object which can receive channel messages.
///
/// Messages MAY be called in parallel when they originate from different `their_node_ids`, however
/// they MUST NOT be called in parallel when the two calls have the same `their_node_id`.
pub trait ChannelMessageHandler : MessageSendEventsProvider {
	// Channel init:
	/// Handle an incoming `open_channel` message from the given peer.
	fn handle_open_channel(&self, their_node_id: &PublicKey, msg: &OpenChannel);
	/// Handle an incoming `open_channel2` message from the given peer.
	fn handle_open_channel_v2(&self, their_node_id: &PublicKey, msg: &OpenChannelV2);
	/// Handle an incoming `accept_channel` message from the given peer.
	fn handle_accept_channel(&self, their_node_id: &PublicKey, msg: &AcceptChannel);
	/// Handle an incoming `accept_channel2` message from the given peer.
	fn handle_accept_channel_v2(&self, their_node_id: &PublicKey, msg: &AcceptChannelV2);
	/// Handle an incoming `funding_created` message from the given peer.
	fn handle_funding_created(&self, their_node_id: &PublicKey, msg: &FundingCreated);
	/// Handle an incoming `funding_signed` message from the given peer.
	fn handle_funding_signed(&self, their_node_id: &PublicKey, msg: &FundingSigned);
	/// Handle an incoming `channel_ready` message from the given peer.
	fn handle_channel_ready(&self, their_node_id: &PublicKey, msg: &ChannelReady);

	// Channel close:
	/// Handle an incoming `shutdown` message from the given peer.
	fn handle_shutdown(&self, their_node_id: &PublicKey, msg: &Shutdown);
	/// Handle an incoming `closing_signed` message from the given peer.
	fn handle_closing_signed(&self, their_node_id: &PublicKey, msg: &ClosingSigned);

	// Splicing
	// #SPLICING
	/// Handle an incoming `splice` message from the given peer.
	fn handle_splice(&self, their_node_id: &PublicKey, msg: &Splice);
	/// Handle an incoming `splice_ack` message from the given peer.
	fn handle_splice_ack(&self, their_node_id: &PublicKey, msg: &SpliceAck);
	/// Handle an incoming `splice_locked` message from the given peer.
	fn handle_splice_locked(&self, their_node_id: &PublicKey, msg: &SpliceLocked);
	/// Handle an incoming `splice_created` message from the given peer.
	fn handle_splice_created(&self, their_node_id: &PublicKey, msg: &SpliceCreated);
	/// Handle an incoming `splice_signed` message from the given peer.
	fn handle_splice_signed(&self, their_node_id: &PublicKey, msg: &SpliceSigned);

	// Interactive channel construction
	/// Handle an incoming `tx_add_input message` from the given peer.
	fn handle_tx_add_input(&self, their_node_id: &PublicKey, msg: &TxAddInput);
	/// Handle an incoming `tx_add_output` message from the given peer.
	fn handle_tx_add_output(&self, their_node_id: &PublicKey, msg: &TxAddOutput);
	/// Handle an incoming `tx_remove_input` message from the given peer.
	fn handle_tx_remove_input(&self, their_node_id: &PublicKey, msg: &TxRemoveInput);
	/// Handle an incoming `tx_remove_output` message from the given peer.
	fn handle_tx_remove_output(&self, their_node_id: &PublicKey, msg: &TxRemoveOutput);
	/// Handle an incoming `tx_complete message` from the given peer.
	fn handle_tx_complete(&self, their_node_id: &PublicKey, msg: &TxComplete);
	/// Handle an incoming `tx_signatures` message from the given peer.
	fn handle_tx_signatures(&self, their_node_id: &PublicKey, msg: &TxSignatures);
	/// Handle an incoming `tx_init_rbf` message from the given peer.
	fn handle_tx_init_rbf(&self, their_node_id: &PublicKey, msg: &TxInitRbf);
	/// Handle an incoming `tx_ack_rbf` message from the given peer.
	fn handle_tx_ack_rbf(&self, their_node_id: &PublicKey, msg: &TxAckRbf);
	/// Handle an incoming `tx_abort message` from the given peer.
	fn handle_tx_abort(&self, their_node_id: &PublicKey, msg: &TxAbort);

	// HTLC handling:
	/// Handle an incoming `update_add_htlc` message from the given peer.
	fn handle_update_add_htlc(&self, their_node_id: &PublicKey, msg: &UpdateAddHTLC);
	/// Handle an incoming `update_fulfill_htlc` message from the given peer.
	fn handle_update_fulfill_htlc(&self, their_node_id: &PublicKey, msg: &UpdateFulfillHTLC);
	/// Handle an incoming `update_fail_htlc` message from the given peer.
	fn handle_update_fail_htlc(&self, their_node_id: &PublicKey, msg: &UpdateFailHTLC);
	/// Handle an incoming `update_fail_malformed_htlc` message from the given peer.
	fn handle_update_fail_malformed_htlc(&self, their_node_id: &PublicKey, msg: &UpdateFailMalformedHTLC);
	/// Handle an incoming `commitment_signed` message from the given peer.
	fn handle_commitment_signed(&self, their_node_id: &PublicKey, msg: &CommitmentSigned);
	/// Handle an incoming `revoke_and_ack` message from the given peer.
	fn handle_revoke_and_ack(&self, their_node_id: &PublicKey, msg: &RevokeAndACK);

	/// Handle an incoming `update_fee` message from the given peer.
	fn handle_update_fee(&self, their_node_id: &PublicKey, msg: &UpdateFee);

	// Channel-to-announce:
	/// Handle an incoming `announcement_signatures` message from the given peer.
	fn handle_announcement_signatures(&self, their_node_id: &PublicKey, msg: &AnnouncementSignatures);

	// Connection loss/reestablish:
	/// Indicates a connection to the peer failed/an existing connection was lost.
	fn peer_disconnected(&self, their_node_id: &PublicKey);

	/// Handle a peer reconnecting, possibly generating `channel_reestablish` message(s).
	///
	/// May return an `Err(())` if the features the peer supports are not sufficient to communicate
	/// with us. Implementors should be somewhat conservative about doing so, however, as other
	/// message handlers may still wish to communicate with this peer.
	fn peer_connected(&self, their_node_id: &PublicKey, msg: &Init, inbound: bool) -> Result<(), ()>;
	/// Handle an incoming `channel_reestablish` message from the given peer.
	fn handle_channel_reestablish(&self, their_node_id: &PublicKey, msg: &ChannelReestablish);

	/// Handle an incoming `channel_update` message from the given peer.
	fn handle_channel_update(&self, their_node_id: &PublicKey, msg: &ChannelUpdate);

	// Error:
	/// Handle an incoming `error` message from the given peer.
	fn handle_error(&self, their_node_id: &PublicKey, msg: &ErrorMessage);

	// Handler information:
	/// Gets the node feature flags which this handler itself supports. All available handlers are
	/// queried similarly and their feature flags are OR'd together to form the [`NodeFeatures`]
	/// which are broadcasted in our [`NodeAnnouncement`] message.
	fn provided_node_features(&self) -> NodeFeatures;

	/// Gets the init feature flags which should be sent to the given peer. All available handlers
	/// are queried similarly and their feature flags are OR'd together to form the [`InitFeatures`]
	/// which are sent in our [`Init`] message.
	///
	/// Note that this method is called before [`Self::peer_connected`].
	fn provided_init_features(&self, their_node_id: &PublicKey) -> InitFeatures;

	/// Gets the chain hashes for this `ChannelMessageHandler` indicating which chains it supports.
	///
	/// If it's `None`, then no particular network chain hash compatibility will be enforced when
	/// connecting to peers.
	fn get_chain_hashes(&self) -> Option<Vec<ChainHash>>;
}

/// A trait to describe an object which can receive routing messages.
///
/// # Implementor DoS Warnings
///
/// For messages enabled with the `gossip_queries` feature there are potential DoS vectors when
/// handling inbound queries. Implementors using an on-disk network graph should be aware of
/// repeated disk I/O for queries accessing different parts of the network graph.
pub trait RoutingMessageHandler : MessageSendEventsProvider {
	/// Handle an incoming `node_announcement` message, returning `true` if it should be forwarded on,
	/// `false` or returning an `Err` otherwise.
	fn handle_node_announcement(&self, msg: &NodeAnnouncement) -> Result<bool, LightningError>;
	/// Handle a `channel_announcement` message, returning `true` if it should be forwarded on, `false`
	/// or returning an `Err` otherwise.
	fn handle_channel_announcement(&self, msg: &ChannelAnnouncement) -> Result<bool, LightningError>;
	/// Handle an incoming `channel_update` message, returning true if it should be forwarded on,
	/// `false` or returning an `Err` otherwise.
	fn handle_channel_update(&self, msg: &ChannelUpdate) -> Result<bool, LightningError>;
	/// Gets channel announcements and updates required to dump our routing table to a remote node,
	/// starting at the `short_channel_id` indicated by `starting_point` and including announcements
	/// for a single channel.
	fn get_next_channel_announcement(&self, starting_point: u64) -> Option<(ChannelAnnouncement, Option<ChannelUpdate>, Option<ChannelUpdate>)>;
	/// Gets a node announcement required to dump our routing table to a remote node, starting at
	/// the node *after* the provided pubkey and including up to one announcement immediately
	/// higher (as defined by `<PublicKey as Ord>::cmp`) than `starting_point`.
	/// If `None` is provided for `starting_point`, we start at the first node.
	fn get_next_node_announcement(&self, starting_point: Option<&NodeId>) -> Option<NodeAnnouncement>;
	/// Called when a connection is established with a peer. This can be used to
	/// perform routing table synchronization using a strategy defined by the
	/// implementor.
	///
	/// May return an `Err(())` if the features the peer supports are not sufficient to communicate
	/// with us. Implementors should be somewhat conservative about doing so, however, as other
	/// message handlers may still wish to communicate with this peer.
	fn peer_connected(&self, their_node_id: &PublicKey, init: &Init, inbound: bool) -> Result<(), ()>;
	/// Handles the reply of a query we initiated to learn about channels
	/// for a given range of blocks. We can expect to receive one or more
	/// replies to a single query.
	fn handle_reply_channel_range(&self, their_node_id: &PublicKey, msg: ReplyChannelRange) -> Result<(), LightningError>;
	/// Handles the reply of a query we initiated asking for routing gossip
	/// messages for a list of channels. We should receive this message when
	/// a node has completed its best effort to send us the pertaining routing
	/// gossip messages.
	fn handle_reply_short_channel_ids_end(&self, their_node_id: &PublicKey, msg: ReplyShortChannelIdsEnd) -> Result<(), LightningError>;
	/// Handles when a peer asks us to send a list of `short_channel_id`s
	/// for the requested range of blocks.
	fn handle_query_channel_range(&self, their_node_id: &PublicKey, msg: QueryChannelRange) -> Result<(), LightningError>;
	/// Handles when a peer asks us to send routing gossip messages for a
	/// list of `short_channel_id`s.
	fn handle_query_short_channel_ids(&self, their_node_id: &PublicKey, msg: QueryShortChannelIds) -> Result<(), LightningError>;

	// Handler queueing status:
	/// Indicates that there are a large number of [`ChannelAnnouncement`] (or other) messages
	/// pending some async action. While there is no guarantee of the rate of future messages, the
	/// caller should seek to reduce the rate of new gossip messages handled, especially
	/// [`ChannelAnnouncement`]s.
	fn processing_queue_high(&self) -> bool;

	// Handler information:
	/// Gets the node feature flags which this handler itself supports. All available handlers are
	/// queried similarly and their feature flags are OR'd together to form the [`NodeFeatures`]
	/// which are broadcasted in our [`NodeAnnouncement`] message.
	fn provided_node_features(&self) -> NodeFeatures;
	/// Gets the init feature flags which should be sent to the given peer. All available handlers
	/// are queried similarly and their feature flags are OR'd together to form the [`InitFeatures`]
	/// which are sent in our [`Init`] message.
	///
	/// Note that this method is called before [`Self::peer_connected`].
	fn provided_init_features(&self, their_node_id: &PublicKey) -> InitFeatures;
}

/// A handler for received [`OnionMessage`]s and for providing generated ones to send.
pub trait OnionMessageHandler {
	/// Handle an incoming `onion_message` message from the given peer.
	fn handle_onion_message(&self, peer_node_id: &PublicKey, msg: &OnionMessage);

	/// Returns the next pending onion message for the peer with the given node id.
	fn next_onion_message_for_peer(&self, peer_node_id: PublicKey) -> Option<OnionMessage>;

	/// Called when a connection is established with a peer. Can be used to track which peers
	/// advertise onion message support and are online.
	///
	/// May return an `Err(())` if the features the peer supports are not sufficient to communicate
	/// with us. Implementors should be somewhat conservative about doing so, however, as other
	/// message handlers may still wish to communicate with this peer.
	fn peer_connected(&self, their_node_id: &PublicKey, init: &Init, inbound: bool) -> Result<(), ()>;

	/// Indicates a connection to the peer failed/an existing connection was lost. Allows handlers to
	/// drop and refuse to forward onion messages to this peer.
	fn peer_disconnected(&self, their_node_id: &PublicKey);

	// Handler information:
	/// Gets the node feature flags which this handler itself supports. All available handlers are
	/// queried similarly and their feature flags are OR'd together to form the [`NodeFeatures`]
	/// which are broadcasted in our [`NodeAnnouncement`] message.
	fn provided_node_features(&self) -> NodeFeatures;

	/// Gets the init feature flags which should be sent to the given peer. All available handlers
	/// are queried similarly and their feature flags are OR'd together to form the [`InitFeatures`]
	/// which are sent in our [`Init`] message.
	///
	/// Note that this method is called before [`Self::peer_connected`].
	fn provided_init_features(&self, their_node_id: &PublicKey) -> InitFeatures;
}

mod fuzzy_internal_msgs {
	use bitcoin::secp256k1::PublicKey;
	use crate::blinded_path::payment::PaymentConstraints;
	use crate::prelude::*;
	use crate::ln::{PaymentPreimage, PaymentSecret};

	// These types aren't intended to be pub, but are exposed for direct fuzzing (as we deserialize
	// them from untrusted input):
	#[derive(Clone)]
	pub struct FinalOnionHopData {
		pub payment_secret: PaymentSecret,
		/// The total value, in msat, of the payment as received by the ultimate recipient.
		/// Message serialization may panic if this value is more than 21 million Bitcoin.
		pub total_msat: u64,
	}

	pub enum InboundOnionPayload {
		Forward {
			short_channel_id: u64,
			/// The value, in msat, of the payment after this hop's fee is deducted.
			amt_to_forward: u64,
			outgoing_cltv_value: u32,
		},
		Receive {
			payment_data: Option<FinalOnionHopData>,
			payment_metadata: Option<Vec<u8>>,
			keysend_preimage: Option<PaymentPreimage>,
			custom_tlvs: Vec<(u64, Vec<u8>)>,
			amt_msat: u64,
			outgoing_cltv_value: u32,
		},
		BlindedReceive {
			amt_msat: u64,
			total_msat: u64,
			outgoing_cltv_value: u32,
			payment_secret: PaymentSecret,
			payment_constraints: PaymentConstraints,
			intro_node_blinding_point: PublicKey,
		}
	}

	pub(crate) enum OutboundOnionPayload {
		Forward {
			short_channel_id: u64,
			/// The value, in msat, of the payment after this hop's fee is deducted.
			amt_to_forward: u64,
			outgoing_cltv_value: u32,
		},
		Receive {
			payment_data: Option<FinalOnionHopData>,
			payment_metadata: Option<Vec<u8>>,
			keysend_preimage: Option<PaymentPreimage>,
			custom_tlvs: Vec<(u64, Vec<u8>)>,
			amt_msat: u64,
			outgoing_cltv_value: u32,
		},
		BlindedForward {
			encrypted_tlvs: Vec<u8>,
			intro_node_blinding_point: Option<PublicKey>,
		},
		BlindedReceive {
			amt_msat: u64,
			total_msat: u64,
			outgoing_cltv_value: u32,
			encrypted_tlvs: Vec<u8>,
			intro_node_blinding_point: Option<PublicKey>, // Set if the introduction node of the blinded path is the final node
		}
	}

	pub struct DecodedOnionErrorPacket {
		pub(crate) hmac: [u8; 32],
		pub(crate) failuremsg: Vec<u8>,
		pub(crate) pad: Vec<u8>,
	}
}
#[cfg(fuzzing)]
pub use self::fuzzy_internal_msgs::*;
#[cfg(not(fuzzing))]
pub(crate) use self::fuzzy_internal_msgs::*;

#[derive(Clone)]
pub(crate) struct OnionPacket {
	pub(crate) version: u8,
	/// In order to ensure we always return an error on onion decode in compliance with [BOLT
	/// #4](https://github.com/lightning/bolts/blob/master/04-onion-routing.md), we have to
	/// deserialize `OnionPacket`s contained in [`UpdateAddHTLC`] messages even if the ephemeral
	/// public key (here) is bogus, so we hold a [`Result`] instead of a [`PublicKey`] as we'd
	/// like.
	pub(crate) public_key: Result<PublicKey, secp256k1::Error>,
	pub(crate) hop_data: [u8; 20*65],
	pub(crate) hmac: [u8; 32],
}

impl onion_utils::Packet for OnionPacket {
	type Data = onion_utils::FixedSizeOnionPacket;
	fn new(pubkey: PublicKey, hop_data: onion_utils::FixedSizeOnionPacket, hmac: [u8; 32]) -> Self {
		Self {
			version: 0,
			public_key: Ok(pubkey),
			hop_data: hop_data.0,
			hmac,
		}
	}
}

impl Eq for OnionPacket { }
impl PartialEq for OnionPacket {
	fn eq(&self, other: &OnionPacket) -> bool {
		for (i, j) in self.hop_data.iter().zip(other.hop_data.iter()) {
			if i != j { return false; }
		}
		self.version == other.version &&
			self.public_key == other.public_key &&
			self.hmac == other.hmac
	}
}

impl fmt::Debug for OnionPacket {
	fn fmt(&self, f: &mut fmt::Formatter) -> fmt::Result {
		f.write_fmt(format_args!("OnionPacket version {} with hmac {:?}", self.version, &self.hmac[..]))
	}
}

#[derive(Clone, Debug, PartialEq, Eq)]
pub(crate) struct OnionErrorPacket {
	// This really should be a constant size slice, but the spec lets these things be up to 128KB?
	// (TODO) We limit it in decode to much lower...
	pub(crate) data: Vec<u8>,
}

impl fmt::Display for DecodeError {
	fn fmt(&self, f: &mut fmt::Formatter) -> fmt::Result {
		match *self {
			DecodeError::UnknownVersion => f.write_str("Unknown realm byte in Onion packet"),
			DecodeError::UnknownRequiredFeature => f.write_str("Unknown required feature preventing decode"),
			DecodeError::InvalidValue => f.write_str("Nonsense bytes didn't map to the type they were interpreted as"),
			DecodeError::ShortRead => f.write_str("Packet extended beyond the provided bytes"),
			DecodeError::BadLengthDescriptor => f.write_str("A length descriptor in the packet didn't describe the later data correctly"),
			DecodeError::Io(ref e) => fmt::Debug::fmt(e, f),
			DecodeError::UnsupportedCompression => f.write_str("We don't support receiving messages with zlib-compressed fields"),
		}
	}
}

impl From<io::Error> for DecodeError {
	fn from(e: io::Error) -> Self {
		if e.kind() == io::ErrorKind::UnexpectedEof {
			DecodeError::ShortRead
		} else {
			DecodeError::Io(e.kind())
		}
	}
}

#[cfg(not(taproot))]
impl_writeable_msg!(AcceptChannel, {
	temporary_channel_id,
	dust_limit_satoshis,
	max_htlc_value_in_flight_msat,
	channel_reserve_satoshis,
	htlc_minimum_msat,
	minimum_depth,
	to_self_delay,
	max_accepted_htlcs,
	funding_pubkey,
	revocation_basepoint,
	payment_point,
	delayed_payment_basepoint,
	htlc_basepoint,
	first_per_commitment_point,
}, {
	(0, shutdown_scriptpubkey, (option, encoding: (Script, WithoutLength))), // Don't encode length twice.
	(1, channel_type, option),
});

#[cfg(taproot)]
impl_writeable_msg!(AcceptChannel, {
	temporary_channel_id,
	dust_limit_satoshis,
	max_htlc_value_in_flight_msat,
	channel_reserve_satoshis,
	htlc_minimum_msat,
	minimum_depth,
	to_self_delay,
	max_accepted_htlcs,
	funding_pubkey,
	revocation_basepoint,
	payment_point,
	delayed_payment_basepoint,
	htlc_basepoint,
	first_per_commitment_point,
}, {
	(0, shutdown_scriptpubkey, (option, encoding: (Script, WithoutLength))), // Don't encode length twice.
	(1, channel_type, option),
	(4, next_local_nonce, option),
});

impl_writeable_msg!(AcceptChannelV2, {
	temporary_channel_id,
	funding_satoshis,
	dust_limit_satoshis,
	max_htlc_value_in_flight_msat,
	htlc_minimum_msat,
	minimum_depth,
	to_self_delay,
	max_accepted_htlcs,
	funding_pubkey,
	revocation_basepoint,
	payment_basepoint,
	delayed_payment_basepoint,
	htlc_basepoint,
	first_per_commitment_point,
	second_per_commitment_point,
}, {
	(0, shutdown_scriptpubkey, option),
	(1, channel_type, option),
	(2, require_confirmed_inputs, option),
});

// #SPLICING Inspired by OpenChannel
impl_writeable_msg!(Splice, {
	channel_id,
	chain_hash,
	relative_satoshis,
	funding_feerate_perkw,
	locktime,
	funding_pubkey,
}, {});

// #SPLICING
impl_writeable_msg!(SpliceAck, {
	channel_id,
	chain_hash,
	relative_satoshis,
	funding_pubkey,
}, {});

impl_writeable_msg!(SpliceLocked, {
	channel_id,
}, {});

// #SPLICING
// #[cfg(not(taproot))]
impl_writeable_msg!(SpliceCreated, {
	channel_id,
	splice_txid,
	funding_output_index,
	splice_transaction,
	splice_prev_funding_input_index,
	splice_prev_funding_input_value,
	splice_tx_redeem_script,
	signature
}, {});

// #SPLICING
// #[cfg(not(taproot))]
impl_writeable_msg!(SpliceSigned, {
	channel_id,
	funding_signature,
	splice_prev_funding_input_index,
	splice_prev_funding_input_value,
	signature
}, {});

impl_writeable_msg!(TxAddInput, {
	channel_id,
	serial_id,
	prevtx,
	prevtx_out,
	sequence,
}, {});

impl_writeable_msg!(TxAddOutput, {
	channel_id,
	serial_id,
	sats,
	script,
}, {});

impl_writeable_msg!(TxRemoveInput, {
	channel_id,
	serial_id,
}, {});

impl_writeable_msg!(TxRemoveOutput, {
	channel_id,
	serial_id,
}, {});

impl_writeable_msg!(TxComplete, {
	channel_id,
}, {});

impl_writeable_msg!(TxSignatures, {
	channel_id,
	tx_hash,
	witnesses,
}, {
	(0, tlvs, option),
});

impl_writeable_msg!(TxInitRbf, {
	channel_id,
	locktime,
	feerate_sat_per_1000_weight,
}, {
	(0, funding_output_contribution, option),
});

impl_writeable_msg!(TxAckRbf, {
	channel_id,
}, {
	(0, funding_output_contribution, option),
});

impl_writeable_msg!(TxAbort, {
	channel_id,
	data,
}, {});

impl_writeable_msg!(AnnouncementSignatures, {
	channel_id,
	short_channel_id,
	node_signature,
	bitcoin_signature
}, {});

impl_writeable_msg!(ChannelReestablish, {
	channel_id,
	next_local_commitment_number,
	next_remote_commitment_number,
	your_last_per_commitment_secret,
	my_current_per_commitment_point,
}, {
	(0, next_funding_txid, option),
});

impl_writeable_msg!(ClosingSigned,
	{ channel_id, fee_satoshis, signature },
	{ (1, fee_range, option) }
);

impl_writeable!(ClosingSignedFeeRange, {
	min_fee_satoshis,
	max_fee_satoshis
});

#[cfg(not(taproot))]
impl_writeable_msg!(CommitmentSigned, {
	channel_id,
	signature,
	htlc_signatures
}, {});

#[cfg(taproot)]
impl_writeable_msg!(CommitmentSigned, {
	channel_id,
	signature,
	htlc_signatures
}, {
	(2, partial_signature_with_nonce, option)
});

impl_writeable!(DecodedOnionErrorPacket, {
	hmac,
	failuremsg,
	pad
});

#[cfg(not(taproot))]
impl_writeable_msg!(FundingCreated, {
	temporary_channel_id,
	funding_txid,
	funding_output_index,
	signature
}, {});
#[cfg(taproot)]
impl_writeable_msg!(FundingCreated, {
	temporary_channel_id,
	funding_txid,
	funding_output_index,
	signature
}, {
	(2, partial_signature_with_nonce, option),
	(4, next_local_nonce, option)
});

#[cfg(not(taproot))]
impl_writeable_msg!(FundingSigned, {
	channel_id,
	signature
}, {});

#[cfg(taproot)]
impl_writeable_msg!(FundingSigned, {
	channel_id,
	signature
}, {
	(2, partial_signature_with_nonce, option)
});

impl_writeable_msg!(ChannelReady, {
	channel_id,
	next_per_commitment_point,
}, {
	(1, short_channel_id_alias, option),
});

impl Writeable for Init {
	fn write<W: Writer>(&self, w: &mut W) -> Result<(), io::Error> {
		// global_features gets the bottom 13 bits of our features, and local_features gets all of
		// our relevant feature bits. This keeps us compatible with old nodes.
		self.features.write_up_to_13(w)?;
		self.features.write(w)?;
		encode_tlv_stream!(w, {
			(1, self.networks.as_ref().map(|n| WithoutLength(n)), option),
			(3, self.remote_network_address, option),
		});
		Ok(())
	}
}

impl Readable for Init {
	fn read<R: Read>(r: &mut R) -> Result<Self, DecodeError> {
		let global_features: InitFeatures = Readable::read(r)?;
		let features: InitFeatures = Readable::read(r)?;
		let mut remote_network_address: Option<SocketAddress> = None;
		let mut networks: Option<WithoutLength<Vec<ChainHash>>> = None;
		decode_tlv_stream!(r, {
			(1, networks, option),
			(3, remote_network_address, option)
		});
		Ok(Init {
			features: features | global_features,
			networks: networks.map(|n| n.0),
			remote_network_address,
		})
	}
}

impl_writeable_msg!(OpenChannel, {
	chain_hash,
	temporary_channel_id,
	funding_satoshis,
	push_msat,
	dust_limit_satoshis,
	max_htlc_value_in_flight_msat,
	channel_reserve_satoshis,
	htlc_minimum_msat,
	feerate_per_kw,
	to_self_delay,
	max_accepted_htlcs,
	funding_pubkey,
	revocation_basepoint,
	payment_point,
	delayed_payment_basepoint,
	htlc_basepoint,
	first_per_commitment_point,
	channel_flags,
}, {
	(0, shutdown_scriptpubkey, (option, encoding: (Script, WithoutLength))), // Don't encode length twice.
	(1, channel_type, option),
});

impl_writeable_msg!(OpenChannelV2, {
	chain_hash,
	temporary_channel_id,
	funding_feerate_sat_per_1000_weight,
	commitment_feerate_sat_per_1000_weight,
	funding_satoshis,
	dust_limit_satoshis,
	max_htlc_value_in_flight_msat,
	htlc_minimum_msat,
	to_self_delay,
	max_accepted_htlcs,
	locktime,
	funding_pubkey,
	revocation_basepoint,
	payment_basepoint,
	delayed_payment_basepoint,
	htlc_basepoint,
	first_per_commitment_point,
	second_per_commitment_point,
	channel_flags,
}, {
	(0, shutdown_scriptpubkey, option),
	(1, channel_type, option),
	(2, require_confirmed_inputs, option),
});

#[cfg(not(taproot))]
impl_writeable_msg!(RevokeAndACK, {
	channel_id,
	per_commitment_secret,
	next_per_commitment_point
}, {});

#[cfg(taproot)]
impl_writeable_msg!(RevokeAndACK, {
	channel_id,
	per_commitment_secret,
	next_per_commitment_point
}, {
	(4, next_local_nonce, option)
});

impl_writeable_msg!(Shutdown, {
	channel_id,
	scriptpubkey
}, {});

impl_writeable_msg!(UpdateFailHTLC, {
	channel_id,
	htlc_id,
	reason
}, {});

impl_writeable_msg!(UpdateFailMalformedHTLC, {
	channel_id,
	htlc_id,
	sha256_of_onion,
	failure_code
}, {});

impl_writeable_msg!(UpdateFee, {
	channel_id,
	feerate_per_kw
}, {});

impl_writeable_msg!(UpdateFulfillHTLC, {
	channel_id,
	htlc_id,
	payment_preimage
}, {});

// Note that this is written as a part of ChannelManager objects, and thus cannot change its
// serialization format in a way which assumes we know the total serialized length/message end
// position.
impl_writeable!(OnionErrorPacket, {
	data
});

// Note that this is written as a part of ChannelManager objects, and thus cannot change its
// serialization format in a way which assumes we know the total serialized length/message end
// position.
impl Writeable for OnionPacket {
	fn write<W: Writer>(&self, w: &mut W) -> Result<(), io::Error> {
		self.version.write(w)?;
		match self.public_key {
			Ok(pubkey) => pubkey.write(w)?,
			Err(_) => [0u8;33].write(w)?,
		}
		w.write_all(&self.hop_data)?;
		self.hmac.write(w)?;
		Ok(())
	}
}

impl Readable for OnionPacket {
	fn read<R: Read>(r: &mut R) -> Result<Self, DecodeError> {
		Ok(OnionPacket {
			version: Readable::read(r)?,
			public_key: {
				let mut buf = [0u8;33];
				r.read_exact(&mut buf)?;
				PublicKey::from_slice(&buf)
			},
			hop_data: Readable::read(r)?,
			hmac: Readable::read(r)?,
		})
	}
}

impl_writeable_msg!(UpdateAddHTLC, {
	channel_id,
	htlc_id,
	amount_msat,
	payment_hash,
	cltv_expiry,
	onion_routing_packet,
}, {
	(65537, skimmed_fee_msat, option)
});

impl Readable for OnionMessage {
	fn read<R: Read>(r: &mut R) -> Result<Self, DecodeError> {
		let blinding_point: PublicKey = Readable::read(r)?;
		let len: u16 = Readable::read(r)?;
		let mut packet_reader = FixedLengthReader::new(r, len as u64);
		let onion_routing_packet: onion_message::Packet = <onion_message::Packet as LengthReadable>::read(&mut packet_reader)?;
		Ok(Self {
			blinding_point,
			onion_routing_packet,
		})
	}
}

impl Writeable for OnionMessage {
	fn write<W: Writer>(&self, w: &mut W) -> Result<(), io::Error> {
		self.blinding_point.write(w)?;
		let onion_packet_len = self.onion_routing_packet.serialized_length();
		(onion_packet_len as u16).write(w)?;
		self.onion_routing_packet.write(w)?;
		Ok(())
	}
}

impl Writeable for FinalOnionHopData {
	fn write<W: Writer>(&self, w: &mut W) -> Result<(), io::Error> {
		self.payment_secret.0.write(w)?;
		HighZeroBytesDroppedBigSize(self.total_msat).write(w)
	}
}

impl Readable for FinalOnionHopData {
	fn read<R: Read>(r: &mut R) -> Result<Self, DecodeError> {
		let secret: [u8; 32] = Readable::read(r)?;
		let amt: HighZeroBytesDroppedBigSize<u64> = Readable::read(r)?;
		Ok(Self { payment_secret: PaymentSecret(secret), total_msat: amt.0 })
	}
}

impl Writeable for OutboundOnionPayload {
	fn write<W: Writer>(&self, w: &mut W) -> Result<(), io::Error> {
		match self {
			Self::Forward { short_channel_id, amt_to_forward, outgoing_cltv_value } => {
				_encode_varint_length_prefixed_tlv!(w, {
					(2, HighZeroBytesDroppedBigSize(*amt_to_forward), required),
					(4, HighZeroBytesDroppedBigSize(*outgoing_cltv_value), required),
					(6, short_channel_id, required)
				});
			},
			Self::Receive {
				ref payment_data, ref payment_metadata, ref keysend_preimage, amt_msat,
				outgoing_cltv_value, ref custom_tlvs,
			} => {
				// We need to update [`ln::outbound_payment::RecipientOnionFields::with_custom_tlvs`]
				// to reject any reserved types in the experimental range if new ones are ever
				// standardized.
				let keysend_tlv = keysend_preimage.map(|preimage| (5482373484, preimage.encode()));
				let mut custom_tlvs: Vec<&(u64, Vec<u8>)> = custom_tlvs.iter().chain(keysend_tlv.iter()).collect();
				custom_tlvs.sort_unstable_by_key(|(typ, _)| *typ);
				_encode_varint_length_prefixed_tlv!(w, {
					(2, HighZeroBytesDroppedBigSize(*amt_msat), required),
					(4, HighZeroBytesDroppedBigSize(*outgoing_cltv_value), required),
					(8, payment_data, option),
					(16, payment_metadata.as_ref().map(|m| WithoutLength(m)), option)
				}, custom_tlvs.iter());
			},
			Self::BlindedForward { encrypted_tlvs, intro_node_blinding_point } => {
				_encode_varint_length_prefixed_tlv!(w, {
					(10, *encrypted_tlvs, required_vec),
					(12, intro_node_blinding_point, option)
				});
			},
			Self::BlindedReceive {
				amt_msat, total_msat, outgoing_cltv_value, encrypted_tlvs,
				intro_node_blinding_point,
			} => {
				_encode_varint_length_prefixed_tlv!(w, {
					(2, HighZeroBytesDroppedBigSize(*amt_msat), required),
					(4, HighZeroBytesDroppedBigSize(*outgoing_cltv_value), required),
					(10, *encrypted_tlvs, required_vec),
					(12, intro_node_blinding_point, option),
					(18, HighZeroBytesDroppedBigSize(*total_msat), required)
				});
			},
		}
		Ok(())
	}
}

impl<NS: Deref> ReadableArgs<&NS> for InboundOnionPayload where NS::Target: NodeSigner {
	fn read<R: Read>(r: &mut R, node_signer: &NS) -> Result<Self, DecodeError> {
		let mut amt = None;
		let mut cltv_value = None;
		let mut short_id: Option<u64> = None;
		let mut payment_data: Option<FinalOnionHopData> = None;
		let mut encrypted_tlvs_opt: Option<WithoutLength<Vec<u8>>> = None;
		let mut intro_node_blinding_point = None;
		let mut payment_metadata: Option<WithoutLength<Vec<u8>>> = None;
		let mut total_msat = None;
		let mut keysend_preimage: Option<PaymentPreimage> = None;
		let mut custom_tlvs = Vec::new();

		let tlv_len = BigSize::read(r)?;
		let rd = FixedLengthReader::new(r, tlv_len.0);
		decode_tlv_stream_with_custom_tlv_decode!(rd, {
			(2, amt, (option, encoding: (u64, HighZeroBytesDroppedBigSize))),
			(4, cltv_value, (option, encoding: (u32, HighZeroBytesDroppedBigSize))),
			(6, short_id, option),
			(8, payment_data, option),
			(10, encrypted_tlvs_opt, option),
			(12, intro_node_blinding_point, option),
			(16, payment_metadata, option),
			(18, total_msat, (option, encoding: (u64, HighZeroBytesDroppedBigSize))),
			// See https://github.com/lightning/blips/blob/master/blip-0003.md
			(5482373484, keysend_preimage, option)
		}, |msg_type: u64, msg_reader: &mut FixedLengthReader<_>| -> Result<bool, DecodeError> {
			if msg_type < 1 << 16 { return Ok(false) }
			let mut value = Vec::new();
			msg_reader.read_to_end(&mut value)?;
			custom_tlvs.push((msg_type, value));
			Ok(true)
		});

		if amt.unwrap_or(0) > MAX_VALUE_MSAT { return Err(DecodeError::InvalidValue) }

		if let Some(blinding_point) = intro_node_blinding_point {
			if short_id.is_some() || payment_data.is_some() || payment_metadata.is_some() {
				return Err(DecodeError::InvalidValue)
			}
			let enc_tlvs = encrypted_tlvs_opt.ok_or(DecodeError::InvalidValue)?.0;
			let enc_tlvs_ss = node_signer.ecdh(Recipient::Node, &blinding_point, None)
				.map_err(|_| DecodeError::InvalidValue)?;
			let rho = onion_utils::gen_rho_from_shared_secret(&enc_tlvs_ss.secret_bytes());
			let mut s = Cursor::new(&enc_tlvs);
			let mut reader = FixedLengthReader::new(&mut s, enc_tlvs.len() as u64);
			match ChaChaPolyReadAdapter::read(&mut reader, rho)? {
				ChaChaPolyReadAdapter { readable: ReceiveTlvs { payment_secret, payment_constraints }} => {
					if total_msat.unwrap_or(0) > MAX_VALUE_MSAT { return Err(DecodeError::InvalidValue) }
					Ok(Self::BlindedReceive {
						amt_msat: amt.ok_or(DecodeError::InvalidValue)?,
						total_msat: total_msat.ok_or(DecodeError::InvalidValue)?,
						outgoing_cltv_value: cltv_value.ok_or(DecodeError::InvalidValue)?,
						payment_secret,
						payment_constraints,
						intro_node_blinding_point: blinding_point,
					})
				},
			}
		} else if let Some(short_channel_id) = short_id {
			if payment_data.is_some() || payment_metadata.is_some() || encrypted_tlvs_opt.is_some() ||
				total_msat.is_some()
			{ return Err(DecodeError::InvalidValue) }
			Ok(Self::Forward {
				short_channel_id,
				amt_to_forward: amt.ok_or(DecodeError::InvalidValue)?,
				outgoing_cltv_value: cltv_value.ok_or(DecodeError::InvalidValue)?,
			})
		} else {
			if encrypted_tlvs_opt.is_some() || total_msat.is_some() {
				return Err(DecodeError::InvalidValue)
			}
			if let Some(data) = &payment_data {
				if data.total_msat > MAX_VALUE_MSAT {
					return Err(DecodeError::InvalidValue);
				}
			}
			Ok(Self::Receive {
				payment_data,
				payment_metadata: payment_metadata.map(|w| w.0),
				keysend_preimage,
				amt_msat: amt.ok_or(DecodeError::InvalidValue)?,
				outgoing_cltv_value: cltv_value.ok_or(DecodeError::InvalidValue)?,
				custom_tlvs,
			})
		}
	}
}

impl Writeable for Ping {
	fn write<W: Writer>(&self, w: &mut W) -> Result<(), io::Error> {
		self.ponglen.write(w)?;
		vec![0u8; self.byteslen as usize].write(w)?; // size-unchecked write
		Ok(())
	}
}

impl Readable for Ping {
	fn read<R: Read>(r: &mut R) -> Result<Self, DecodeError> {
		Ok(Ping {
			ponglen: Readable::read(r)?,
			byteslen: {
				let byteslen = Readable::read(r)?;
				r.read_exact(&mut vec![0u8; byteslen as usize][..])?;
				byteslen
			}
		})
	}
}

impl Writeable for Pong {
	fn write<W: Writer>(&self, w: &mut W) -> Result<(), io::Error> {
		vec![0u8; self.byteslen as usize].write(w)?; // size-unchecked write
		Ok(())
	}
}

impl Readable for Pong {
	fn read<R: Read>(r: &mut R) -> Result<Self, DecodeError> {
		Ok(Pong {
			byteslen: {
				let byteslen = Readable::read(r)?;
				r.read_exact(&mut vec![0u8; byteslen as usize][..])?;
				byteslen
			}
		})
	}
}

impl Writeable for UnsignedChannelAnnouncement {
	fn write<W: Writer>(&self, w: &mut W) -> Result<(), io::Error> {
		self.features.write(w)?;
		self.chain_hash.write(w)?;
		self.short_channel_id.write(w)?;
		self.node_id_1.write(w)?;
		self.node_id_2.write(w)?;
		self.bitcoin_key_1.write(w)?;
		self.bitcoin_key_2.write(w)?;
		w.write_all(&self.excess_data[..])?;
		Ok(())
	}
}

impl Readable for UnsignedChannelAnnouncement {
	fn read<R: Read>(r: &mut R) -> Result<Self, DecodeError> {
		Ok(Self {
			features: Readable::read(r)?,
			chain_hash: Readable::read(r)?,
			short_channel_id: Readable::read(r)?,
			node_id_1: Readable::read(r)?,
			node_id_2: Readable::read(r)?,
			bitcoin_key_1: Readable::read(r)?,
			bitcoin_key_2: Readable::read(r)?,
			excess_data: read_to_end(r)?,
		})
	}
}

impl_writeable!(ChannelAnnouncement, {
	node_signature_1,
	node_signature_2,
	bitcoin_signature_1,
	bitcoin_signature_2,
	contents
});

impl Writeable for UnsignedChannelUpdate {
	fn write<W: Writer>(&self, w: &mut W) -> Result<(), io::Error> {
		// `message_flags` used to indicate presence of `htlc_maximum_msat`, but was deprecated in the spec.
		const MESSAGE_FLAGS: u8 = 1;
		self.chain_hash.write(w)?;
		self.short_channel_id.write(w)?;
		self.timestamp.write(w)?;
		let all_flags = self.flags as u16 | ((MESSAGE_FLAGS as u16) << 8);
		all_flags.write(w)?;
		self.cltv_expiry_delta.write(w)?;
		self.htlc_minimum_msat.write(w)?;
		self.fee_base_msat.write(w)?;
		self.fee_proportional_millionths.write(w)?;
		self.htlc_maximum_msat.write(w)?;
		w.write_all(&self.excess_data[..])?;
		Ok(())
	}
}

impl Readable for UnsignedChannelUpdate {
	fn read<R: Read>(r: &mut R) -> Result<Self, DecodeError> {
		Ok(Self {
			chain_hash: Readable::read(r)?,
			short_channel_id: Readable::read(r)?,
			timestamp: Readable::read(r)?,
			flags: {
				let flags: u16 = Readable::read(r)?;
				// Note: we ignore the `message_flags` for now, since it was deprecated by the spec.
				flags as u8
			},
			cltv_expiry_delta: Readable::read(r)?,
			htlc_minimum_msat: Readable::read(r)?,
			fee_base_msat: Readable::read(r)?,
			fee_proportional_millionths: Readable::read(r)?,
			htlc_maximum_msat: Readable::read(r)?,
			excess_data: read_to_end(r)?,
		})
	}
}

impl_writeable!(ChannelUpdate, {
	signature,
	contents
});

impl Writeable for ErrorMessage {
	fn write<W: Writer>(&self, w: &mut W) -> Result<(), io::Error> {
		self.channel_id.write(w)?;
		(self.data.len() as u16).write(w)?;
		w.write_all(self.data.as_bytes())?;
		Ok(())
	}
}

impl Readable for ErrorMessage {
	fn read<R: Read>(r: &mut R) -> Result<Self, DecodeError> {
		Ok(Self {
			channel_id: Readable::read(r)?,
			data: {
				let sz: usize = <u16 as Readable>::read(r)? as usize;
				let mut data = Vec::with_capacity(sz);
				data.resize(sz, 0);
				r.read_exact(&mut data)?;
				match String::from_utf8(data) {
					Ok(s) => s,
					Err(_) => return Err(DecodeError::InvalidValue),
				}
			}
		})
	}
}

impl Writeable for WarningMessage {
	fn write<W: Writer>(&self, w: &mut W) -> Result<(), io::Error> {
		self.channel_id.write(w)?;
		(self.data.len() as u16).write(w)?;
		w.write_all(self.data.as_bytes())?;
		Ok(())
	}
}

impl Readable for WarningMessage {
	fn read<R: Read>(r: &mut R) -> Result<Self, DecodeError> {
		Ok(Self {
			channel_id: Readable::read(r)?,
			data: {
				let sz: usize = <u16 as Readable>::read(r)? as usize;
				let mut data = Vec::with_capacity(sz);
				data.resize(sz, 0);
				r.read_exact(&mut data)?;
				match String::from_utf8(data) {
					Ok(s) => s,
					Err(_) => return Err(DecodeError::InvalidValue),
				}
			}
		})
	}
}

impl Writeable for UnsignedNodeAnnouncement {
	fn write<W: Writer>(&self, w: &mut W) -> Result<(), io::Error> {
		self.features.write(w)?;
		self.timestamp.write(w)?;
		self.node_id.write(w)?;
		w.write_all(&self.rgb)?;
		self.alias.write(w)?;

		let mut addr_len = 0;
		for addr in self.addresses.iter() {
			addr_len += 1 + addr.len();
		}
		(addr_len + self.excess_address_data.len() as u16).write(w)?;
		for addr in self.addresses.iter() {
			addr.write(w)?;
		}
		w.write_all(&self.excess_address_data[..])?;
		w.write_all(&self.excess_data[..])?;
		Ok(())
	}
}

impl Readable for UnsignedNodeAnnouncement {
	fn read<R: Read>(r: &mut R) -> Result<Self, DecodeError> {
		let features: NodeFeatures = Readable::read(r)?;
		let timestamp: u32 = Readable::read(r)?;
		let node_id: NodeId = Readable::read(r)?;
		let mut rgb = [0; 3];
		r.read_exact(&mut rgb)?;
		let alias: NodeAlias = Readable::read(r)?;

		let addr_len: u16 = Readable::read(r)?;
		let mut addresses: Vec<SocketAddress> = Vec::new();
		let mut addr_readpos = 0;
		let mut excess = false;
		let mut excess_byte = 0;
		loop {
			if addr_len <= addr_readpos { break; }
			match Readable::read(r) {
				Ok(Ok(addr)) => {
					if addr_len < addr_readpos + 1 + addr.len() {
						return Err(DecodeError::BadLengthDescriptor);
					}
					addr_readpos += (1 + addr.len()) as u16;
					addresses.push(addr);
				},
				Ok(Err(unknown_descriptor)) => {
					excess = true;
					excess_byte = unknown_descriptor;
					break;
				},
				Err(DecodeError::ShortRead) => return Err(DecodeError::BadLengthDescriptor),
				Err(e) => return Err(e),
			}
		}

		let mut excess_data = vec![];
		let excess_address_data = if addr_readpos < addr_len {
			let mut excess_address_data = vec![0; (addr_len - addr_readpos) as usize];
			r.read_exact(&mut excess_address_data[if excess { 1 } else { 0 }..])?;
			if excess {
				excess_address_data[0] = excess_byte;
			}
			excess_address_data
		} else {
			if excess {
				excess_data.push(excess_byte);
			}
			Vec::new()
		};
		excess_data.extend(read_to_end(r)?.iter());
		Ok(UnsignedNodeAnnouncement {
			features,
			timestamp,
			node_id,
			rgb,
			alias,
			addresses,
			excess_address_data,
			excess_data,
		})
	}
}

impl_writeable!(NodeAnnouncement, {
	signature,
	contents
});

impl Readable for QueryShortChannelIds {
	fn read<R: Read>(r: &mut R) -> Result<Self, DecodeError> {
		let chain_hash: ChainHash = Readable::read(r)?;

		let encoding_len: u16 = Readable::read(r)?;
		let encoding_type: u8 = Readable::read(r)?;

		// Must be encoding_type=0 uncompressed serialization. We do not
		// support encoding_type=1 zlib serialization.
		if encoding_type != EncodingType::Uncompressed as u8 {
			return Err(DecodeError::UnsupportedCompression);
		}

		// We expect the encoding_len to always includes the 1-byte
		// encoding_type and that short_channel_ids are 8-bytes each
		if encoding_len == 0 || (encoding_len - 1) % 8 != 0 {
			return Err(DecodeError::InvalidValue);
		}

		// Read short_channel_ids (8-bytes each), for the u16 encoding_len
		// less the 1-byte encoding_type
		let short_channel_id_count: u16 = (encoding_len - 1)/8;
		let mut short_channel_ids = Vec::with_capacity(short_channel_id_count as usize);
		for _ in 0..short_channel_id_count {
			short_channel_ids.push(Readable::read(r)?);
		}

		Ok(QueryShortChannelIds {
			chain_hash,
			short_channel_ids,
		})
	}
}

impl Writeable for QueryShortChannelIds {
	fn write<W: Writer>(&self, w: &mut W) -> Result<(), io::Error> {
		// Calculated from 1-byte encoding_type plus 8-bytes per short_channel_id
		let encoding_len: u16 = 1 + self.short_channel_ids.len() as u16 * 8;

		self.chain_hash.write(w)?;
		encoding_len.write(w)?;

		// We only support type=0 uncompressed serialization
		(EncodingType::Uncompressed as u8).write(w)?;

		for scid in self.short_channel_ids.iter() {
			scid.write(w)?;
		}

		Ok(())
	}
}

impl_writeable_msg!(ReplyShortChannelIdsEnd, {
	chain_hash,
	full_information,
}, {});

impl QueryChannelRange {
	/// Calculates the overflow safe ending block height for the query.
	///
	/// Overflow returns `0xffffffff`, otherwise returns `first_blocknum + number_of_blocks`.
	pub fn end_blocknum(&self) -> u32 {
		match self.first_blocknum.checked_add(self.number_of_blocks) {
			Some(block) => block,
			None => u32::max_value(),
		}
	}
}

impl_writeable_msg!(QueryChannelRange, {
	chain_hash,
	first_blocknum,
	number_of_blocks
}, {});

impl Readable for ReplyChannelRange {
	fn read<R: Read>(r: &mut R) -> Result<Self, DecodeError> {
		let chain_hash: ChainHash = Readable::read(r)?;
		let first_blocknum: u32 = Readable::read(r)?;
		let number_of_blocks: u32 = Readable::read(r)?;
		let sync_complete: bool = Readable::read(r)?;

		let encoding_len: u16 = Readable::read(r)?;
		let encoding_type: u8 = Readable::read(r)?;

		// Must be encoding_type=0 uncompressed serialization. We do not
		// support encoding_type=1 zlib serialization.
		if encoding_type != EncodingType::Uncompressed as u8 {
			return Err(DecodeError::UnsupportedCompression);
		}

		// We expect the encoding_len to always includes the 1-byte
		// encoding_type and that short_channel_ids are 8-bytes each
		if encoding_len == 0 || (encoding_len - 1) % 8 != 0 {
			return Err(DecodeError::InvalidValue);
		}

		// Read short_channel_ids (8-bytes each), for the u16 encoding_len
		// less the 1-byte encoding_type
		let short_channel_id_count: u16 = (encoding_len - 1)/8;
		let mut short_channel_ids = Vec::with_capacity(short_channel_id_count as usize);
		for _ in 0..short_channel_id_count {
			short_channel_ids.push(Readable::read(r)?);
		}

		Ok(ReplyChannelRange {
			chain_hash,
			first_blocknum,
			number_of_blocks,
			sync_complete,
			short_channel_ids
		})
	}
}

impl Writeable for ReplyChannelRange {
	fn write<W: Writer>(&self, w: &mut W) -> Result<(), io::Error> {
		let encoding_len: u16 = 1 + self.short_channel_ids.len() as u16 * 8;
		self.chain_hash.write(w)?;
		self.first_blocknum.write(w)?;
		self.number_of_blocks.write(w)?;
		self.sync_complete.write(w)?;

		encoding_len.write(w)?;
		(EncodingType::Uncompressed as u8).write(w)?;
		for scid in self.short_channel_ids.iter() {
			scid.write(w)?;
		}

		Ok(())
	}
}

impl_writeable_msg!(GossipTimestampFilter, {
	chain_hash,
	first_timestamp,
	timestamp_range,
}, {});

#[cfg(test)]
mod tests {
	use std::convert::TryFrom;
	use bitcoin::{Transaction, PackedLockTime, TxIn, Script, Sequence, Witness, TxOut};
	use hex;
	use crate::ln::{PaymentPreimage, PaymentHash, PaymentSecret};
	use crate::ln::ChannelId;
	use crate::ln::features::{ChannelFeatures, ChannelTypeFeatures, InitFeatures, NodeFeatures};
	use crate::ln::msgs::{self, FinalOnionHopData, OnionErrorPacket};
	use crate::ln::msgs::SocketAddress;
	use crate::routing::gossip::{NodeAlias, NodeId};
	use crate::util::ser::{Writeable, Readable, ReadableArgs, Hostname, TransactionU16LenLimited};
	use crate::util::test_utils;

	use bitcoin::hashes::hex::FromHex;
	use bitcoin::util::address::Address;
	use bitcoin::network::constants::Network;
	use bitcoin::blockdata::constants::ChainHash;
	use bitcoin::blockdata::script::Builder;
	use bitcoin::blockdata::opcodes;
	use bitcoin::hash_types::Txid;

	use bitcoin::secp256k1::{PublicKey,SecretKey};
	use bitcoin::secp256k1::{Secp256k1, Message};

	use crate::io::{self, Cursor};
	use crate::prelude::*;
	use core::str::FromStr;
	use crate::chain::transaction::OutPoint;

	#[cfg(feature = "std")]
	use std::net::{Ipv4Addr, Ipv6Addr, SocketAddr, SocketAddrV4, SocketAddrV6, ToSocketAddrs};
	#[cfg(feature = "std")]
	use crate::ln::msgs::SocketAddressParseError;

	#[test]
	fn encoding_channel_reestablish() {
		let public_key = {
			let secp_ctx = Secp256k1::new();
			PublicKey::from_secret_key(&secp_ctx, &SecretKey::from_slice(&hex::decode("0101010101010101010101010101010101010101010101010101010101010101").unwrap()[..]).unwrap())
		};

		let cr = msgs::ChannelReestablish {
			channel_id: ChannelId::from_bytes([4, 0, 0, 0, 0, 0, 0, 0, 5, 0, 0, 0, 0, 0, 0, 0, 6, 0, 0, 0, 0, 0, 0, 0, 7, 0, 0, 0, 0, 0, 0, 0]),
			next_local_commitment_number: 3,
			next_remote_commitment_number: 4,
			your_last_per_commitment_secret: [9;32],
			my_current_per_commitment_point: public_key,
			next_funding_txid: None,
		};

		let encoded_value = cr.encode();
		assert_eq!(
			encoded_value,
			vec![
				4, 0, 0, 0, 0, 0, 0, 0, 5, 0, 0, 0, 0, 0, 0, 0, 6, 0, 0, 0, 0, 0, 0, 0, 7, 0, 0, 0, 0, 0, 0, 0, // channel_id
				0, 0, 0, 0, 0, 0, 0, 3, // next_local_commitment_number
				0, 0, 0, 0, 0, 0, 0, 4, // next_remote_commitment_number
				9, 9, 9, 9, 9, 9, 9, 9, 9, 9, 9, 9, 9, 9, 9, 9, 9, 9, 9, 9, 9, 9, 9, 9, 9, 9, 9, 9, 9, 9, 9, 9, // your_last_per_commitment_secret
				3, 27, 132, 197, 86, 123, 18, 100, 64, 153, 93, 62, 213, 170, 186, 5, 101, 215, 30, 24, 52, 96, 72, 25, 255, 156, 23, 245, 233, 213, 221, 7, 143, // my_current_per_commitment_point
			]
		);
	}

	#[test]
	fn encoding_channel_reestablish_with_next_funding_txid() {
		let public_key = {
			let secp_ctx = Secp256k1::new();
			PublicKey::from_secret_key(&secp_ctx, &SecretKey::from_slice(&hex::decode("0101010101010101010101010101010101010101010101010101010101010101").unwrap()[..]).unwrap())
		};

		let cr = msgs::ChannelReestablish {
			channel_id: ChannelId::from_bytes([4, 0, 0, 0, 0, 0, 0, 0, 5, 0, 0, 0, 0, 0, 0, 0, 6, 0, 0, 0, 0, 0, 0, 0, 7, 0, 0, 0, 0, 0, 0, 0]),
			next_local_commitment_number: 3,
			next_remote_commitment_number: 4,
			your_last_per_commitment_secret: [9;32],
			my_current_per_commitment_point: public_key,
			next_funding_txid: Some(Txid::from_hash(bitcoin::hashes::Hash::from_slice(&[
				48, 167, 250, 69, 152, 48, 103, 172, 164, 99, 59, 19, 23, 11, 92, 84, 15, 80, 4, 12, 98, 82, 75, 31, 201, 11, 91, 23, 98, 23, 53, 124,
			]).unwrap())),
		};

		let encoded_value = cr.encode();
		assert_eq!(
			encoded_value,
			vec![
				4, 0, 0, 0, 0, 0, 0, 0, 5, 0, 0, 0, 0, 0, 0, 0, 6, 0, 0, 0, 0, 0, 0, 0, 7, 0, 0, 0, 0, 0, 0, 0, // channel_id
				0, 0, 0, 0, 0, 0, 0, 3, // next_local_commitment_number
				0, 0, 0, 0, 0, 0, 0, 4, // next_remote_commitment_number
				9, 9, 9, 9, 9, 9, 9, 9, 9, 9, 9, 9, 9, 9, 9, 9, 9, 9, 9, 9, 9, 9, 9, 9, 9, 9, 9, 9, 9, 9, 9, 9, // your_last_per_commitment_secret
				3, 27, 132, 197, 86, 123, 18, 100, 64, 153, 93, 62, 213, 170, 186, 5, 101, 215, 30, 24, 52, 96, 72, 25, 255, 156, 23, 245, 233, 213, 221, 7, 143, // my_current_per_commitment_point
				0, // Type (next_funding_txid)
				32, // Length
				48, 167, 250, 69, 152, 48, 103, 172, 164, 99, 59, 19, 23, 11, 92, 84, 15, 80, 4, 12, 98, 82, 75, 31, 201, 11, 91, 23, 98, 23, 53, 124, // Value
			]
		);
	}

	macro_rules! get_keys_from {
		($slice: expr, $secp_ctx: expr) => {
			{
				let privkey = SecretKey::from_slice(&hex::decode($slice).unwrap()[..]).unwrap();
				let pubkey = PublicKey::from_secret_key(&$secp_ctx, &privkey);
				(privkey, pubkey)
			}
		}
	}

	macro_rules! get_sig_on {
		($privkey: expr, $ctx: expr, $string: expr) => {
			{
				let sighash = Message::from_slice(&$string.into_bytes()[..]).unwrap();
				$ctx.sign_ecdsa(&sighash, &$privkey)
			}
		}
	}

	#[test]
	fn encoding_announcement_signatures() {
		let secp_ctx = Secp256k1::new();
		let (privkey, _) = get_keys_from!("0101010101010101010101010101010101010101010101010101010101010101", secp_ctx);
		let sig_1 = get_sig_on!(privkey, secp_ctx, String::from("01010101010101010101010101010101"));
		let sig_2 = get_sig_on!(privkey, secp_ctx, String::from("02020202020202020202020202020202"));
		let announcement_signatures = msgs::AnnouncementSignatures {
			channel_id: ChannelId::from_bytes([4, 0, 0, 0, 0, 0, 0, 0, 5, 0, 0, 0, 0, 0, 0, 0, 6, 0, 0, 0, 0, 0, 0, 0, 7, 0, 0, 0, 0, 0, 0, 0]),
			short_channel_id: 2316138423780173,
			node_signature: sig_1,
			bitcoin_signature: sig_2,
		};

		let encoded_value = announcement_signatures.encode();
		assert_eq!(encoded_value, hex::decode("040000000000000005000000000000000600000000000000070000000000000000083a840000034dd977cb9b53d93a6ff64bb5f1e158b4094b66e798fb12911168a3ccdf80a83096340a6a95da0ae8d9f776528eecdbb747eb6b545495a4319ed5378e35b21e073acf9953cef4700860f5967838eba2bae89288ad188ebf8b20bf995c3ea53a26df1876d0a3a0e13172ba286a673140190c02ba9da60a2e43a745188c8a83c7f3ef").unwrap());
	}

	fn do_encoding_channel_announcement(unknown_features_bits: bool, excess_data: bool) {
		let secp_ctx = Secp256k1::new();
		let (privkey_1, pubkey_1) = get_keys_from!("0101010101010101010101010101010101010101010101010101010101010101", secp_ctx);
		let (privkey_2, pubkey_2) = get_keys_from!("0202020202020202020202020202020202020202020202020202020202020202", secp_ctx);
		let (privkey_3, pubkey_3) = get_keys_from!("0303030303030303030303030303030303030303030303030303030303030303", secp_ctx);
		let (privkey_4, pubkey_4) = get_keys_from!("0404040404040404040404040404040404040404040404040404040404040404", secp_ctx);
		let sig_1 = get_sig_on!(privkey_1, secp_ctx, String::from("01010101010101010101010101010101"));
		let sig_2 = get_sig_on!(privkey_2, secp_ctx, String::from("01010101010101010101010101010101"));
		let sig_3 = get_sig_on!(privkey_3, secp_ctx, String::from("01010101010101010101010101010101"));
		let sig_4 = get_sig_on!(privkey_4, secp_ctx, String::from("01010101010101010101010101010101"));
		let mut features = ChannelFeatures::empty();
		if unknown_features_bits {
			features = ChannelFeatures::from_le_bytes(vec![0xFF, 0xFF]);
		}
		let unsigned_channel_announcement = msgs::UnsignedChannelAnnouncement {
			features,
			chain_hash: ChainHash::using_genesis_block(Network::Bitcoin),
			short_channel_id: 2316138423780173,
			node_id_1: NodeId::from_pubkey(&pubkey_1),
			node_id_2: NodeId::from_pubkey(&pubkey_2),
			bitcoin_key_1: NodeId::from_pubkey(&pubkey_3),
			bitcoin_key_2: NodeId::from_pubkey(&pubkey_4),
			excess_data: if excess_data { vec![10, 0, 0, 20, 0, 0, 30, 0, 0, 40] } else { Vec::new() },
		};
		let channel_announcement = msgs::ChannelAnnouncement {
			node_signature_1: sig_1,
			node_signature_2: sig_2,
			bitcoin_signature_1: sig_3,
			bitcoin_signature_2: sig_4,
			contents: unsigned_channel_announcement,
		};
		let encoded_value = channel_announcement.encode();
		let mut target_value = hex::decode("d977cb9b53d93a6ff64bb5f1e158b4094b66e798fb12911168a3ccdf80a83096340a6a95da0ae8d9f776528eecdbb747eb6b545495a4319ed5378e35b21e073a1735b6a427e80d5fe7cd90a2f4ee08dc9c27cda7c35a4172e5d85b12c49d4232537e98f9b1f3c5e6989a8b9644e90e8918127680dbd0d4043510840fc0f1e11a216c280b5395a2546e7e4b2663e04f811622f15a4f91e83aa2e92ba2a573c139142c54ae63072a1ec1ee7dc0c04bde5c847806172aa05c92c22ae8e308d1d2692b12cc195ce0a2d1bda6a88befa19fa07f51caa75ce83837f28965600b8aacab0855ffb0e741ec5f7c41421e9829a9d48611c8c831f71be5ea73e66594977ffd").unwrap();
		if unknown_features_bits {
			target_value.append(&mut hex::decode("0002ffff").unwrap());
		} else {
			target_value.append(&mut hex::decode("0000").unwrap());
		}
		target_value.append(&mut hex::decode("6fe28c0ab6f1b372c1a6a246ae63f74f931e8365e15a089c68d6190000000000").unwrap());
		target_value.append(&mut hex::decode("00083a840000034d031b84c5567b126440995d3ed5aaba0565d71e1834604819ff9c17f5e9d5dd078f024d4b6cd1361032ca9bd2aeb9d900aa4d45d9ead80ac9423374c451a7254d076602531fe6068134503d2723133227c867ac8fa6c83c537e9a44c3c5bdbdcb1fe33703462779ad4aad39514614751a71085f2f10e1c7a593e4e030efb5b8721ce55b0b").unwrap());
		if excess_data {
			target_value.append(&mut hex::decode("0a00001400001e000028").unwrap());
		}
		assert_eq!(encoded_value, target_value);
	}

	#[test]
	fn encoding_channel_announcement() {
		do_encoding_channel_announcement(true, false);
		do_encoding_channel_announcement(false, true);
		do_encoding_channel_announcement(false, false);
		do_encoding_channel_announcement(true, true);
	}

	fn do_encoding_node_announcement(unknown_features_bits: bool, ipv4: bool, ipv6: bool, onionv2: bool, onionv3: bool, hostname: bool, excess_address_data: bool, excess_data: bool) {
		let secp_ctx = Secp256k1::new();
		let (privkey_1, pubkey_1) = get_keys_from!("0101010101010101010101010101010101010101010101010101010101010101", secp_ctx);
		let sig_1 = get_sig_on!(privkey_1, secp_ctx, String::from("01010101010101010101010101010101"));
		let features = if unknown_features_bits {
			NodeFeatures::from_le_bytes(vec![0xFF, 0xFF])
		} else {
			// Set to some features we may support
			NodeFeatures::from_le_bytes(vec![2 | 1 << 5])
		};
		let mut addresses = Vec::new();
		if ipv4 {
			addresses.push(SocketAddress::TcpIpV4 {
				addr: [255, 254, 253, 252],
				port: 9735
			});
		}
		if ipv6 {
			addresses.push(SocketAddress::TcpIpV6 {
				addr: [255, 254, 253, 252, 251, 250, 249, 248, 247, 246, 245, 244, 243, 242, 241, 240],
				port: 9735
			});
		}
		if onionv2 {
			addresses.push(msgs::SocketAddress::OnionV2(
				[255, 254, 253, 252, 251, 250, 249, 248, 247, 246, 38, 7]
			));
		}
		if onionv3 {
			addresses.push(msgs::SocketAddress::OnionV3 {
				ed25519_pubkey:	[255, 254, 253, 252, 251, 250, 249, 248, 247, 246, 245, 244, 243, 242, 241, 240, 239, 238, 237, 236, 235, 234, 233, 232, 231, 230, 229, 228, 227, 226, 225, 224],
				checksum: 32,
				version: 16,
				port: 9735
			});
		}
		if hostname {
			addresses.push(SocketAddress::Hostname {
				hostname: Hostname::try_from(String::from("host")).unwrap(),
				port: 9735,
			});
		}
		let mut addr_len = 0;
		for addr in &addresses {
			addr_len += addr.len() + 1;
		}
		let unsigned_node_announcement = msgs::UnsignedNodeAnnouncement {
			features,
			timestamp: 20190119,
			node_id: NodeId::from_pubkey(&pubkey_1),
			rgb: [32; 3],
			alias: NodeAlias([16;32]),
			addresses,
			excess_address_data: if excess_address_data { vec![33, 108, 40, 11, 83, 149, 162, 84, 110, 126, 75, 38, 99, 224, 79, 129, 22, 34, 241, 90, 79, 146, 232, 58, 162, 233, 43, 162, 165, 115, 193, 57, 20, 44, 84, 174, 99, 7, 42, 30, 193, 238, 125, 192, 192, 75, 222, 92, 132, 120, 6, 23, 42, 160, 92, 146, 194, 42, 232, 227, 8, 209, 210, 105] } else { Vec::new() },
			excess_data: if excess_data { vec![59, 18, 204, 25, 92, 224, 162, 209, 189, 166, 168, 139, 239, 161, 159, 160, 127, 81, 202, 167, 92, 232, 56, 55, 242, 137, 101, 96, 11, 138, 172, 171, 8, 85, 255, 176, 231, 65, 236, 95, 124, 65, 66, 30, 152, 41, 169, 212, 134, 17, 200, 200, 49, 247, 27, 229, 234, 115, 230, 101, 148, 151, 127, 253] } else { Vec::new() },
		};
		addr_len += unsigned_node_announcement.excess_address_data.len() as u16;
		let node_announcement = msgs::NodeAnnouncement {
			signature: sig_1,
			contents: unsigned_node_announcement,
		};
		let encoded_value = node_announcement.encode();
		let mut target_value = hex::decode("d977cb9b53d93a6ff64bb5f1e158b4094b66e798fb12911168a3ccdf80a83096340a6a95da0ae8d9f776528eecdbb747eb6b545495a4319ed5378e35b21e073a").unwrap();
		if unknown_features_bits {
			target_value.append(&mut hex::decode("0002ffff").unwrap());
		} else {
			target_value.append(&mut hex::decode("000122").unwrap());
		}
		target_value.append(&mut hex::decode("013413a7031b84c5567b126440995d3ed5aaba0565d71e1834604819ff9c17f5e9d5dd078f2020201010101010101010101010101010101010101010101010101010101010101010").unwrap());
		target_value.append(&mut vec![(addr_len >> 8) as u8, addr_len as u8]);
		if ipv4 {
			target_value.append(&mut hex::decode("01fffefdfc2607").unwrap());
		}
		if ipv6 {
			target_value.append(&mut hex::decode("02fffefdfcfbfaf9f8f7f6f5f4f3f2f1f02607").unwrap());
		}
		if onionv2 {
			target_value.append(&mut hex::decode("03fffefdfcfbfaf9f8f7f62607").unwrap());
		}
		if onionv3 {
			target_value.append(&mut hex::decode("04fffefdfcfbfaf9f8f7f6f5f4f3f2f1f0efeeedecebeae9e8e7e6e5e4e3e2e1e00020102607").unwrap());
		}
		if hostname {
			target_value.append(&mut hex::decode("0504686f73742607").unwrap());
		}
		if excess_address_data {
			target_value.append(&mut hex::decode("216c280b5395a2546e7e4b2663e04f811622f15a4f92e83aa2e92ba2a573c139142c54ae63072a1ec1ee7dc0c04bde5c847806172aa05c92c22ae8e308d1d269").unwrap());
		}
		if excess_data {
			target_value.append(&mut hex::decode("3b12cc195ce0a2d1bda6a88befa19fa07f51caa75ce83837f28965600b8aacab0855ffb0e741ec5f7c41421e9829a9d48611c8c831f71be5ea73e66594977ffd").unwrap());
		}
		assert_eq!(encoded_value, target_value);
	}

	#[test]
	fn encoding_node_announcement() {
		do_encoding_node_announcement(true, true, true, true, true, true, true, true);
		do_encoding_node_announcement(false, false, false, false, false, false, false, false);
		do_encoding_node_announcement(false, true, false, false, false, false, false, false);
		do_encoding_node_announcement(false, false, true, false, false, false, false, false);
		do_encoding_node_announcement(false, false, false, true, false, false, false, false);
		do_encoding_node_announcement(false, false, false, false, true, false, false, false);
		do_encoding_node_announcement(false, false, false, false, false, true, false, false);
		do_encoding_node_announcement(false, false, false, false, false, false, true, false);
		do_encoding_node_announcement(false, true, false, true, false, false, true, false);
		do_encoding_node_announcement(false, false, true, false, true, false, false, false);
	}

	fn do_encoding_channel_update(direction: bool, disable: bool, excess_data: bool) {
		let secp_ctx = Secp256k1::new();
		let (privkey_1, _) = get_keys_from!("0101010101010101010101010101010101010101010101010101010101010101", secp_ctx);
		let sig_1 = get_sig_on!(privkey_1, secp_ctx, String::from("01010101010101010101010101010101"));
		let unsigned_channel_update = msgs::UnsignedChannelUpdate {
			chain_hash: ChainHash::using_genesis_block(Network::Bitcoin),
			short_channel_id: 2316138423780173,
			timestamp: 20190119,
			flags: if direction { 1 } else { 0 } | if disable { 1 << 1 } else { 0 },
			cltv_expiry_delta: 144,
			htlc_minimum_msat: 1000000,
			htlc_maximum_msat: 131355275467161,
			fee_base_msat: 10000,
			fee_proportional_millionths: 20,
			excess_data: if excess_data { vec![0, 0, 0, 0, 59, 154, 202, 0] } else { Vec::new() }
		};
		let channel_update = msgs::ChannelUpdate {
			signature: sig_1,
			contents: unsigned_channel_update
		};
		let encoded_value = channel_update.encode();
		let mut target_value = hex::decode("d977cb9b53d93a6ff64bb5f1e158b4094b66e798fb12911168a3ccdf80a83096340a6a95da0ae8d9f776528eecdbb747eb6b545495a4319ed5378e35b21e073a").unwrap();
		target_value.append(&mut hex::decode("6fe28c0ab6f1b372c1a6a246ae63f74f931e8365e15a089c68d6190000000000").unwrap());
		target_value.append(&mut hex::decode("00083a840000034d013413a7").unwrap());
		target_value.append(&mut hex::decode("01").unwrap());
		target_value.append(&mut hex::decode("00").unwrap());
		if direction {
			let flag = target_value.last_mut().unwrap();
			*flag = 1;
		}
		if disable {
			let flag = target_value.last_mut().unwrap();
			*flag = *flag | 1 << 1;
		}
		target_value.append(&mut hex::decode("009000000000000f42400000271000000014").unwrap());
		target_value.append(&mut hex::decode("0000777788889999").unwrap());
		if excess_data {
			target_value.append(&mut hex::decode("000000003b9aca00").unwrap());
		}
		assert_eq!(encoded_value, target_value);
	}

	#[test]
	fn encoding_channel_update() {
		do_encoding_channel_update(false, false, false);
		do_encoding_channel_update(false, false, true);
		do_encoding_channel_update(true, false, false);
		do_encoding_channel_update(true, false, true);
		do_encoding_channel_update(false, true, false);
		do_encoding_channel_update(false, true, true);
		do_encoding_channel_update(true, true, false);
		do_encoding_channel_update(true, true, true);
	}

	fn do_encoding_open_channel(random_bit: bool, shutdown: bool, incl_chan_type: bool) {
		let secp_ctx = Secp256k1::new();
		let (_, pubkey_1) = get_keys_from!("0101010101010101010101010101010101010101010101010101010101010101", secp_ctx);
		let (_, pubkey_2) = get_keys_from!("0202020202020202020202020202020202020202020202020202020202020202", secp_ctx);
		let (_, pubkey_3) = get_keys_from!("0303030303030303030303030303030303030303030303030303030303030303", secp_ctx);
		let (_, pubkey_4) = get_keys_from!("0404040404040404040404040404040404040404040404040404040404040404", secp_ctx);
		let (_, pubkey_5) = get_keys_from!("0505050505050505050505050505050505050505050505050505050505050505", secp_ctx);
		let (_, pubkey_6) = get_keys_from!("0606060606060606060606060606060606060606060606060606060606060606", secp_ctx);
		let open_channel = msgs::OpenChannel {
			chain_hash: ChainHash::using_genesis_block(Network::Bitcoin),
			temporary_channel_id: ChannelId::from_bytes([2; 32]),
			funding_satoshis: 1311768467284833366,
			push_msat: 2536655962884945560,
			dust_limit_satoshis: 3608586615801332854,
			max_htlc_value_in_flight_msat: 8517154655701053848,
			channel_reserve_satoshis: 8665828695742877976,
			htlc_minimum_msat: 2316138423780173,
			feerate_per_kw: 821716,
			to_self_delay: 49340,
			max_accepted_htlcs: 49340,
			funding_pubkey: pubkey_1,
			revocation_basepoint: pubkey_2,
			payment_point: pubkey_3,
			delayed_payment_basepoint: pubkey_4,
			htlc_basepoint: pubkey_5,
			first_per_commitment_point: pubkey_6,
			channel_flags: if random_bit { 1 << 5 } else { 0 },
			shutdown_scriptpubkey: if shutdown { Some(Address::p2pkh(&::bitcoin::PublicKey{compressed: true, inner: pubkey_1}, Network::Testnet).script_pubkey()) } else { None },
			channel_type: if incl_chan_type { Some(ChannelTypeFeatures::empty()) } else { None },
		};
		let encoded_value = open_channel.encode();
		let mut target_value = Vec::new();
		target_value.append(&mut hex::decode("6fe28c0ab6f1b372c1a6a246ae63f74f931e8365e15a089c68d6190000000000").unwrap());
		target_value.append(&mut hex::decode("02020202020202020202020202020202020202020202020202020202020202021234567890123456233403289122369832144668701144767633030896203198784335490624111800083a840000034d000c89d4c0bcc0bc031b84c5567b126440995d3ed5aaba0565d71e1834604819ff9c17f5e9d5dd078f024d4b6cd1361032ca9bd2aeb9d900aa4d45d9ead80ac9423374c451a7254d076602531fe6068134503d2723133227c867ac8fa6c83c537e9a44c3c5bdbdcb1fe33703462779ad4aad39514614751a71085f2f10e1c7a593e4e030efb5b8721ce55b0b0362c0a046dacce86ddd0343c6d3c7c79c2208ba0d9c9cf24a6d046d21d21f90f703f006a18d5653c4edf5391ff23a61f03ff83d237e880ee61187fa9f379a028e0a").unwrap());
		if random_bit {
			target_value.append(&mut hex::decode("20").unwrap());
		} else {
			target_value.append(&mut hex::decode("00").unwrap());
		}
		if shutdown {
			target_value.append(&mut hex::decode("001976a91479b000887626b294a914501a4cd226b58b23598388ac").unwrap());
		}
		if incl_chan_type {
			target_value.append(&mut hex::decode("0100").unwrap());
		}
		assert_eq!(encoded_value, target_value);
	}

	#[test]
	fn encoding_open_channel() {
		do_encoding_open_channel(false, false, false);
		do_encoding_open_channel(false, false, true);
		do_encoding_open_channel(false, true, false);
		do_encoding_open_channel(false, true, true);
		do_encoding_open_channel(true, false, false);
		do_encoding_open_channel(true, false, true);
		do_encoding_open_channel(true, true, false);
		do_encoding_open_channel(true, true, true);
	}

	fn do_encoding_open_channelv2(random_bit: bool, shutdown: bool, incl_chan_type: bool, require_confirmed_inputs: bool) {
		let secp_ctx = Secp256k1::new();
		let (_, pubkey_1) = get_keys_from!("0101010101010101010101010101010101010101010101010101010101010101", secp_ctx);
		let (_, pubkey_2) = get_keys_from!("0202020202020202020202020202020202020202020202020202020202020202", secp_ctx);
		let (_, pubkey_3) = get_keys_from!("0303030303030303030303030303030303030303030303030303030303030303", secp_ctx);
		let (_, pubkey_4) = get_keys_from!("0404040404040404040404040404040404040404040404040404040404040404", secp_ctx);
		let (_, pubkey_5) = get_keys_from!("0505050505050505050505050505050505050505050505050505050505050505", secp_ctx);
		let (_, pubkey_6) = get_keys_from!("0606060606060606060606060606060606060606060606060606060606060606", secp_ctx);
		let (_, pubkey_7) = get_keys_from!("0707070707070707070707070707070707070707070707070707070707070707", secp_ctx);
		let open_channelv2 = msgs::OpenChannelV2 {
			chain_hash: ChainHash::using_genesis_block(Network::Bitcoin),
			temporary_channel_id: ChannelId::from_bytes([2; 32]),
			funding_feerate_sat_per_1000_weight: 821716,
			commitment_feerate_sat_per_1000_weight: 821716,
			funding_satoshis: 1311768467284833366,
			dust_limit_satoshis: 3608586615801332854,
			max_htlc_value_in_flight_msat: 8517154655701053848,
			htlc_minimum_msat: 2316138423780173,
			to_self_delay: 49340,
			max_accepted_htlcs: 49340,
			locktime: 305419896,
			funding_pubkey: pubkey_1,
			revocation_basepoint: pubkey_2,
			payment_basepoint: pubkey_3,
			delayed_payment_basepoint: pubkey_4,
			htlc_basepoint: pubkey_5,
			first_per_commitment_point: pubkey_6,
			second_per_commitment_point: pubkey_7,
			channel_flags: if random_bit { 1 << 5 } else { 0 },
			shutdown_scriptpubkey: if shutdown { Some(Address::p2pkh(&::bitcoin::PublicKey{compressed: true, inner: pubkey_1}, Network::Testnet).script_pubkey()) } else { None },
			channel_type: if incl_chan_type { Some(ChannelTypeFeatures::empty()) } else { None },
			require_confirmed_inputs: if require_confirmed_inputs { Some(()) } else { None },
		};
		let encoded_value = open_channelv2.encode();
		let mut target_value = Vec::new();
		target_value.append(&mut hex::decode("6fe28c0ab6f1b372c1a6a246ae63f74f931e8365e15a089c68d6190000000000").unwrap());
		target_value.append(&mut hex::decode("0202020202020202020202020202020202020202020202020202020202020202").unwrap());
		target_value.append(&mut hex::decode("000c89d4").unwrap());
		target_value.append(&mut hex::decode("000c89d4").unwrap());
		target_value.append(&mut hex::decode("1234567890123456").unwrap());
		target_value.append(&mut hex::decode("3214466870114476").unwrap());
		target_value.append(&mut hex::decode("7633030896203198").unwrap());
		target_value.append(&mut hex::decode("00083a840000034d").unwrap());
		target_value.append(&mut hex::decode("c0bc").unwrap());
		target_value.append(&mut hex::decode("c0bc").unwrap());
		target_value.append(&mut hex::decode("12345678").unwrap());
		target_value.append(&mut hex::decode("031b84c5567b126440995d3ed5aaba0565d71e1834604819ff9c17f5e9d5dd078f").unwrap());
		target_value.append(&mut hex::decode("024d4b6cd1361032ca9bd2aeb9d900aa4d45d9ead80ac9423374c451a7254d0766").unwrap());
		target_value.append(&mut hex::decode("02531fe6068134503d2723133227c867ac8fa6c83c537e9a44c3c5bdbdcb1fe337").unwrap());
		target_value.append(&mut hex::decode("03462779ad4aad39514614751a71085f2f10e1c7a593e4e030efb5b8721ce55b0b").unwrap());
		target_value.append(&mut hex::decode("0362c0a046dacce86ddd0343c6d3c7c79c2208ba0d9c9cf24a6d046d21d21f90f7").unwrap());
		target_value.append(&mut hex::decode("03f006a18d5653c4edf5391ff23a61f03ff83d237e880ee61187fa9f379a028e0a").unwrap());
		target_value.append(&mut hex::decode("02989c0b76cb563971fdc9bef31ec06c3560f3249d6ee9e5d83c57625596e05f6f").unwrap());

		if random_bit {
			target_value.append(&mut hex::decode("20").unwrap());
		} else {
			target_value.append(&mut hex::decode("00").unwrap());
		}
		if shutdown {
			target_value.append(&mut hex::decode("001b").unwrap()); // Type 0 + Length 27
			target_value.append(&mut hex::decode("001976a91479b000887626b294a914501a4cd226b58b23598388ac").unwrap());
		}
		if incl_chan_type {
			target_value.append(&mut hex::decode("0100").unwrap());
		}
		if require_confirmed_inputs {
			target_value.append(&mut hex::decode("0200").unwrap());
		}
		assert_eq!(encoded_value, target_value);
	}

	#[test]
	fn encoding_open_channelv2() {
		do_encoding_open_channelv2(false, false, false, false);
		do_encoding_open_channelv2(false, false, false, true);
		do_encoding_open_channelv2(false, false, true, false);
		do_encoding_open_channelv2(false, false, true, true);
		do_encoding_open_channelv2(false, true, false, false);
		do_encoding_open_channelv2(false, true, false, true);
		do_encoding_open_channelv2(false, true, true, false);
		do_encoding_open_channelv2(false, true, true, true);
		do_encoding_open_channelv2(true, false, false, false);
		do_encoding_open_channelv2(true, false, false, true);
		do_encoding_open_channelv2(true, false, true, false);
		do_encoding_open_channelv2(true, false, true, true);
		do_encoding_open_channelv2(true, true, false, false);
		do_encoding_open_channelv2(true, true, false, true);
		do_encoding_open_channelv2(true, true, true, false);
		do_encoding_open_channelv2(true, true, true, true);
	}

	fn do_encoding_accept_channel(shutdown: bool) {
		let secp_ctx = Secp256k1::new();
		let (_, pubkey_1) = get_keys_from!("0101010101010101010101010101010101010101010101010101010101010101", secp_ctx);
		let (_, pubkey_2) = get_keys_from!("0202020202020202020202020202020202020202020202020202020202020202", secp_ctx);
		let (_, pubkey_3) = get_keys_from!("0303030303030303030303030303030303030303030303030303030303030303", secp_ctx);
		let (_, pubkey_4) = get_keys_from!("0404040404040404040404040404040404040404040404040404040404040404", secp_ctx);
		let (_, pubkey_5) = get_keys_from!("0505050505050505050505050505050505050505050505050505050505050505", secp_ctx);
		let (_, pubkey_6) = get_keys_from!("0606060606060606060606060606060606060606060606060606060606060606", secp_ctx);
		let accept_channel = msgs::AcceptChannel {
			temporary_channel_id: ChannelId::from_bytes([2; 32]),
			dust_limit_satoshis: 1311768467284833366,
			max_htlc_value_in_flight_msat: 2536655962884945560,
			channel_reserve_satoshis: 3608586615801332854,
			htlc_minimum_msat: 2316138423780173,
			minimum_depth: 821716,
			to_self_delay: 49340,
			max_accepted_htlcs: 49340,
			funding_pubkey: pubkey_1,
			revocation_basepoint: pubkey_2,
			payment_point: pubkey_3,
			delayed_payment_basepoint: pubkey_4,
			htlc_basepoint: pubkey_5,
			first_per_commitment_point: pubkey_6,
			shutdown_scriptpubkey: if shutdown { Some(Address::p2pkh(&::bitcoin::PublicKey{compressed: true, inner: pubkey_1}, Network::Testnet).script_pubkey()) } else { None },
			channel_type: None,
			#[cfg(taproot)]
			next_local_nonce: None,
		};
		let encoded_value = accept_channel.encode();
		let mut target_value = hex::decode("020202020202020202020202020202020202020202020202020202020202020212345678901234562334032891223698321446687011447600083a840000034d000c89d4c0bcc0bc031b84c5567b126440995d3ed5aaba0565d71e1834604819ff9c17f5e9d5dd078f024d4b6cd1361032ca9bd2aeb9d900aa4d45d9ead80ac9423374c451a7254d076602531fe6068134503d2723133227c867ac8fa6c83c537e9a44c3c5bdbdcb1fe33703462779ad4aad39514614751a71085f2f10e1c7a593e4e030efb5b8721ce55b0b0362c0a046dacce86ddd0343c6d3c7c79c2208ba0d9c9cf24a6d046d21d21f90f703f006a18d5653c4edf5391ff23a61f03ff83d237e880ee61187fa9f379a028e0a").unwrap();
		if shutdown {
			target_value.append(&mut hex::decode("001976a91479b000887626b294a914501a4cd226b58b23598388ac").unwrap());
		}
		assert_eq!(encoded_value, target_value);
	}

	#[test]
	fn encoding_accept_channel() {
		do_encoding_accept_channel(false);
		do_encoding_accept_channel(true);
	}

	fn do_encoding_accept_channelv2(shutdown: bool) {
		let secp_ctx = Secp256k1::new();
		let (_, pubkey_1) = get_keys_from!("0101010101010101010101010101010101010101010101010101010101010101", secp_ctx);
		let (_, pubkey_2) = get_keys_from!("0202020202020202020202020202020202020202020202020202020202020202", secp_ctx);
		let (_, pubkey_3) = get_keys_from!("0303030303030303030303030303030303030303030303030303030303030303", secp_ctx);
		let (_, pubkey_4) = get_keys_from!("0404040404040404040404040404040404040404040404040404040404040404", secp_ctx);
		let (_, pubkey_5) = get_keys_from!("0505050505050505050505050505050505050505050505050505050505050505", secp_ctx);
		let (_, pubkey_6) = get_keys_from!("0606060606060606060606060606060606060606060606060606060606060606", secp_ctx);
		let (_, pubkey_7) = get_keys_from!("0707070707070707070707070707070707070707070707070707070707070707", secp_ctx);
		let accept_channelv2 = msgs::AcceptChannelV2 {
			temporary_channel_id: ChannelId::from_bytes([2; 32]),
			funding_satoshis: 1311768467284833366,
			dust_limit_satoshis: 1311768467284833366,
			max_htlc_value_in_flight_msat: 2536655962884945560,
			htlc_minimum_msat: 2316138423780173,
			minimum_depth: 821716,
			to_self_delay: 49340,
			max_accepted_htlcs: 49340,
			funding_pubkey: pubkey_1,
			revocation_basepoint: pubkey_2,
			payment_basepoint: pubkey_3,
			delayed_payment_basepoint: pubkey_4,
			htlc_basepoint: pubkey_5,
			first_per_commitment_point: pubkey_6,
			second_per_commitment_point: pubkey_7,
			shutdown_scriptpubkey: if shutdown { Some(Address::p2pkh(&::bitcoin::PublicKey{compressed: true, inner: pubkey_1}, Network::Testnet).script_pubkey()) } else { None },
			channel_type: None,
			require_confirmed_inputs: None,
		};
		let encoded_value = accept_channelv2.encode();
		let mut target_value = hex::decode("0202020202020202020202020202020202020202020202020202020202020202").unwrap(); // temporary_channel_id
		target_value.append(&mut hex::decode("1234567890123456").unwrap()); // funding_satoshis
		target_value.append(&mut hex::decode("1234567890123456").unwrap()); // dust_limit_satoshis
		target_value.append(&mut hex::decode("2334032891223698").unwrap()); // max_htlc_value_in_flight_msat
		target_value.append(&mut hex::decode("00083a840000034d").unwrap()); // htlc_minimum_msat
		target_value.append(&mut hex::decode("000c89d4").unwrap()); //  minimum_depth
		target_value.append(&mut hex::decode("c0bc").unwrap()); // to_self_delay
		target_value.append(&mut hex::decode("c0bc").unwrap()); // max_accepted_htlcs
		target_value.append(&mut hex::decode("031b84c5567b126440995d3ed5aaba0565d71e1834604819ff9c17f5e9d5dd078f").unwrap()); // funding_pubkey
		target_value.append(&mut hex::decode("024d4b6cd1361032ca9bd2aeb9d900aa4d45d9ead80ac9423374c451a7254d0766").unwrap()); // revocation_basepoint
		target_value.append(&mut hex::decode("02531fe6068134503d2723133227c867ac8fa6c83c537e9a44c3c5bdbdcb1fe337").unwrap()); // payment_basepoint
		target_value.append(&mut hex::decode("03462779ad4aad39514614751a71085f2f10e1c7a593e4e030efb5b8721ce55b0b").unwrap()); // delayed_payment_basepoint
		target_value.append(&mut hex::decode("0362c0a046dacce86ddd0343c6d3c7c79c2208ba0d9c9cf24a6d046d21d21f90f7").unwrap()); // htlc_basepoint
		target_value.append(&mut hex::decode("03f006a18d5653c4edf5391ff23a61f03ff83d237e880ee61187fa9f379a028e0a").unwrap()); // first_per_commitment_point
		target_value.append(&mut hex::decode("02989c0b76cb563971fdc9bef31ec06c3560f3249d6ee9e5d83c57625596e05f6f").unwrap()); // second_per_commitment_point
		if shutdown {
			target_value.append(&mut hex::decode("001b").unwrap()); // Type 0 + Length 27
			target_value.append(&mut hex::decode("001976a91479b000887626b294a914501a4cd226b58b23598388ac").unwrap());
		}
		assert_eq!(encoded_value, target_value);
	}

	#[test]
	fn encoding_accept_channelv2() {
		do_encoding_accept_channelv2(false);
		do_encoding_accept_channelv2(true);
	}

	#[test]
	fn encoding_funding_created() {
		let secp_ctx = Secp256k1::new();
		let (privkey_1, _) = get_keys_from!("0101010101010101010101010101010101010101010101010101010101010101", secp_ctx);
		let sig_1 = get_sig_on!(privkey_1, secp_ctx, String::from("01010101010101010101010101010101"));
		let funding_created = msgs::FundingCreated {
			temporary_channel_id: ChannelId::from_bytes([2; 32]),
			funding_txid: Txid::from_hex("c2d4449afa8d26140898dd54d3390b057ba2a5afcf03ba29d7dc0d8b9ffe966e").unwrap(),
			funding_output_index: 255,
			signature: sig_1,
			#[cfg(taproot)]
			partial_signature_with_nonce: None,
			#[cfg(taproot)]
			next_local_nonce: None,
		};
		let encoded_value = funding_created.encode();
		let target_value = hex::decode("02020202020202020202020202020202020202020202020202020202020202026e96fe9f8b0ddcd729ba03cfafa5a27b050b39d354dd980814268dfa9a44d4c200ffd977cb9b53d93a6ff64bb5f1e158b4094b66e798fb12911168a3ccdf80a83096340a6a95da0ae8d9f776528eecdbb747eb6b545495a4319ed5378e35b21e073a").unwrap();
		assert_eq!(encoded_value, target_value);
	}

	#[test]
	fn encoding_funding_signed() {
		let secp_ctx = Secp256k1::new();
		let (privkey_1, _) = get_keys_from!("0101010101010101010101010101010101010101010101010101010101010101", secp_ctx);
		let sig_1 = get_sig_on!(privkey_1, secp_ctx, String::from("01010101010101010101010101010101"));
		let funding_signed = msgs::FundingSigned {
			channel_id: ChannelId::from_bytes([2; 32]),
			signature: sig_1,
			#[cfg(taproot)]
			partial_signature_with_nonce: None,
		};
		let encoded_value = funding_signed.encode();
		let target_value = hex::decode("0202020202020202020202020202020202020202020202020202020202020202d977cb9b53d93a6ff64bb5f1e158b4094b66e798fb12911168a3ccdf80a83096340a6a95da0ae8d9f776528eecdbb747eb6b545495a4319ed5378e35b21e073a").unwrap();
		assert_eq!(encoded_value, target_value);
	}

	#[test]
	fn encoding_channel_ready() {
		let secp_ctx = Secp256k1::new();
		let (_, pubkey_1,) = get_keys_from!("0101010101010101010101010101010101010101010101010101010101010101", secp_ctx);
		let channel_ready = msgs::ChannelReady {
			channel_id: ChannelId::from_bytes([2; 32]),
			next_per_commitment_point: pubkey_1,
			short_channel_id_alias: None,
		};
		let encoded_value = channel_ready.encode();
		let target_value = hex::decode("0202020202020202020202020202020202020202020202020202020202020202031b84c5567b126440995d3ed5aaba0565d71e1834604819ff9c17f5e9d5dd078f").unwrap();
		assert_eq!(encoded_value, target_value);
	}

	/// #SPLICING
	#[test]
	fn encoding_splice() {
		let secp_ctx = Secp256k1::new();
		let (_, pubkey_1,) = get_keys_from!("0101010101010101010101010101010101010101010101010101010101010101", secp_ctx);
		let splice = msgs::Splice {
			chain_hash: BlockHash::from_hex("6fe28c0ab6f1b372c1a6a246ae63f74f931e8365e15a089c68d6190000000000").unwrap(),
			channel_id: ChannelId::from_bytes([2; 32]),
			relative_satoshis: -123456,
			funding_feerate_perkw: 2000,
			locktime: 0,
			funding_pubkey: pubkey_1,
		};
		let encoded_value = splice.encode();
		assert_eq!(hex::encode(encoded_value), "0202020202020202020202020202020202020202020202020202020202020202000000000019d6689c085ae165831e934ff763ae46a2a6c172b3f1b60a8ce26ffffffffffffe1dc0000007d000000000031b84c5567b126440995d3ed5aaba0565d71e1834604819ff9c17f5e9d5dd078f");
	}

	#[test]
	fn encoding_splice_ack() {
		let secp_ctx = Secp256k1::new();
		let (_, pubkey_1,) = get_keys_from!("0101010101010101010101010101010101010101010101010101010101010101", secp_ctx);
		let splice = msgs::SpliceAck {
			chain_hash: BlockHash::from_hex("6fe28c0ab6f1b372c1a6a246ae63f74f931e8365e15a089c68d6190000000000").unwrap(),
			channel_id: ChannelId::from_bytes([2; 32]),
			relative_satoshis: -123456,
			funding_pubkey: pubkey_1,
		};
		let encoded_value = splice.encode();
		assert_eq!(hex::encode(encoded_value), "0202020202020202020202020202020202020202020202020202020202020202000000000019d6689c085ae165831e934ff763ae46a2a6c172b3f1b60a8ce26ffffffffffffe1dc0031b84c5567b126440995d3ed5aaba0565d71e1834604819ff9c17f5e9d5dd078f");
	}

	#[test]
	fn encoding_splice_locked() {
		let splice = msgs::SpliceLocked {
			channel_id: ChannelId::from_bytes([2; 32]),
		};
		let encoded_value = splice.encode();
		assert_eq!(hex::encode(encoded_value), "0202020202020202020202020202020202020202020202020202020202020202");
	}

	#[test]
	fn encoding_tx_add_input() {
		let tx_add_input = msgs::TxAddInput {
			channel_id: ChannelId::from_bytes([2; 32]),
			serial_id: 4886718345,
			prevtx: TransactionU16LenLimited::new(Transaction {
				version: 2,
				lock_time: PackedLockTime(0),
				input: vec![TxIn {
					previous_output: OutPoint { txid: Txid::from_hex("305bab643ee297b8b6b76b320792c8223d55082122cb606bf89382146ced9c77").unwrap(), index: 2 }.into_bitcoin_outpoint(),
					script_sig: Script::new(),
					sequence: Sequence(0xfffffffd),
					witness: Witness::from_vec(vec![
						hex::decode("304402206af85b7dd67450ad12c979302fac49dfacbc6a8620f49c5da2b5721cf9565ca502207002b32fed9ce1bf095f57aeb10c36928ac60b12e723d97d2964a54640ceefa701").unwrap(),
						hex::decode("0301ab7dc16488303549bfcdd80f6ae5ee4c20bf97ab5410bbd6b1bfa85dcd6944").unwrap()]),
				}],
				output: vec![
					TxOut {
						value: 12704566,
						script_pubkey: Address::from_str("bc1qzlffunw52jav8vwdu5x3jfk6sr8u22rmq3xzw2").unwrap().script_pubkey(),
					},
					TxOut {
						value: 245148,
						script_pubkey: Address::from_str("bc1qxmk834g5marzm227dgqvynd23y2nvt2ztwcw2z").unwrap().script_pubkey(),
					},
				],
			}).unwrap(),
			prevtx_out: 305419896,
			sequence: 305419896,
		};
		let encoded_value = tx_add_input.encode();
		let target_value = hex::decode("0202020202020202020202020202020202020202020202020202020202020202000000012345678900de02000000000101779ced6c148293f86b60cb222108553d22c89207326bb7b6b897e23e64ab5b300200000000fdffffff0236dbc1000000000016001417d29e4dd454bac3b1cde50d1926da80cfc5287b9cbd03000000000016001436ec78d514df462da95e6a00c24daa8915362d420247304402206af85b7dd67450ad12c979302fac49dfacbc6a8620f49c5da2b5721cf9565ca502207002b32fed9ce1bf095f57aeb10c36928ac60b12e723d97d2964a54640ceefa701210301ab7dc16488303549bfcdd80f6ae5ee4c20bf97ab5410bbd6b1bfa85dcd6944000000001234567812345678").unwrap();
		assert_eq!(encoded_value, target_value);
	}

	#[test]
	fn encoding_tx_add_output() {
		let tx_add_output = msgs::TxAddOutput {
			channel_id: ChannelId::from_bytes([2; 32]),
			serial_id: 4886718345,
			sats: 4886718345,
			script: Address::from_str("bc1qxmk834g5marzm227dgqvynd23y2nvt2ztwcw2z").unwrap().script_pubkey(),
		};
		let encoded_value = tx_add_output.encode();
		let target_value = hex::decode("0202020202020202020202020202020202020202020202020202020202020202000000012345678900000001234567890016001436ec78d514df462da95e6a00c24daa8915362d42").unwrap();
		assert_eq!(encoded_value, target_value);
	}

	#[test]
	fn encoding_tx_remove_input() {
		let tx_remove_input = msgs::TxRemoveInput {
			channel_id: ChannelId::from_bytes([2; 32]),
			serial_id: 4886718345,
		};
		let encoded_value = tx_remove_input.encode();
		let target_value = hex::decode("02020202020202020202020202020202020202020202020202020202020202020000000123456789").unwrap();
		assert_eq!(encoded_value, target_value);
	}

	#[test]
	fn encoding_tx_remove_output() {
		let tx_remove_output = msgs::TxRemoveOutput {
			channel_id: ChannelId::from_bytes([2; 32]),
			serial_id: 4886718345,
		};
		let encoded_value = tx_remove_output.encode();
		let target_value = hex::decode("02020202020202020202020202020202020202020202020202020202020202020000000123456789").unwrap();
		assert_eq!(encoded_value, target_value);
	}

	#[test]
	fn encoding_tx_complete() {
		let tx_complete = msgs::TxComplete {
			channel_id: ChannelId::from_bytes([2; 32]),
		};
		let encoded_value = tx_complete.encode();
		let target_value = hex::decode("0202020202020202020202020202020202020202020202020202020202020202").unwrap();
		assert_eq!(encoded_value, target_value);
	}

	#[test]
	fn encoding_tx_signatures() {
		let secp_ctx = Secp256k1::new();
		let (privkey_1, _) = get_keys_from!("0101010101010101010101010101010101010101010101010101010101010101", secp_ctx);
		let sig_1 = get_sig_on!(privkey_1, secp_ctx, String::from("01010101010101010101010101010101"));

		let tx_signatures = msgs::TxSignatures {
			channel_id: ChannelId::from_bytes([2; 32]),
			tx_hash: Txid::from_hex("c2d4449afa8d26140898dd54d3390b057ba2a5afcf03ba29d7dc0d8b9ffe966e").unwrap(),
			witnesses: vec![
				Witness::from_vec(vec![
					hex::decode("304402206af85b7dd67450ad12c979302fac49dfacbc6a8620f49c5da2b5721cf9565ca502207002b32fed9ce1bf095f57aeb10c36928ac60b12e723d97d2964a54640ceefa701").unwrap(),
					hex::decode("0301ab7dc16488303549bfcdd80f6ae5ee4c20bf97ab5410bbd6b1bfa85dcd6944").unwrap()]),
				Witness::from_vec(vec![
					hex::decode("3045022100ee00dbf4a862463e837d7c08509de814d620e4d9830fa84818713e0fa358f145022021c3c7060c4d53fe84fd165d60208451108a778c13b92ca4c6bad439236126cc01").unwrap(),
					hex::decode("028fbbf0b16f5ba5bcb5dd37cd4047ce6f726a21c06682f9ec2f52b057de1dbdb5").unwrap()]),
			],
			tlvs: Some(sig_1),
		};
		let encoded_value = tx_signatures.encode();
		let mut target_value = hex::decode("0202020202020202020202020202020202020202020202020202020202020202").unwrap(); // channel_id
		target_value.append(&mut hex::decode("6e96fe9f8b0ddcd729ba03cfafa5a27b050b39d354dd980814268dfa9a44d4c2").unwrap()); // tx_hash (sha256) (big endian byte order)
		target_value.append(&mut hex::decode("0002").unwrap()); // num_witnesses (u16)
		// Witness 1
		target_value.append(&mut hex::decode("006b").unwrap()); // len of witness_data
		target_value.append(&mut hex::decode("02").unwrap()); // num_witness_elements (VarInt)
		target_value.append(&mut hex::decode("47").unwrap()); // len of witness element data (VarInt)
		target_value.append(&mut hex::decode("304402206af85b7dd67450ad12c979302fac49dfacbc6a8620f49c5da2b5721cf9565ca502207002b32fed9ce1bf095f57aeb10c36928ac60b12e723d97d2964a54640ceefa701").unwrap());
		target_value.append(&mut hex::decode("21").unwrap()); // len of witness element data (VarInt)
		target_value.append(&mut hex::decode("0301ab7dc16488303549bfcdd80f6ae5ee4c20bf97ab5410bbd6b1bfa85dcd6944").unwrap());
		// Witness 2
		target_value.append(&mut hex::decode("006c").unwrap()); // len of witness_data
		target_value.append(&mut hex::decode("02").unwrap()); // num_witness_elements (VarInt)
		target_value.append(&mut hex::decode("48").unwrap()); // len of witness element data (VarInt)
		target_value.append(&mut hex::decode("3045022100ee00dbf4a862463e837d7c08509de814d620e4d9830fa84818713e0fa358f145022021c3c7060c4d53fe84fd165d60208451108a778c13b92ca4c6bad439236126cc01").unwrap());
		target_value.append(&mut hex::decode("21").unwrap()); // len of witness element data (VarInt)
		target_value.append(&mut hex::decode("028fbbf0b16f5ba5bcb5dd37cd4047ce6f726a21c06682f9ec2f52b057de1dbdb5").unwrap());
		target_value.append(&mut hex::decode("0040").unwrap()); // type and len (64)
		target_value.append(&mut hex::decode("d977cb9b53d93a6ff64bb5f1e158b4094b66e798fb12911168a3ccdf80a83096340a6a95da0ae8d9f776528eecdbb747eb6b545495a4319ed5378e35b21e073a").unwrap());
		assert_eq!(hex::encode(encoded_value), hex::encode(target_value));
	}

	fn do_encoding_tx_init_rbf(funding_value_with_hex_target: Option<(i64, &str)>) {
		let tx_init_rbf = msgs::TxInitRbf {
			channel_id: ChannelId::from_bytes([2; 32]),
			locktime: 305419896,
			feerate_sat_per_1000_weight: 20190119,
			funding_output_contribution: if let Some((value, _)) = funding_value_with_hex_target { Some(value) } else { None },
		};
		let encoded_value = tx_init_rbf.encode();
		let mut target_value = hex::decode("0202020202020202020202020202020202020202020202020202020202020202").unwrap(); // channel_id
		target_value.append(&mut hex::decode("12345678").unwrap()); // locktime
		target_value.append(&mut hex::decode("013413a7").unwrap()); // feerate_sat_per_1000_weight
		if let Some((_, target)) = funding_value_with_hex_target {
			target_value.push(0x00); // Type
			target_value.push(target.len() as u8 / 2); // Length
			target_value.append(&mut hex::decode(target).unwrap()); // Value (i64)
		}
		assert_eq!(encoded_value, target_value);
	}

	#[test]
	fn encoding_tx_init_rbf() {
		do_encoding_tx_init_rbf(Some((1311768467284833366, "1234567890123456")));
		do_encoding_tx_init_rbf(Some((13117684672, "000000030DDFFBC0")));
		do_encoding_tx_init_rbf(None);
	}

	fn do_encoding_tx_ack_rbf(funding_value_with_hex_target: Option<(i64, &str)>) {
		let tx_ack_rbf = msgs::TxAckRbf {
			channel_id: ChannelId::from_bytes([2; 32]),
			funding_output_contribution: if let Some((value, _)) = funding_value_with_hex_target { Some(value) } else { None },
		};
		let encoded_value = tx_ack_rbf.encode();
		let mut target_value = hex::decode("0202020202020202020202020202020202020202020202020202020202020202").unwrap();
		if let Some((_, target)) = funding_value_with_hex_target {
			target_value.push(0x00); // Type
			target_value.push(target.len() as u8 / 2); // Length
			target_value.append(&mut hex::decode(target).unwrap()); // Value (i64)
		}
		assert_eq!(encoded_value, target_value);
	}

	#[test]
	fn encoding_tx_ack_rbf() {
		do_encoding_tx_ack_rbf(Some((1311768467284833366, "1234567890123456")));
		do_encoding_tx_ack_rbf(Some((13117684672, "000000030DDFFBC0")));
		do_encoding_tx_ack_rbf(None);
	}

	#[test]
	fn encoding_tx_abort() {
		let tx_abort = msgs::TxAbort {
			channel_id: ChannelId::from_bytes([2; 32]),
			data: hex::decode("54686520717569636B2062726F776E20666F78206A756D7073206F76657220746865206C617A7920646F672E").unwrap(),
		};
		let encoded_value = tx_abort.encode();
		let target_value = hex::decode("0202020202020202020202020202020202020202020202020202020202020202002C54686520717569636B2062726F776E20666F78206A756D7073206F76657220746865206C617A7920646F672E").unwrap();
		assert_eq!(encoded_value, target_value);
	}

	fn do_encoding_shutdown(script_type: u8) {
		let secp_ctx = Secp256k1::new();
		let (_, pubkey_1) = get_keys_from!("0101010101010101010101010101010101010101010101010101010101010101", secp_ctx);
		let script = Builder::new().push_opcode(opcodes::OP_TRUE).into_script();
		let shutdown = msgs::Shutdown {
			channel_id: ChannelId::from_bytes([2; 32]),
			scriptpubkey:
				if script_type == 1 { Address::p2pkh(&::bitcoin::PublicKey{compressed: true, inner: pubkey_1}, Network::Testnet).script_pubkey() }
				else if script_type == 2 { Address::p2sh(&script, Network::Testnet).unwrap().script_pubkey() }
				else if script_type == 3 { Address::p2wpkh(&::bitcoin::PublicKey{compressed: true, inner: pubkey_1}, Network::Testnet).unwrap().script_pubkey() }
				else { Address::p2wsh(&script, Network::Testnet).script_pubkey() },
		};
		let encoded_value = shutdown.encode();
		let mut target_value = hex::decode("0202020202020202020202020202020202020202020202020202020202020202").unwrap();
		if script_type == 1 {
			target_value.append(&mut hex::decode("001976a91479b000887626b294a914501a4cd226b58b23598388ac").unwrap());
		} else if script_type == 2 {
			target_value.append(&mut hex::decode("0017a914da1745e9b549bd0bfa1a569971c77eba30cd5a4b87").unwrap());
		} else if script_type == 3 {
			target_value.append(&mut hex::decode("0016001479b000887626b294a914501a4cd226b58b235983").unwrap());
		} else if script_type == 4 {
			target_value.append(&mut hex::decode("002200204ae81572f06e1b88fd5ced7a1a000945432e83e1551e6f721ee9c00b8cc33260").unwrap());
		}
		assert_eq!(encoded_value, target_value);
	}

	#[test]
	fn encoding_shutdown() {
		do_encoding_shutdown(1);
		do_encoding_shutdown(2);
		do_encoding_shutdown(3);
		do_encoding_shutdown(4);
	}

	#[test]
	fn encoding_closing_signed() {
		let secp_ctx = Secp256k1::new();
		let (privkey_1, _) = get_keys_from!("0101010101010101010101010101010101010101010101010101010101010101", secp_ctx);
		let sig_1 = get_sig_on!(privkey_1, secp_ctx, String::from("01010101010101010101010101010101"));
		let closing_signed = msgs::ClosingSigned {
			channel_id: ChannelId::from_bytes([2; 32]),
			fee_satoshis: 2316138423780173,
			signature: sig_1,
			fee_range: None,
		};
		let encoded_value = closing_signed.encode();
		let target_value = hex::decode("020202020202020202020202020202020202020202020202020202020202020200083a840000034dd977cb9b53d93a6ff64bb5f1e158b4094b66e798fb12911168a3ccdf80a83096340a6a95da0ae8d9f776528eecdbb747eb6b545495a4319ed5378e35b21e073a").unwrap();
		assert_eq!(encoded_value, target_value);
		assert_eq!(msgs::ClosingSigned::read(&mut Cursor::new(&target_value)).unwrap(), closing_signed);

		let closing_signed_with_range = msgs::ClosingSigned {
			channel_id: ChannelId::from_bytes([2; 32]),
			fee_satoshis: 2316138423780173,
			signature: sig_1,
			fee_range: Some(msgs::ClosingSignedFeeRange {
				min_fee_satoshis: 0xdeadbeef,
				max_fee_satoshis: 0x1badcafe01234567,
			}),
		};
		let encoded_value_with_range = closing_signed_with_range.encode();
		let target_value_with_range = hex::decode("020202020202020202020202020202020202020202020202020202020202020200083a840000034dd977cb9b53d93a6ff64bb5f1e158b4094b66e798fb12911168a3ccdf80a83096340a6a95da0ae8d9f776528eecdbb747eb6b545495a4319ed5378e35b21e073a011000000000deadbeef1badcafe01234567").unwrap();
		assert_eq!(encoded_value_with_range, target_value_with_range);
		assert_eq!(msgs::ClosingSigned::read(&mut Cursor::new(&target_value_with_range)).unwrap(),
			closing_signed_with_range);
	}

	#[test]
	fn encoding_update_add_htlc() {
		let secp_ctx = Secp256k1::new();
		let (_, pubkey_1) = get_keys_from!("0101010101010101010101010101010101010101010101010101010101010101", secp_ctx);
		let onion_routing_packet = msgs::OnionPacket {
			version: 255,
			public_key: Ok(pubkey_1),
			hop_data: [1; 20*65],
			hmac: [2; 32]
		};
		let update_add_htlc = msgs::UpdateAddHTLC {
			channel_id: ChannelId::from_bytes([2; 32]),
			htlc_id: 2316138423780173,
			amount_msat: 3608586615801332854,
			payment_hash: PaymentHash([1; 32]),
			cltv_expiry: 821716,
			onion_routing_packet,
			skimmed_fee_msat: None,
		};
		let encoded_value = update_add_htlc.encode();
		let target_value = hex::decode("020202020202020202020202020202020202020202020202020202020202020200083a840000034d32144668701144760101010101010101010101010101010101010101010101010101010101010101000c89d4ff031b84c5567b126440995d3ed5aaba0565d71e1834604819ff9c17f5e9d5dd078f010101010101010101010101010101010101010101010101010101010101010101010101010101010101010101010101010101010101010101010101010101010101010101010101010101010101010101010101010101010101010101010101010101010101010101010101010101010101010101010101010101010101010101010101010101010101010101010101010101010101010101010101010101010101010101010101010101010101010101010101010101010101010101010101010101010101010101010101010101010101010101010101010101010101010101010101010101010101010101010101010101010101010101010101010101010101010101010101010101010101010101010101010101010101010101010101010101010101010101010101010101010101010101010101010101010101010101010101010101010101010101010101010101010101010101010101010101010101010101010101010101010101010101010101010101010101010101010101010101010101010101010101010101010101010101010101010101010101010101010101010101010101010101010101010101010101010101010101010101010101010101010101010101010101010101010101010101010101010101010101010101010101010101010101010101010101010101010101010101010101010101010101010101010101010101010101010101010101010101010101010101010101010101010101010101010101010101010101010101010101010101010101010101010101010101010101010101010101010101010101010101010101010101010101010101010101010101010101010101010101010101010101010101010101010101010101010101010101010101010101010101010101010101010101010101010101010101010101010101010101010101010101010101010101010101010101010101010101010101010101010101010101010101010101010101010101010101010101010101010101010101010101010101010101010101010101010101010101010101010101010101010101010101010101010101010101010101010101010101010101010101010101010101010101010101010101010101010101010101010101010101010101010101010101010101010101010101010101010101010101010101010101010101010101010101010101010101010101010101010101010101010101010101010101010101010101010101010101010101010101010101010101010101010101010101010101010101010101010101010101010101010101010101010101010101010101010101010101010101010101010101010101010101010101010101010101010101010101010101010101010101010101010101010101010101010101010101010101010101010101010101010101010101010101010101010101010101010101010101010101010101010101010101010101010101010101010101010101010101010101010101010101010101010101010101010101010101010101010101010101010101010101010101010101010101010101010101010101010101010101010101010101010101010101010101010101010101010101010101010101010101010101010101010101010101010101010101010101010101010101010101010101010101010101010101010101010101010101010101010101010101010101010101010101010101010101010101010101010101010101010101010101010101010202020202020202020202020202020202020202020202020202020202020202").unwrap();
		assert_eq!(encoded_value, target_value);
	}

	#[test]
	fn encoding_update_fulfill_htlc() {
		let update_fulfill_htlc = msgs::UpdateFulfillHTLC {
			channel_id: ChannelId::from_bytes([2; 32]),
			htlc_id: 2316138423780173,
			payment_preimage: PaymentPreimage([1; 32]),
		};
		let encoded_value = update_fulfill_htlc.encode();
		let target_value = hex::decode("020202020202020202020202020202020202020202020202020202020202020200083a840000034d0101010101010101010101010101010101010101010101010101010101010101").unwrap();
		assert_eq!(encoded_value, target_value);
	}

	#[test]
	fn encoding_update_fail_htlc() {
		let reason = OnionErrorPacket {
			data: [1; 32].to_vec(),
		};
		let update_fail_htlc = msgs::UpdateFailHTLC {
			channel_id: ChannelId::from_bytes([2; 32]),
			htlc_id: 2316138423780173,
			reason
		};
		let encoded_value = update_fail_htlc.encode();
		let target_value = hex::decode("020202020202020202020202020202020202020202020202020202020202020200083a840000034d00200101010101010101010101010101010101010101010101010101010101010101").unwrap();
		assert_eq!(encoded_value, target_value);
	}

	#[test]
	fn encoding_update_fail_malformed_htlc() {
		let update_fail_malformed_htlc = msgs::UpdateFailMalformedHTLC {
			channel_id: ChannelId::from_bytes([2; 32]),
			htlc_id: 2316138423780173,
			sha256_of_onion: [1; 32],
			failure_code: 255
		};
		let encoded_value = update_fail_malformed_htlc.encode();
		let target_value = hex::decode("020202020202020202020202020202020202020202020202020202020202020200083a840000034d010101010101010101010101010101010101010101010101010101010101010100ff").unwrap();
		assert_eq!(encoded_value, target_value);
	}

	fn do_encoding_commitment_signed(htlcs: bool) {
		let secp_ctx = Secp256k1::new();
		let (privkey_1, _) = get_keys_from!("0101010101010101010101010101010101010101010101010101010101010101", secp_ctx);
		let (privkey_2, _) = get_keys_from!("0202020202020202020202020202020202020202020202020202020202020202", secp_ctx);
		let (privkey_3, _) = get_keys_from!("0303030303030303030303030303030303030303030303030303030303030303", secp_ctx);
		let (privkey_4, _) = get_keys_from!("0404040404040404040404040404040404040404040404040404040404040404", secp_ctx);
		let sig_1 = get_sig_on!(privkey_1, secp_ctx, String::from("01010101010101010101010101010101"));
		let sig_2 = get_sig_on!(privkey_2, secp_ctx, String::from("01010101010101010101010101010101"));
		let sig_3 = get_sig_on!(privkey_3, secp_ctx, String::from("01010101010101010101010101010101"));
		let sig_4 = get_sig_on!(privkey_4, secp_ctx, String::from("01010101010101010101010101010101"));
		let commitment_signed = msgs::CommitmentSigned {
			channel_id: ChannelId::from_bytes([2; 32]),
			signature: sig_1,
			htlc_signatures: if htlcs { vec![sig_2, sig_3, sig_4] } else { Vec::new() },
			#[cfg(taproot)]
			partial_signature_with_nonce: None,
		};
		let encoded_value = commitment_signed.encode();
		let mut target_value = hex::decode("0202020202020202020202020202020202020202020202020202020202020202d977cb9b53d93a6ff64bb5f1e158b4094b66e798fb12911168a3ccdf80a83096340a6a95da0ae8d9f776528eecdbb747eb6b545495a4319ed5378e35b21e073a").unwrap();
		if htlcs {
			target_value.append(&mut hex::decode("00031735b6a427e80d5fe7cd90a2f4ee08dc9c27cda7c35a4172e5d85b12c49d4232537e98f9b1f3c5e6989a8b9644e90e8918127680dbd0d4043510840fc0f1e11a216c280b5395a2546e7e4b2663e04f811622f15a4f91e83aa2e92ba2a573c139142c54ae63072a1ec1ee7dc0c04bde5c847806172aa05c92c22ae8e308d1d2692b12cc195ce0a2d1bda6a88befa19fa07f51caa75ce83837f28965600b8aacab0855ffb0e741ec5f7c41421e9829a9d48611c8c831f71be5ea73e66594977ffd").unwrap());
		} else {
			target_value.append(&mut hex::decode("0000").unwrap());
		}
		assert_eq!(encoded_value, target_value);
	}

	#[test]
	fn encoding_commitment_signed() {
		do_encoding_commitment_signed(true);
		do_encoding_commitment_signed(false);
	}

	#[test]
	fn encoding_revoke_and_ack() {
		let secp_ctx = Secp256k1::new();
		let (_, pubkey_1) = get_keys_from!("0101010101010101010101010101010101010101010101010101010101010101", secp_ctx);
		let raa = msgs::RevokeAndACK {
			channel_id: ChannelId::from_bytes([2; 32]),
			per_commitment_secret: [1, 1, 1, 1, 1, 1, 1, 1, 1, 1, 1, 1, 1, 1, 1, 1, 1, 1, 1, 1, 1, 1, 1, 1, 1, 1, 1, 1, 1, 1, 1, 1],
			next_per_commitment_point: pubkey_1,
			#[cfg(taproot)]
			next_local_nonce: None,
		};
		let encoded_value = raa.encode();
		let target_value = hex::decode("02020202020202020202020202020202020202020202020202020202020202020101010101010101010101010101010101010101010101010101010101010101031b84c5567b126440995d3ed5aaba0565d71e1834604819ff9c17f5e9d5dd078f").unwrap();
		assert_eq!(encoded_value, target_value);
	}

	#[test]
	fn encoding_update_fee() {
		let update_fee = msgs::UpdateFee {
			channel_id: ChannelId::from_bytes([2; 32]),
			feerate_per_kw: 20190119,
		};
		let encoded_value = update_fee.encode();
		let target_value = hex::decode("0202020202020202020202020202020202020202020202020202020202020202013413a7").unwrap();
		assert_eq!(encoded_value, target_value);
	}

	#[test]
	fn encoding_init() {
		let mainnet_hash = ChainHash::using_genesis_block(Network::Bitcoin);
		assert_eq!(msgs::Init {
			features: InitFeatures::from_le_bytes(vec![0xFF, 0xFF, 0xFF]),
			networks: Some(vec![mainnet_hash]),
			remote_network_address: None,
		}.encode(), hex::decode("00023fff0003ffffff01206fe28c0ab6f1b372c1a6a246ae63f74f931e8365e15a089c68d6190000000000").unwrap());
		assert_eq!(msgs::Init {
			features: InitFeatures::from_le_bytes(vec![0xFF]),
			networks: None,
			remote_network_address: None,
		}.encode(), hex::decode("0001ff0001ff").unwrap());
		assert_eq!(msgs::Init {
			features: InitFeatures::from_le_bytes(vec![]),
			networks: Some(vec![mainnet_hash]),
			remote_network_address: None,
		}.encode(), hex::decode("0000000001206fe28c0ab6f1b372c1a6a246ae63f74f931e8365e15a089c68d6190000000000").unwrap());
		assert_eq!(msgs::Init {
			features: InitFeatures::from_le_bytes(vec![]),
			networks: Some(vec![ChainHash::from(&[1; 32][..]), ChainHash::from(&[2; 32][..])]),
			remote_network_address: None,
		}.encode(), hex::decode("00000000014001010101010101010101010101010101010101010101010101010101010101010202020202020202020202020202020202020202020202020202020202020202").unwrap());
		let init_msg = msgs::Init { features: InitFeatures::from_le_bytes(vec![]),
			networks: Some(vec![mainnet_hash]),
			remote_network_address: Some(SocketAddress::TcpIpV4 {
				addr: [127, 0, 0, 1],
				port: 1000,
			}),
		};
		let encoded_value = init_msg.encode();
		let target_value = hex::decode("0000000001206fe28c0ab6f1b372c1a6a246ae63f74f931e8365e15a089c68d61900000000000307017f00000103e8").unwrap();
		assert_eq!(encoded_value, target_value);
		assert_eq!(msgs::Init::read(&mut Cursor::new(&target_value)).unwrap(), init_msg);
	}

	#[test]
	fn encoding_error() {
		let error = msgs::ErrorMessage {
			channel_id: ChannelId::from_bytes([2; 32]),
			data: String::from("rust-lightning"),
		};
		let encoded_value = error.encode();
		let target_value = hex::decode("0202020202020202020202020202020202020202020202020202020202020202000e727573742d6c696768746e696e67").unwrap();
		assert_eq!(encoded_value, target_value);
	}

	#[test]
	fn encoding_warning() {
		let error = msgs::WarningMessage {
			channel_id: ChannelId::from_bytes([2; 32]),
			data: String::from("rust-lightning"),
		};
		let encoded_value = error.encode();
		let target_value = hex::decode("0202020202020202020202020202020202020202020202020202020202020202000e727573742d6c696768746e696e67").unwrap();
		assert_eq!(encoded_value, target_value);
	}

	#[test]
	fn encoding_ping() {
		let ping = msgs::Ping {
			ponglen: 64,
			byteslen: 64
		};
		let encoded_value = ping.encode();
		let target_value = hex::decode("0040004000000000000000000000000000000000000000000000000000000000000000000000000000000000000000000000000000000000000000000000000000000000").unwrap();
		assert_eq!(encoded_value, target_value);
	}

	#[test]
	fn encoding_pong() {
		let pong = msgs::Pong {
			byteslen: 64
		};
		let encoded_value = pong.encode();
		let target_value = hex::decode("004000000000000000000000000000000000000000000000000000000000000000000000000000000000000000000000000000000000000000000000000000000000").unwrap();
		assert_eq!(encoded_value, target_value);
	}

	#[test]
	fn encoding_nonfinal_onion_hop_data() {
		let outbound_msg = msgs::OutboundOnionPayload::Forward {
			short_channel_id: 0xdeadbeef1bad1dea,
			amt_to_forward: 0x0badf00d01020304,
			outgoing_cltv_value: 0xffffffff,
		};
		let encoded_value = outbound_msg.encode();
		let target_value = hex::decode("1a02080badf00d010203040404ffffffff0608deadbeef1bad1dea").unwrap();
		assert_eq!(encoded_value, target_value);

		let node_signer = test_utils::TestKeysInterface::new(&[42; 32], Network::Testnet);
		let inbound_msg = ReadableArgs::read(&mut Cursor::new(&target_value[..]), &&node_signer).unwrap();
		if let msgs::InboundOnionPayload::Forward {
			short_channel_id, amt_to_forward, outgoing_cltv_value
		} = inbound_msg {
			assert_eq!(short_channel_id, 0xdeadbeef1bad1dea);
			assert_eq!(amt_to_forward, 0x0badf00d01020304);
			assert_eq!(outgoing_cltv_value, 0xffffffff);
		} else { panic!(); }
	}

	#[test]
	fn encoding_final_onion_hop_data() {
		let outbound_msg = msgs::OutboundOnionPayload::Receive {
			payment_data: None,
			payment_metadata: None,
			keysend_preimage: None,
			amt_msat: 0x0badf00d01020304,
			outgoing_cltv_value: 0xffffffff,
			custom_tlvs: vec![],
		};
		let encoded_value = outbound_msg.encode();
		let target_value = hex::decode("1002080badf00d010203040404ffffffff").unwrap();
		assert_eq!(encoded_value, target_value);

		let node_signer = test_utils::TestKeysInterface::new(&[42; 32], Network::Testnet);
		let inbound_msg = ReadableArgs::read(&mut Cursor::new(&target_value[..]), &&node_signer).unwrap();
		if let msgs::InboundOnionPayload::Receive {
			payment_data: None, amt_msat, outgoing_cltv_value, ..
		} = inbound_msg {
			assert_eq!(amt_msat, 0x0badf00d01020304);
			assert_eq!(outgoing_cltv_value, 0xffffffff);
		} else { panic!(); }
	}

	#[test]
	fn encoding_final_onion_hop_data_with_secret() {
		let expected_payment_secret = PaymentSecret([0x42u8; 32]);
		let outbound_msg = msgs::OutboundOnionPayload::Receive {
			payment_data: Some(FinalOnionHopData {
				payment_secret: expected_payment_secret,
				total_msat: 0x1badca1f
			}),
			payment_metadata: None,
			keysend_preimage: None,
			amt_msat: 0x0badf00d01020304,
			outgoing_cltv_value: 0xffffffff,
			custom_tlvs: vec![],
		};
		let encoded_value = outbound_msg.encode();
		let target_value = hex::decode("3602080badf00d010203040404ffffffff082442424242424242424242424242424242424242424242424242424242424242421badca1f").unwrap();
		assert_eq!(encoded_value, target_value);

		let node_signer = test_utils::TestKeysInterface::new(&[42; 32], Network::Testnet);
		let inbound_msg = ReadableArgs::read(&mut Cursor::new(&target_value[..]), &&node_signer).unwrap();
		if let msgs::InboundOnionPayload::Receive {
			payment_data: Some(FinalOnionHopData {
				payment_secret,
				total_msat: 0x1badca1f
			}),
			amt_msat, outgoing_cltv_value,
			payment_metadata: None,
			keysend_preimage: None,
			custom_tlvs,
		} = inbound_msg  {
			assert_eq!(payment_secret, expected_payment_secret);
			assert_eq!(amt_msat, 0x0badf00d01020304);
			assert_eq!(outgoing_cltv_value, 0xffffffff);
			assert_eq!(custom_tlvs, vec![]);
		} else { panic!(); }
	}

	#[test]
	fn encoding_final_onion_hop_data_with_bad_custom_tlvs() {
		// If custom TLVs have type number within the range reserved for protocol, treat them as if
		// they're unknown
		let bad_type_range_tlvs = vec![
			((1 << 16) - 4, vec![42]),
			((1 << 16) - 2, vec![42; 32]),
		];
		let mut msg = msgs::OutboundOnionPayload::Receive {
			payment_data: None,
			payment_metadata: None,
			keysend_preimage: None,
			custom_tlvs: bad_type_range_tlvs,
			amt_msat: 0x0badf00d01020304,
			outgoing_cltv_value: 0xffffffff,
		};
		let encoded_value = msg.encode();
		let node_signer = test_utils::TestKeysInterface::new(&[42; 32], Network::Testnet);
		assert!(msgs::InboundOnionPayload::read(&mut Cursor::new(&encoded_value[..]), &&node_signer).is_err());
		let good_type_range_tlvs = vec![
			((1 << 16) - 3, vec![42]),
			((1 << 16) - 1, vec![42; 32]),
		];
		if let msgs::OutboundOnionPayload::Receive { ref mut custom_tlvs, .. } = msg {
			*custom_tlvs = good_type_range_tlvs.clone();
		}
		let encoded_value = msg.encode();
		let inbound_msg = ReadableArgs::read(&mut Cursor::new(&encoded_value[..]), &&node_signer).unwrap();
		match inbound_msg {
			msgs::InboundOnionPayload::Receive { custom_tlvs, .. } => assert!(custom_tlvs.is_empty()),
			_ => panic!(),
		}
	}

	#[test]
	fn encoding_final_onion_hop_data_with_custom_tlvs() {
		let expected_custom_tlvs = vec![
			(5482373483, vec![0x12, 0x34]),
			(5482373487, vec![0x42u8; 8]),
		];
		let msg = msgs::OutboundOnionPayload::Receive {
			payment_data: None,
			payment_metadata: None,
			keysend_preimage: None,
			custom_tlvs: expected_custom_tlvs.clone(),
			amt_msat: 0x0badf00d01020304,
			outgoing_cltv_value: 0xffffffff,
		};
		let encoded_value = msg.encode();
		let target_value = hex::decode("2e02080badf00d010203040404ffffffffff0000000146c6616b021234ff0000000146c6616f084242424242424242").unwrap();
		assert_eq!(encoded_value, target_value);
		let node_signer = test_utils::TestKeysInterface::new(&[42; 32], Network::Testnet);
		let inbound_msg: msgs::InboundOnionPayload = ReadableArgs::read(&mut Cursor::new(&target_value[..]), &&node_signer).unwrap();
		if let msgs::InboundOnionPayload::Receive {
			payment_data: None,
			payment_metadata: None,
			keysend_preimage: None,
			custom_tlvs,
			amt_msat,
			outgoing_cltv_value,
			..
		} = inbound_msg {
			assert_eq!(custom_tlvs, expected_custom_tlvs);
			assert_eq!(amt_msat, 0x0badf00d01020304);
			assert_eq!(outgoing_cltv_value, 0xffffffff);
		} else { panic!(); }
	}

	#[test]
	fn query_channel_range_end_blocknum() {
		let tests: Vec<(u32, u32, u32)> = vec![
			(10000, 1500, 11500),
			(0, 0xffffffff, 0xffffffff),
			(1, 0xffffffff, 0xffffffff),
		];

		for (first_blocknum, number_of_blocks, expected) in tests.into_iter() {
			let sut = msgs::QueryChannelRange {
				chain_hash: ChainHash::using_genesis_block(Network::Regtest),
				first_blocknum,
				number_of_blocks,
			};
			assert_eq!(sut.end_blocknum(), expected);
		}
	}

	#[test]
	fn encoding_query_channel_range() {
		let mut query_channel_range = msgs::QueryChannelRange {
			chain_hash: ChainHash::using_genesis_block(Network::Regtest),
			first_blocknum: 100000,
			number_of_blocks: 1500,
		};
		let encoded_value = query_channel_range.encode();
		let target_value = hex::decode("06226e46111a0b59caaf126043eb5bbf28c34f3a5e332a1fc7b2b73cf188910f000186a0000005dc").unwrap();
		assert_eq!(encoded_value, target_value);

		query_channel_range = Readable::read(&mut Cursor::new(&target_value[..])).unwrap();
		assert_eq!(query_channel_range.first_blocknum, 100000);
		assert_eq!(query_channel_range.number_of_blocks, 1500);
	}

	#[test]
	fn encoding_reply_channel_range() {
		do_encoding_reply_channel_range(0);
		do_encoding_reply_channel_range(1);
	}

	fn do_encoding_reply_channel_range(encoding_type: u8) {
		let mut target_value = hex::decode("06226e46111a0b59caaf126043eb5bbf28c34f3a5e332a1fc7b2b73cf188910f000b8a06000005dc01").unwrap();
		let expected_chain_hash = ChainHash::using_genesis_block(Network::Regtest);
		let mut reply_channel_range = msgs::ReplyChannelRange {
			chain_hash: expected_chain_hash,
			first_blocknum: 756230,
			number_of_blocks: 1500,
			sync_complete: true,
			short_channel_ids: vec![0x000000000000008e, 0x0000000000003c69, 0x000000000045a6c4],
		};

		if encoding_type == 0 {
			target_value.append(&mut hex::decode("001900000000000000008e0000000000003c69000000000045a6c4").unwrap());
			let encoded_value = reply_channel_range.encode();
			assert_eq!(encoded_value, target_value);

			reply_channel_range = Readable::read(&mut Cursor::new(&target_value[..])).unwrap();
			assert_eq!(reply_channel_range.chain_hash, expected_chain_hash);
			assert_eq!(reply_channel_range.first_blocknum, 756230);
			assert_eq!(reply_channel_range.number_of_blocks, 1500);
			assert_eq!(reply_channel_range.sync_complete, true);
			assert_eq!(reply_channel_range.short_channel_ids[0], 0x000000000000008e);
			assert_eq!(reply_channel_range.short_channel_ids[1], 0x0000000000003c69);
			assert_eq!(reply_channel_range.short_channel_ids[2], 0x000000000045a6c4);
		} else {
			target_value.append(&mut hex::decode("001601789c636000833e08659309a65878be010010a9023a").unwrap());
			let result: Result<msgs::ReplyChannelRange, msgs::DecodeError> = Readable::read(&mut Cursor::new(&target_value[..]));
			assert!(result.is_err(), "Expected decode failure with unsupported zlib encoding");
		}
	}

	#[test]
	fn encoding_query_short_channel_ids() {
		do_encoding_query_short_channel_ids(0);
		do_encoding_query_short_channel_ids(1);
	}

	fn do_encoding_query_short_channel_ids(encoding_type: u8) {
		let mut target_value = hex::decode("06226e46111a0b59caaf126043eb5bbf28c34f3a5e332a1fc7b2b73cf188910f").unwrap();
		let expected_chain_hash = ChainHash::using_genesis_block(Network::Regtest);
		let mut query_short_channel_ids = msgs::QueryShortChannelIds {
			chain_hash: expected_chain_hash,
			short_channel_ids: vec![0x0000000000008e, 0x0000000000003c69, 0x000000000045a6c4],
		};

		if encoding_type == 0 {
			target_value.append(&mut hex::decode("001900000000000000008e0000000000003c69000000000045a6c4").unwrap());
			let encoded_value = query_short_channel_ids.encode();
			assert_eq!(encoded_value, target_value);

			query_short_channel_ids = Readable::read(&mut Cursor::new(&target_value[..])).unwrap();
			assert_eq!(query_short_channel_ids.chain_hash, expected_chain_hash);
			assert_eq!(query_short_channel_ids.short_channel_ids[0], 0x000000000000008e);
			assert_eq!(query_short_channel_ids.short_channel_ids[1], 0x0000000000003c69);
			assert_eq!(query_short_channel_ids.short_channel_ids[2], 0x000000000045a6c4);
		} else {
			target_value.append(&mut hex::decode("001601789c636000833e08659309a65878be010010a9023a").unwrap());
			let result: Result<msgs::QueryShortChannelIds, msgs::DecodeError> = Readable::read(&mut Cursor::new(&target_value[..]));
			assert!(result.is_err(), "Expected decode failure with unsupported zlib encoding");
		}
	}

	#[test]
	fn encoding_reply_short_channel_ids_end() {
		let expected_chain_hash = ChainHash::using_genesis_block(Network::Regtest);
		let mut reply_short_channel_ids_end = msgs::ReplyShortChannelIdsEnd {
			chain_hash: expected_chain_hash,
			full_information: true,
		};
		let encoded_value = reply_short_channel_ids_end.encode();
		let target_value = hex::decode("06226e46111a0b59caaf126043eb5bbf28c34f3a5e332a1fc7b2b73cf188910f01").unwrap();
		assert_eq!(encoded_value, target_value);

		reply_short_channel_ids_end = Readable::read(&mut Cursor::new(&target_value[..])).unwrap();
		assert_eq!(reply_short_channel_ids_end.chain_hash, expected_chain_hash);
		assert_eq!(reply_short_channel_ids_end.full_information, true);
	}

	#[test]
	fn encoding_gossip_timestamp_filter(){
		let expected_chain_hash = ChainHash::using_genesis_block(Network::Regtest);
		let mut gossip_timestamp_filter = msgs::GossipTimestampFilter {
			chain_hash: expected_chain_hash,
			first_timestamp: 1590000000,
			timestamp_range: 0xffff_ffff,
		};
		let encoded_value = gossip_timestamp_filter.encode();
		let target_value = hex::decode("06226e46111a0b59caaf126043eb5bbf28c34f3a5e332a1fc7b2b73cf188910f5ec57980ffffffff").unwrap();
		assert_eq!(encoded_value, target_value);

		gossip_timestamp_filter = Readable::read(&mut Cursor::new(&target_value[..])).unwrap();
		assert_eq!(gossip_timestamp_filter.chain_hash, expected_chain_hash);
		assert_eq!(gossip_timestamp_filter.first_timestamp, 1590000000);
		assert_eq!(gossip_timestamp_filter.timestamp_range, 0xffff_ffff);
	}

	#[test]
	fn decode_onion_hop_data_len_as_bigsize() {
		// Tests that we can decode an onion payload that is >253 bytes.
		// Previously, receiving a payload of this size could've caused us to fail to decode a valid
		// payload, because we were decoding the length (a BigSize, big-endian) as a VarInt
		// (little-endian).

		// Encode a test onion payload with a big custom TLV such that it's >253 bytes, forcing the
		// payload length to be encoded over multiple bytes rather than a single u8.
		let big_payload = encode_big_payload().unwrap();
		let mut rd = Cursor::new(&big_payload[..]);

		let node_signer = test_utils::TestKeysInterface::new(&[42; 32], Network::Testnet);
		<msgs::InboundOnionPayload as ReadableArgs<&&test_utils::TestKeysInterface>>
			::read(&mut rd, &&node_signer).unwrap();
	}
	// see above test, needs to be a separate method for use of the serialization macros.
	fn encode_big_payload() -> Result<Vec<u8>, io::Error> {
		use crate::util::ser::HighZeroBytesDroppedBigSize;
		let payload = msgs::OutboundOnionPayload::Forward {
			short_channel_id: 0xdeadbeef1bad1dea,
			amt_to_forward: 1000,
			outgoing_cltv_value: 0xffffffff,
		};
		let mut encoded_payload = Vec::new();
		let test_bytes = vec![42u8; 1000];
		if let msgs::OutboundOnionPayload::Forward { short_channel_id, amt_to_forward, outgoing_cltv_value } = payload {
			_encode_varint_length_prefixed_tlv!(&mut encoded_payload, {
				(1, test_bytes, required_vec),
				(2, HighZeroBytesDroppedBigSize(amt_to_forward), required),
				(4, HighZeroBytesDroppedBigSize(outgoing_cltv_value), required),
				(6, short_channel_id, required)
			});
		}
		Ok(encoded_payload)
	}

	#[test]
	#[cfg(feature = "std")]
	fn test_socket_address_from_str() {
		let tcpip_v4 = SocketAddress::TcpIpV4 {
			addr: Ipv4Addr::new(127, 0, 0, 1).octets(),
			port: 1234,
		};
		assert_eq!(tcpip_v4, SocketAddress::from_str("127.0.0.1:1234").unwrap());
		assert_eq!(tcpip_v4, SocketAddress::from_str(&tcpip_v4.to_string()).unwrap());

		let tcpip_v6 = SocketAddress::TcpIpV6 {
			addr: Ipv6Addr::new(0, 0, 0, 0, 0, 0, 0, 1).octets(),
			port: 1234,
		};
		assert_eq!(tcpip_v6, SocketAddress::from_str("[0:0:0:0:0:0:0:1]:1234").unwrap());
		assert_eq!(tcpip_v6, SocketAddress::from_str(&tcpip_v6.to_string()).unwrap());

		let hostname = SocketAddress::Hostname {
				hostname: Hostname::try_from("lightning-node.mydomain.com".to_string()).unwrap(),
				port: 1234,
		};
		assert_eq!(hostname, SocketAddress::from_str("lightning-node.mydomain.com:1234").unwrap());
		assert_eq!(hostname, SocketAddress::from_str(&hostname.to_string()).unwrap());

		let onion_v2 = SocketAddress::OnionV2 ([40, 4, 64, 185, 202, 19, 162, 75, 90, 200, 38, 7],);
		assert_eq!("OnionV2([40, 4, 64, 185, 202, 19, 162, 75, 90, 200, 38, 7])", &onion_v2.to_string());
		assert_eq!(Err(SocketAddressParseError::InvalidOnionV3), SocketAddress::from_str("FACEBOOKCOREWWWI.onion:9735"));

		let onion_v3 = SocketAddress::OnionV3 {
			ed25519_pubkey: [37, 24, 75, 5, 25, 73, 117, 194, 139, 102, 182, 107, 4, 105, 247, 246, 85,
			111, 177, 172, 49, 137, 167, 155, 64, 221, 163, 47, 31, 33, 71, 3],
			checksum: 48326,
			version: 121,
			port: 1234
		};
		assert_eq!(onion_v3, SocketAddress::from_str("pg6mmjiyjmcrsslvykfwnntlaru7p5svn6y2ymmju6nubxndf4pscryd.onion:1234").unwrap());
		assert_eq!(onion_v3, SocketAddress::from_str(&onion_v3.to_string()).unwrap());

		assert_eq!(Err(SocketAddressParseError::InvalidOnionV3), SocketAddress::from_str("pg6mmjiyjmcrsslvykfwnntlaru7p5svn6.onion:1234"));
		assert_eq!(Err(SocketAddressParseError::InvalidInput), SocketAddress::from_str("127.0.0.1@1234"));
		assert_eq!(Err(SocketAddressParseError::InvalidInput), "".parse::<SocketAddress>());
		assert!(SocketAddress::from_str("pg6mmjiyjmcrsslvykfwnntlaru7p5svn6y2ymmju6nubxndf4pscryd.onion.onion:9735:94").is_err());
		assert!(SocketAddress::from_str("wrong$%#.com:1234").is_err());
		assert_eq!(Err(SocketAddressParseError::InvalidPort), SocketAddress::from_str("example.com:wrong"));
		assert!("localhost".parse::<SocketAddress>().is_err());
		assert!("localhost:invalid-port".parse::<SocketAddress>().is_err());
		assert!( "invalid-onion-v3-hostname.onion:8080".parse::<SocketAddress>().is_err());
		assert!("b32.example.onion:invalid-port".parse::<SocketAddress>().is_err());
		assert!("invalid-address".parse::<SocketAddress>().is_err());
		assert!(SocketAddress::from_str("pg6mmjiyjmcrsslvykfwnntlaru7p5svn6y2ymmju6nubxndf4pscryd.onion.onion:1234").is_err());
	}

	#[test]
	#[cfg(feature = "std")]
	fn test_socket_address_to_socket_addrs() {
		assert_eq!(SocketAddress::TcpIpV4 {addr:[0u8; 4], port: 1337,}.to_socket_addrs().unwrap().next().unwrap(),
				   SocketAddr::V4(SocketAddrV4::new(Ipv4Addr::new(0,0,0,0), 1337)));
		assert_eq!(SocketAddress::TcpIpV6 {addr:[0u8; 16], port: 1337,}.to_socket_addrs().unwrap().next().unwrap(),
				   SocketAddr::V6(SocketAddrV6::new(Ipv6Addr::from([0u8; 16]), 1337, 0, 0)));
		assert_eq!(SocketAddress::Hostname { hostname: Hostname::try_from("0.0.0.0".to_string()).unwrap(), port: 0 }
					   .to_socket_addrs().unwrap().next().unwrap(), SocketAddr::V4(SocketAddrV4::new(Ipv4Addr::from([0u8; 4]),0)));
		assert!(SocketAddress::OnionV2([0u8; 12]).to_socket_addrs().is_err());
		assert!(SocketAddress::OnionV3{ ed25519_pubkey: [37, 24, 75, 5, 25, 73, 117, 194, 139, 102,
			182, 107, 4, 105, 247, 246, 85, 111, 177, 172, 49, 137, 167, 155, 64, 221, 163, 47, 31,
			33, 71, 3],
			checksum: 48326,
			version: 121,
			port: 1234 }.to_socket_addrs().is_err());
	}
}<|MERGE_RESOLUTION|>--- conflicted
+++ resolved
@@ -29,12 +29,8 @@
 use bitcoin::secp256k1::ecdsa::Signature;
 use bitcoin::{secp256k1, Witness};
 use bitcoin::blockdata::script::Script;
-<<<<<<< HEAD
 use bitcoin::blockdata::transaction::Transaction;
-use bitcoin::hash_types::{Txid, BlockHash};
-=======
 use bitcoin::hash_types::Txid;
->>>>>>> d2242f60
 
 use crate::blinded_path::payment::ReceiveTlvs;
 use crate::ln::{ChannelId, PaymentPreimage, PaymentHash, PaymentSecret};
@@ -457,7 +453,7 @@
 	/// The channel ID where splicing is intended
 	pub channel_id: ChannelId,
 	/// The genesis hash of the blockchain where the channel is intended to be spliced
-	pub chain_hash: BlockHash,
+	pub chain_hash: ChainHash,
 	/// The intended change in channel capacity: the amount to be added (positive value)
 	/// or removed (negative value) by the sender (splice initiator) by splicing into/from the channel.
 	pub relative_satoshis: i64,
@@ -478,7 +474,7 @@
 	/// The channel ID where splicing is intended
 	pub channel_id: ChannelId,
 	/// The genesis hash of the blockchain where the channel is intended to be spliced
-	pub chain_hash: BlockHash,
+	pub chain_hash: ChainHash,
 	/// The intended change in channel capacity: the amount to be added (positive value)
 	/// or removed (negative value) by the sender (splice acceptor) by splicing into/from the channel.
 	pub relative_satoshis: i64,
