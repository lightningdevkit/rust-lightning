// This file is Copyright its original authors, visible in version control
// history.
//
// This file is licensed under the Apache License, Version 2.0 <LICENSE-APACHE
// or http://www.apache.org/licenses/LICENSE-2.0> or the MIT license
// <LICENSE-MIT or http://opensource.org/licenses/MIT>, at your option.
// You may not use this file except in accordance with one or both of these
// licenses.

//! Wire messages, traits representing wire message handlers, and a few error types live here.
//!
//! For a normal node you probably don't need to use anything here, however, if you wish to split a
//! node into an internet-facing route/message socket handling daemon and a separate daemon (or
//! server entirely) which handles only channel-related messages you may wish to implement
//! [`ChannelMessageHandler`] yourself and use it to re-serialize messages and pass them across
//! daemons/servers.
//!
//! Note that if you go with such an architecture (instead of passing raw socket events to a
//! non-internet-facing system) you trust the frontend internet-facing system to not lie about the
//! source `node_id` of the message, however this does allow you to significantly reduce bandwidth
//! between the systems as routing messages can represent a significant chunk of bandwidth usage
//! (especially for non-channel-publicly-announcing nodes). As an alternate design which avoids
//! this issue, if you have sufficient bidirectional bandwidth between your systems, you may send
//! raw socket events into your non-internet-facing system and then send routing events back to
//! track the network on the less-secure system.

use bitcoin::blockdata::constants::ChainHash;
use bitcoin::secp256k1::PublicKey;
use bitcoin::secp256k1::ecdsa::Signature;
use bitcoin::{secp256k1, Witness};
use bitcoin::blockdata::script::ScriptBuf;
use bitcoin::blockdata::transaction::Transaction;
use bitcoin::hash_types::Txid;

use crate::blinded_path::payment::{BlindedPaymentTlvs, ForwardTlvs, ReceiveTlvs};
use crate::ln::{ChannelId, PaymentPreimage, PaymentHash, PaymentSecret};
use crate::ln::features::{ChannelFeatures, ChannelTypeFeatures, InitFeatures, NodeFeatures};
use crate::ln::onion_utils;
use crate::onion_message;
use crate::sign::{NodeSigner, Recipient};

use crate::prelude::*;
#[cfg(feature = "std")]
use core::convert::TryFrom;
use core::fmt;
use core::fmt::Debug;
use core::ops::Deref;
#[cfg(feature = "std")]
use core::str::FromStr;
#[cfg(feature = "std")]
use std::net::SocketAddr;
use core::fmt::Display;
use crate::io::{self, Cursor, Read};
use crate::io_extras::read_to_end;

use crate::events::{EventsProvider, MessageSendEventsProvider};
use crate::util::chacha20poly1305rfc::ChaChaPolyReadAdapter;
use crate::util::logger;
use crate::util::ser::{LengthReadable, LengthReadableArgs, Readable, ReadableArgs, Writeable, Writer, WithoutLength, FixedLengthReader, HighZeroBytesDroppedBigSize, Hostname, TransactionU16LenLimited, BigSize};
use crate::util::base32;

use crate::routing::gossip::{NodeAlias, NodeId};

/// 21 million * 10^8 * 1000
pub(crate) const MAX_VALUE_MSAT: u64 = 21_000_000_0000_0000_000;

#[cfg(taproot)]
/// A partial signature that also contains the Musig2 nonce its signer used
#[derive(Clone, Debug, Hash, PartialEq, Eq)]
pub struct PartialSignatureWithNonce(pub musig2::types::PartialSignature, pub musig2::types::PublicNonce);

/// An error in decoding a message or struct.
#[derive(Clone, Debug, Hash, PartialEq, Eq)]
pub enum DecodeError {
	/// A version byte specified something we don't know how to handle.
	///
	/// Includes unknown realm byte in an onion hop data packet.
	UnknownVersion,
	/// Unknown feature mandating we fail to parse message (e.g., TLV with an even, unknown type)
	UnknownRequiredFeature,
	/// Value was invalid.
	///
	/// For example, a byte which was supposed to be a bool was something other than a 0
	/// or 1, a public key/private key/signature was invalid, text wasn't UTF-8, TLV was
	/// syntactically incorrect, etc.
	InvalidValue,
	/// The buffer to be read was too short.
	ShortRead,
	/// A length descriptor in the packet didn't describe the later data correctly.
	BadLengthDescriptor,
	/// Error from [`std::io`].
	Io(io::ErrorKind),
	/// The message included zlib-compressed values, which we don't support.
	UnsupportedCompression,
}

/// An [`init`] message to be sent to or received from a peer.
///
/// [`init`]: https://github.com/lightning/bolts/blob/master/01-messaging.md#the-init-message
#[derive(Clone, Debug, Hash, PartialEq, Eq)]
pub struct Init {
	/// The relevant features which the sender supports.
	pub features: InitFeatures,
	/// Indicates chains the sender is interested in.
	///
	/// If there are no common chains, the connection will be closed.
	pub networks: Option<Vec<ChainHash>>,
	/// The receipient's network address.
	///
	/// This adds the option to report a remote IP address back to a connecting peer using the init
	/// message. A node can decide to use that information to discover a potential update to its
	/// public IPv4 address (NAT) and use that for a [`NodeAnnouncement`] update message containing
	/// the new address.
	pub remote_network_address: Option<SocketAddress>,
}

/// An [`error`] message to be sent to or received from a peer.
///
/// [`error`]: https://github.com/lightning/bolts/blob/master/01-messaging.md#the-error-and-warning-messages
#[derive(Clone, Debug, Hash, PartialEq, Eq)]
pub struct ErrorMessage {
	/// The channel ID involved in the error.
	///
	/// All-0s indicates a general error unrelated to a specific channel, after which all channels
	/// with the sending peer should be closed.
	pub channel_id: ChannelId,
	/// A possibly human-readable error description.
	///
	/// The string should be sanitized before it is used (e.g., emitted to logs or printed to
	/// `stdout`). Otherwise, a well crafted error message may trigger a security vulnerability in
	/// the terminal emulator or the logging subsystem.
	pub data: String,
}

/// A [`warning`] message to be sent to or received from a peer.
///
/// [`warning`]: https://github.com/lightning/bolts/blob/master/01-messaging.md#the-error-and-warning-messages
#[derive(Clone, Debug, Hash, PartialEq, Eq)]
pub struct WarningMessage {
	/// The channel ID involved in the warning.
	///
	/// All-0s indicates a warning unrelated to a specific channel.
	pub channel_id: ChannelId,
	/// A possibly human-readable warning description.
	///
	/// The string should be sanitized before it is used (e.g. emitted to logs or printed to
	/// stdout). Otherwise, a well crafted error message may trigger a security vulnerability in
	/// the terminal emulator or the logging subsystem.
	pub data: String,
}

/// A [`ping`] message to be sent to or received from a peer.
///
/// [`ping`]: https://github.com/lightning/bolts/blob/master/01-messaging.md#the-ping-and-pong-messages
#[derive(Clone, Debug, Hash, PartialEq, Eq)]
pub struct Ping {
	/// The desired response length.
	pub ponglen: u16,
	/// The ping packet size.
	///
	/// This field is not sent on the wire. byteslen zeros are sent.
	pub byteslen: u16,
}

/// A [`pong`] message to be sent to or received from a peer.
///
/// [`pong`]: https://github.com/lightning/bolts/blob/master/01-messaging.md#the-ping-and-pong-messages
#[derive(Clone, Debug, Hash, PartialEq, Eq)]
pub struct Pong {
	/// The pong packet size.
	///
	/// This field is not sent on the wire. byteslen zeros are sent.
	pub byteslen: u16,
}

/// An [`open_channel`] message to be sent to or received from a peer.
///
/// Used in V1 channel establishment
///
/// [`open_channel`]: https://github.com/lightning/bolts/blob/master/02-peer-protocol.md#the-open_channel-message
#[derive(Clone, Debug, Hash, PartialEq, Eq)]
pub struct OpenChannel {
	/// The genesis hash of the blockchain where the channel is to be opened
	pub chain_hash: ChainHash,
	/// A temporary channel ID, until the funding outpoint is announced
	pub temporary_channel_id: ChannelId,
	/// The channel value
	pub funding_satoshis: u64,
	/// The amount to push to the counterparty as part of the open, in milli-satoshi
	pub push_msat: u64,
	/// The threshold below which outputs on transactions broadcast by sender will be omitted
	pub dust_limit_satoshis: u64,
	/// The maximum inbound HTLC value in flight towards sender, in milli-satoshi
	pub max_htlc_value_in_flight_msat: u64,
	/// The minimum value unencumbered by HTLCs for the counterparty to keep in the channel
	pub channel_reserve_satoshis: u64,
	/// The minimum HTLC size incoming to sender, in milli-satoshi
	pub htlc_minimum_msat: u64,
	/// The feerate per 1000-weight of sender generated transactions, until updated by
	/// [`UpdateFee`]
	pub feerate_per_kw: u32,
	/// The number of blocks which the counterparty will have to wait to claim on-chain funds if
	/// they broadcast a commitment transaction
	pub to_self_delay: u16,
	/// The maximum number of inbound HTLCs towards sender
	pub max_accepted_htlcs: u16,
	/// The sender's key controlling the funding transaction
	pub funding_pubkey: PublicKey,
	/// Used to derive a revocation key for transactions broadcast by counterparty
	pub revocation_basepoint: PublicKey,
	/// A payment key to sender for transactions broadcast by counterparty
	pub payment_point: PublicKey,
	/// Used to derive a payment key to sender for transactions broadcast by sender
	pub delayed_payment_basepoint: PublicKey,
	/// Used to derive an HTLC payment key to sender
	pub htlc_basepoint: PublicKey,
	/// The first to-be-broadcast-by-sender transaction's per commitment point
	pub first_per_commitment_point: PublicKey,
	/// The channel flags to be used
	pub channel_flags: u8,
	/// A request to pre-set the to-sender output's `scriptPubkey` for when we collaboratively close
	pub shutdown_scriptpubkey: Option<ScriptBuf>,
	/// The channel type that this channel will represent
	///
	/// If this is `None`, we derive the channel type from the intersection of our
	/// feature bits with our counterparty's feature bits from the [`Init`] message.
	pub channel_type: Option<ChannelTypeFeatures>,
}

/// An open_channel2 message to be sent by or received from the channel initiator.
///
/// Used in V2 channel establishment
///
// TODO(dual_funding): Add spec link for `open_channel2`.
#[derive(Clone, Debug, Hash, PartialEq, Eq)]
pub struct OpenChannelV2 {
	/// The genesis hash of the blockchain where the channel is to be opened
	pub chain_hash: ChainHash,
	/// A temporary channel ID derived using a zeroed out value for the channel acceptor's revocation basepoint
	pub temporary_channel_id: ChannelId,
	/// The feerate for the funding transaction set by the channel initiator
	pub funding_feerate_sat_per_1000_weight: u32,
	/// The feerate for the commitment transaction set by the channel initiator
	pub commitment_feerate_sat_per_1000_weight: u32,
	/// Part of the channel value contributed by the channel initiator
	pub funding_satoshis: u64,
	/// The threshold below which outputs on transactions broadcast by the channel initiator will be
	/// omitted
	pub dust_limit_satoshis: u64,
	/// The maximum inbound HTLC value in flight towards channel initiator, in milli-satoshi
	pub max_htlc_value_in_flight_msat: u64,
	/// The minimum HTLC size incoming to channel initiator, in milli-satoshi
	pub htlc_minimum_msat: u64,
	/// The number of blocks which the counterparty will have to wait to claim on-chain funds if they
	/// broadcast a commitment transaction
	pub to_self_delay: u16,
	/// The maximum number of inbound HTLCs towards channel initiator
	pub max_accepted_htlcs: u16,
	/// The locktime for the funding transaction
	pub locktime: u32,
	/// The channel initiator's key controlling the funding transaction
	pub funding_pubkey: PublicKey,
	/// Used to derive a revocation key for transactions broadcast by counterparty
	pub revocation_basepoint: PublicKey,
	/// A payment key to channel initiator for transactions broadcast by counterparty
	pub payment_basepoint: PublicKey,
	/// Used to derive a payment key to channel initiator for transactions broadcast by channel
	/// initiator
	pub delayed_payment_basepoint: PublicKey,
	/// Used to derive an HTLC payment key to channel initiator
	pub htlc_basepoint: PublicKey,
	/// The first to-be-broadcast-by-channel-initiator transaction's per commitment point
	pub first_per_commitment_point: PublicKey,
	/// The second to-be-broadcast-by-channel-initiator transaction's per commitment point
	pub second_per_commitment_point: PublicKey,
	/// Channel flags
	pub channel_flags: u8,
	/// Optionally, a request to pre-set the to-channel-initiator output's scriptPubkey for when we
	/// collaboratively close
	pub shutdown_scriptpubkey: Option<ScriptBuf>,
	/// The channel type that this channel will represent. If none is set, we derive the channel
	/// type from the intersection of our feature bits with our counterparty's feature bits from
	/// the Init message.
	pub channel_type: Option<ChannelTypeFeatures>,
	/// Optionally, a requirement that only confirmed inputs can be added
	pub require_confirmed_inputs: Option<()>,
}

/// An [`accept_channel`] message to be sent to or received from a peer.
///
/// Used in V1 channel establishment
///
/// [`accept_channel`]: https://github.com/lightning/bolts/blob/master/02-peer-protocol.md#the-accept_channel-message
#[derive(Clone, Debug, Hash, PartialEq, Eq)]
pub struct AcceptChannel {
	/// A temporary channel ID, until the funding outpoint is announced
	pub temporary_channel_id: ChannelId,
	/// The threshold below which outputs on transactions broadcast by sender will be omitted
	pub dust_limit_satoshis: u64,
	/// The maximum inbound HTLC value in flight towards sender, in milli-satoshi
	pub max_htlc_value_in_flight_msat: u64,
	/// The minimum value unencumbered by HTLCs for the counterparty to keep in the channel
	pub channel_reserve_satoshis: u64,
	/// The minimum HTLC size incoming to sender, in milli-satoshi
	pub htlc_minimum_msat: u64,
	/// Minimum depth of the funding transaction before the channel is considered open
	pub minimum_depth: u32,
	/// The number of blocks which the counterparty will have to wait to claim on-chain funds if they broadcast a commitment transaction
	pub to_self_delay: u16,
	/// The maximum number of inbound HTLCs towards sender
	pub max_accepted_htlcs: u16,
	/// The sender's key controlling the funding transaction
	pub funding_pubkey: PublicKey,
	/// Used to derive a revocation key for transactions broadcast by counterparty
	pub revocation_basepoint: PublicKey,
	/// A payment key to sender for transactions broadcast by counterparty
	pub payment_point: PublicKey,
	/// Used to derive a payment key to sender for transactions broadcast by sender
	pub delayed_payment_basepoint: PublicKey,
	/// Used to derive an HTLC payment key to sender for transactions broadcast by counterparty
	pub htlc_basepoint: PublicKey,
	/// The first to-be-broadcast-by-sender transaction's per commitment point
	pub first_per_commitment_point: PublicKey,
	/// A request to pre-set the to-sender output's scriptPubkey for when we collaboratively close
	pub shutdown_scriptpubkey: Option<ScriptBuf>,
	/// The channel type that this channel will represent.
	///
	/// If this is `None`, we derive the channel type from the intersection of
	/// our feature bits with our counterparty's feature bits from the [`Init`] message.
	/// This is required to match the equivalent field in [`OpenChannel::channel_type`].
	pub channel_type: Option<ChannelTypeFeatures>,
	#[cfg(taproot)]
	/// Next nonce the channel initiator should use to create a funding output signature against
	pub next_local_nonce: Option<musig2::types::PublicNonce>,
}

/// An accept_channel2 message to be sent by or received from the channel accepter.
///
/// Used in V2 channel establishment
///
// TODO(dual_funding): Add spec link for `accept_channel2`.
#[derive(Clone, Debug, Hash, PartialEq, Eq)]
pub struct AcceptChannelV2 {
	/// The same `temporary_channel_id` received from the initiator's `open_channel2` message.
	pub temporary_channel_id: ChannelId,
	/// Part of the channel value contributed by the channel acceptor
	pub funding_satoshis: u64,
	/// The threshold below which outputs on transactions broadcast by the channel acceptor will be
	/// omitted
	pub dust_limit_satoshis: u64,
	/// The maximum inbound HTLC value in flight towards channel acceptor, in milli-satoshi
	pub max_htlc_value_in_flight_msat: u64,
	/// The minimum HTLC size incoming to channel acceptor, in milli-satoshi
	pub htlc_minimum_msat: u64,
	/// Minimum depth of the funding transaction before the channel is considered open
	pub minimum_depth: u32,
	/// The number of blocks which the counterparty will have to wait to claim on-chain funds if they
	/// broadcast a commitment transaction
	pub to_self_delay: u16,
	/// The maximum number of inbound HTLCs towards channel acceptor
	pub max_accepted_htlcs: u16,
	/// The channel acceptor's key controlling the funding transaction
	pub funding_pubkey: PublicKey,
	/// Used to derive a revocation key for transactions broadcast by counterparty
	pub revocation_basepoint: PublicKey,
	/// A payment key to channel acceptor for transactions broadcast by counterparty
	pub payment_basepoint: PublicKey,
	/// Used to derive a payment key to channel acceptor for transactions broadcast by channel
	/// acceptor
	pub delayed_payment_basepoint: PublicKey,
	/// Used to derive an HTLC payment key to channel acceptor for transactions broadcast by counterparty
	pub htlc_basepoint: PublicKey,
	/// The first to-be-broadcast-by-channel-acceptor transaction's per commitment point
	pub first_per_commitment_point: PublicKey,
	/// The second to-be-broadcast-by-channel-acceptor transaction's per commitment point
	pub second_per_commitment_point: PublicKey,
	/// Optionally, a request to pre-set the to-channel-acceptor output's scriptPubkey for when we
	/// collaboratively close
	pub shutdown_scriptpubkey: Option<ScriptBuf>,
	/// The channel type that this channel will represent. If none is set, we derive the channel
	/// type from the intersection of our feature bits with our counterparty's feature bits from
	/// the Init message.
	///
	/// This is required to match the equivalent field in [`OpenChannelV2::channel_type`].
	pub channel_type: Option<ChannelTypeFeatures>,
	/// Optionally, a requirement that only confirmed inputs can be added
	pub require_confirmed_inputs: Option<()>,
}

/// A [`funding_created`] message to be sent to or received from a peer.
///
/// Used in V1 channel establishment
///
/// [`funding_created`]: https://github.com/lightning/bolts/blob/master/02-peer-protocol.md#the-funding_created-message
#[derive(Clone, Debug, Hash, PartialEq, Eq)]
pub struct FundingCreated {
	/// A temporary channel ID, until the funding is established
	pub temporary_channel_id: ChannelId,
	/// The funding transaction ID
	pub funding_txid: Txid,
	/// The specific output index funding this channel
	pub funding_output_index: u16,
	/// The signature of the channel initiator (funder) on the initial commitment transaction
	pub signature: Signature,
	#[cfg(taproot)]
	/// The partial signature of the channel initiator (funder)
	pub partial_signature_with_nonce: Option<PartialSignatureWithNonce>,
	#[cfg(taproot)]
	/// Next nonce the channel acceptor should use to finalize the funding output signature
	pub next_local_nonce: Option<musig2::types::PublicNonce>
}

/// A [`funding_signed`] message to be sent to or received from a peer.
///
/// Used in V1 channel establishment
///
/// [`funding_signed`]: https://github.com/lightning/bolts/blob/master/02-peer-protocol.md#the-funding_signed-message
#[derive(Clone, Debug, Hash, PartialEq, Eq)]
pub struct FundingSigned {
	/// The channel ID
	pub channel_id: ChannelId,
	/// The signature of the channel acceptor (fundee) on the initial commitment transaction
	pub signature: Signature,
	#[cfg(taproot)]
	/// The partial signature of the channel acceptor (fundee)
	pub partial_signature_with_nonce: Option<PartialSignatureWithNonce>,
}

/// A [`channel_ready`] message to be sent to or received from a peer.
///
/// [`channel_ready`]: https://github.com/lightning/bolts/blob/master/02-peer-protocol.md#the-channel_ready-message
#[derive(Clone, Debug, Hash, PartialEq, Eq)]
pub struct ChannelReady {
	/// The channel ID
	pub channel_id: ChannelId,
	/// The per-commitment point of the second commitment transaction
	pub next_per_commitment_point: PublicKey,
	/// If set, provides a `short_channel_id` alias for this channel.
	///
	/// The sender will accept payments to be forwarded over this SCID and forward them to this
	/// messages' recipient.
	pub short_channel_id_alias: Option<u64>,
}

/// An stfu (quiescence) message to be sent by or received from the stfu initiator.
// TODO(splicing): Add spec link for `stfu`; still in draft, using from https://github.com/lightning/bolts/pull/863
#[derive(Clone, Debug, PartialEq, Eq)]
pub struct Stfu {
	/// The channel ID where quiescence is intended
	pub channel_id: ChannelId,
	/// Initiator flag, 1 if initiating, 0 if replying to an stfu.
	pub initiator: u8,
}

/// A splice message to be sent by or received from the stfu initiator (splice initiator).
// TODO(splicing): Add spec link for `splice`; still in draft, using from https://github.com/lightning/bolts/pull/863
#[derive(Clone, Debug, PartialEq, Eq)]
pub struct Splice {
	/// The channel ID where splicing is intended
	pub channel_id: ChannelId,
	/// The genesis hash of the blockchain where the channel is intended to be spliced
	pub chain_hash: ChainHash,
	/// The intended change in channel capacity: the amount to be added (positive value)
	/// or removed (negative value) by the sender (splice initiator) by splicing into/from the channel.
	pub relative_satoshis: i64,
	/// The feerate for the new funding transaction, set by the splice initiator
	pub funding_feerate_perkw: u32,
	/// The locktime for the new funding transaction
	pub locktime: u32,
	/// The key of the sender (splice initiator) controlling the new funding transaction
	pub funding_pubkey: PublicKey,
}

/// A splice_ack message to be received by or sent to the splice initiator.
///
// TODO(splicing): Add spec link for `splice_ack`; still in draft, using from https://github.com/lightning/bolts/pull/863
#[derive(Clone, Debug, PartialEq, Eq)]
pub struct SpliceAck {
	/// The channel ID where splicing is intended
	pub channel_id: ChannelId,
	/// The genesis hash of the blockchain where the channel is intended to be spliced
	pub chain_hash: ChainHash,
	/// The intended change in channel capacity: the amount to be added (positive value)
	/// or removed (negative value) by the sender (splice acceptor) by splicing into/from the channel.
	pub relative_satoshis: i64,
	/// The key of the sender (splice acceptor) controlling the new funding transaction
	pub funding_pubkey: PublicKey,
}

/// A splice_locked message to be sent to or received from a peer.
///
// TODO(splicing): Add spec link for `splice_locked`; still in draft, using from https://github.com/lightning/bolts/pull/863
#[derive(Clone, Debug, PartialEq, Eq)]
pub struct SpliceLocked {
	/// The channel ID
	pub channel_id: ChannelId,
}

<<<<<<< HEAD
/// #SPLICING
/// A [`splice_created`] message to be sent to or received from a peer.
/// Contains details of the splicing transaction
#[derive(Clone, Debug, PartialEq, Eq)]
pub struct SpliceCreated {
	/// The channel ID
	pub channel_id: ChannelId,
	/// The splicing transaction ID (not yet signed nor broadcast)
	pub splice_txid: Txid,
	/// The specific output index funding this channel
	pub funding_output_index: u16,
	/// The complete splice funding transaction, used for signing by the other party. Not needed in final version with tx negotiation, TODO remove
	pub splice_transaction: Transaction,
	/// The input index in the splice transaction that is the previous funding transaction, used by the other party for signing.
	/// It could be also omitted and found by looking for the previous funding tx among the inputs.
	/// Not needed in final version with tx negotiation, TODO remove
	pub splice_prev_funding_input_index: u16,
	/// The value of the previous funding transaction, the previous channel capacity
	pub splice_prev_funding_input_value: u64,
	/*
	#[cfg(taproot)]
	/// The partial signature of the channel initiator (funder)
	pub partial_signature_with_nonce: Option<PartialSignatureWithNonce>,
	#[cfg(taproot)]
	/// Next nonce the channel acceptor should use to finalize the funding output signature
	pub next_local_nonce: Option<musig2::types::PublicNonce>
	*/
}

/// #SPLICING
/// A [`splice_comm_signed`] message to be sent to or received from a peer.
#[derive(Clone, Debug, PartialEq, Eq)]
pub struct SpliceCommSigned {
	/// The channel ID
	pub channel_id: ChannelId,
	/// A signature on the commitment transaction
	pub signature: Signature,
	// pub htlc_signatures: Vec<Signature>,
	// pub partial_signature_with_nonce: Option<PartialSignatureWithNonce>,
}

/// #SPLICING
/// A [`splice_comm_ack`] message to be sent to or received from a peer.
#[derive(Clone, Debug, PartialEq, Eq)]
pub struct SpliceCommAck {
	/// The channel ID
	pub channel_id: ChannelId,
	/// A signature on the commitment transaction
	pub signature: Signature,
	// pub htlc_signatures: Vec<Signature>,
	// pub partial_signature_with_nonce: Option<PartialSignatureWithNonce>,
}

/// #SPLICING
/// A [`splice_signed`] message to be sent to or received from a peer. There are two things signed here: the previous funding tx input and the the commitment transaction.
#[derive(Clone, Debug, PartialEq, Eq)]
pub struct SpliceSigned {
	/// The channel ID
	pub channel_id: ChannelId,
	/// The signature of the splice acceptor (fundee) on the splicing transaction.
	/// This should be the result of transaction negotiation, and not needed here, it is needed only in the prototype, TODO remove it later.
	/// Not to be confused with the `signature` field.
	pub funding_signature: Signature,
	/*
	#[cfg(taproot)]
	/// The partial signature of the channel acceptor (fundee)
	pub partial_signature_with_nonce: Option<PartialSignatureWithNonce>,
	*/
}

/// #SPLICING
/// A [`splice_signed_ack`] message to be sent to or received from a peer. There are two things signed here: the previous funding tx input and the the commitment transaction.
#[derive(Clone, Debug, PartialEq, Eq)]
pub struct SpliceSignedAck {
	/// The channel ID
	pub channel_id: ChannelId,
	/// The signature of the splice acceptor (fundee) on the splicing transaction.
	/// This should be the result of transaction negotiation, and not needed here, it is needed only in the prototype, TODO remove it later.
	/// Not to be confused with the `signature` field.
	pub funding_signature: Signature,
	/*
	#[cfg(taproot)]
	/// The partial signature of the channel acceptor (fundee)
	pub partial_signature_with_nonce: Option<PartialSignatureWithNonce>,
	*/
}
=======
/// A randomly chosen number that is used to identify inputs within an interactive transaction
/// construction.
pub type SerialId = u64;
>>>>>>> 0ac3d9ad

/// A tx_add_input message for adding an input during interactive transaction construction
///
// TODO(dual_funding): Add spec link for `tx_add_input`.
#[derive(Clone, Debug, Hash, PartialEq, Eq)]
pub struct TxAddInput {
	/// The channel ID
	pub channel_id: ChannelId,
	/// A randomly chosen unique identifier for this input, which is even for initiators and odd for
	/// non-initiators.
	pub serial_id: SerialId,
	/// Serialized transaction that contains the output this input spends to verify that it is non
	/// malleable.
	pub prevtx: TransactionU16LenLimited,
	/// The index of the output being spent
	pub prevtx_out: u32,
	/// The sequence number of this input
	pub sequence: u32,
}

/// A tx_add_output message for adding an output during interactive transaction construction.
///
// TODO(dual_funding): Add spec link for `tx_add_output`.
#[derive(Clone, Debug, Hash, PartialEq, Eq)]
pub struct TxAddOutput {
	/// The channel ID
	pub channel_id: ChannelId,
	/// A randomly chosen unique identifier for this output, which is even for initiators and odd for
	/// non-initiators.
	pub serial_id: SerialId,
	/// The satoshi value of the output
	pub sats: u64,
	/// The scriptPubKey for the output
	pub script: ScriptBuf,
}

/// A tx_remove_input message for removing an input during interactive transaction construction.
///
// TODO(dual_funding): Add spec link for `tx_remove_input`.
#[derive(Clone, Debug, Hash, PartialEq, Eq)]
pub struct TxRemoveInput {
	/// The channel ID
	pub channel_id: ChannelId,
	/// The serial ID of the input to be removed
	pub serial_id: SerialId,
}

/// A tx_remove_output message for removing an output during interactive transaction construction.
///
// TODO(dual_funding): Add spec link for `tx_remove_output`.
#[derive(Clone, Debug, Hash, PartialEq, Eq)]
pub struct TxRemoveOutput {
	/// The channel ID
	pub channel_id: ChannelId,
	/// The serial ID of the output to be removed
	pub serial_id: SerialId,
}

/// A tx_complete message signalling the conclusion of a peer's transaction contributions during
/// interactive transaction construction.
///
// TODO(dual_funding): Add spec link for `tx_complete`.
#[derive(Clone, Debug, Hash, PartialEq, Eq)]
pub struct TxComplete {
	/// The channel ID
	pub channel_id: ChannelId,
}

/// A tx_signatures message containing the sender's signatures for a transaction constructed with
/// interactive transaction construction.
///
// TODO(dual_funding): Add spec link for `tx_signatures`.
#[derive(Clone, Debug, Hash, PartialEq, Eq)]
pub struct TxSignatures {
	/// The channel ID
	pub channel_id: ChannelId,
	/// The TXID
	pub tx_hash: Txid,
	/// The list of witnesses
	pub witnesses: Vec<Witness>,
	/// Optional signature for shared funding outpoint input (signed by both parties)
	pub tlvs: Option<Signature>,
}

/// A tx_init_rbf message which initiates a replacement of the transaction after it's been
/// completed.
///
// TODO(dual_funding): Add spec link for `tx_init_rbf`.
#[derive(Clone, Debug, Hash, PartialEq, Eq)]
pub struct TxInitRbf {
	/// The channel ID
	pub channel_id: ChannelId,
	/// The locktime of the transaction
	pub locktime: u32,
	/// The feerate of the transaction
	pub feerate_sat_per_1000_weight: u32,
	/// The number of satoshis the sender will contribute to or, if negative, remove from
	/// (e.g. splice-out) the funding output of the transaction
	pub funding_output_contribution: Option<i64>,
}

/// A tx_ack_rbf message which acknowledges replacement of the transaction after it's been
/// completed.
///
// TODO(dual_funding): Add spec link for `tx_ack_rbf`.
#[derive(Clone, Debug, Hash, PartialEq, Eq)]
pub struct TxAckRbf {
	/// The channel ID
	pub channel_id: ChannelId,
	/// The number of satoshis the sender will contribute to or, if negative, remove from
	/// (e.g. splice-out) the funding output of the transaction
	pub funding_output_contribution: Option<i64>,
}

/// A tx_abort message which signals the cancellation of an in-progress transaction negotiation.
///
// TODO(dual_funding): Add spec link for `tx_abort`.
#[derive(Clone, Debug, Hash, PartialEq, Eq)]
pub struct TxAbort {
	/// The channel ID
	pub channel_id: ChannelId,
	/// Message data
	pub data: Vec<u8>,
}

/// A [`shutdown`] message to be sent to or received from a peer.
///
/// [`shutdown`]: https://github.com/lightning/bolts/blob/master/02-peer-protocol.md#closing-initiation-shutdown
#[derive(Clone, Debug, Hash, PartialEq, Eq)]
pub struct Shutdown {
	/// The channel ID
	pub channel_id: ChannelId,
	/// The destination of this peer's funds on closing.
	///
	/// Must be in one of these forms: P2PKH, P2SH, P2WPKH, P2WSH, P2TR.
	pub scriptpubkey: ScriptBuf,
}

/// The minimum and maximum fees which the sender is willing to place on the closing transaction.
///
/// This is provided in [`ClosingSigned`] by both sides to indicate the fee range they are willing
/// to use.
#[derive(Clone, Debug, Hash, PartialEq, Eq)]
pub struct ClosingSignedFeeRange {
	/// The minimum absolute fee, in satoshis, which the sender is willing to place on the closing
	/// transaction.
	pub min_fee_satoshis: u64,
	/// The maximum absolute fee, in satoshis, which the sender is willing to place on the closing
	/// transaction.
	pub max_fee_satoshis: u64,
}

/// A [`closing_signed`] message to be sent to or received from a peer.
///
/// [`closing_signed`]: https://github.com/lightning/bolts/blob/master/02-peer-protocol.md#closing-negotiation-closing_signed
#[derive(Clone, Debug, Hash, PartialEq, Eq)]
pub struct ClosingSigned {
	/// The channel ID
	pub channel_id: ChannelId,
	/// The proposed total fee for the closing transaction
	pub fee_satoshis: u64,
	/// A signature on the closing transaction
	pub signature: Signature,
	/// The minimum and maximum fees which the sender is willing to accept, provided only by new
	/// nodes.
	pub fee_range: Option<ClosingSignedFeeRange>,
}

/// An [`update_add_htlc`] message to be sent to or received from a peer.
///
/// [`update_add_htlc`]: https://github.com/lightning/bolts/blob/master/02-peer-protocol.md#adding-an-htlc-update_add_htlc
#[derive(Clone, Debug, Hash, PartialEq, Eq)]
pub struct UpdateAddHTLC {
	/// The channel ID
	pub channel_id: ChannelId,
	/// The HTLC ID
	pub htlc_id: u64,
	/// The HTLC value in milli-satoshi
	pub amount_msat: u64,
	/// The payment hash, the pre-image of which controls HTLC redemption
	pub payment_hash: PaymentHash,
	/// The expiry height of the HTLC
	pub cltv_expiry: u32,
	/// The extra fee skimmed by the sender of this message. See
	/// [`ChannelConfig::accept_underpaying_htlcs`].
	///
	/// [`ChannelConfig::accept_underpaying_htlcs`]: crate::util::config::ChannelConfig::accept_underpaying_htlcs
	pub skimmed_fee_msat: Option<u64>,
	/// The onion routing packet with encrypted data for the next hop.
	pub onion_routing_packet: OnionPacket,
	/// Provided if we are relaying or receiving a payment within a blinded path, to decrypt the onion
	/// routing packet and the recipient-provided encrypted payload within.
	pub blinding_point: Option<PublicKey>,
}

 /// An onion message to be sent to or received from a peer.
 ///
 // TODO: update with link to OM when they are merged into the BOLTs
#[derive(Clone, Debug, Hash, PartialEq, Eq)]
pub struct OnionMessage {
	/// Used in decrypting the onion packet's payload.
	pub blinding_point: PublicKey,
	/// The full onion packet including hop data, pubkey, and hmac
	pub onion_routing_packet: onion_message::Packet,
}

/// An [`update_fulfill_htlc`] message to be sent to or received from a peer.
///
/// [`update_fulfill_htlc`]: https://github.com/lightning/bolts/blob/master/02-peer-protocol.md#removing-an-htlc-update_fulfill_htlc-update_fail_htlc-and-update_fail_malformed_htlc
#[derive(Clone, Debug, Hash, PartialEq, Eq)]
pub struct UpdateFulfillHTLC {
	/// The channel ID
	pub channel_id: ChannelId,
	/// The HTLC ID
	pub htlc_id: u64,
	/// The pre-image of the payment hash, allowing HTLC redemption
	pub payment_preimage: PaymentPreimage,
}

/// An [`update_fail_htlc`] message to be sent to or received from a peer.
///
/// [`update_fail_htlc`]: https://github.com/lightning/bolts/blob/master/02-peer-protocol.md#removing-an-htlc-update_fulfill_htlc-update_fail_htlc-and-update_fail_malformed_htlc
#[derive(Clone, Debug, Hash, PartialEq, Eq)]
pub struct UpdateFailHTLC {
	/// The channel ID
	pub channel_id: ChannelId,
	/// The HTLC ID
	pub htlc_id: u64,
	pub(crate) reason: OnionErrorPacket,
}

/// An [`update_fail_malformed_htlc`] message to be sent to or received from a peer.
///
/// [`update_fail_malformed_htlc`]: https://github.com/lightning/bolts/blob/master/02-peer-protocol.md#removing-an-htlc-update_fulfill_htlc-update_fail_htlc-and-update_fail_malformed_htlc
#[derive(Clone, Debug, Hash, PartialEq, Eq)]
pub struct UpdateFailMalformedHTLC {
	/// The channel ID
	pub channel_id: ChannelId,
	/// The HTLC ID
	pub htlc_id: u64,
	pub(crate) sha256_of_onion: [u8; 32],
	/// The failure code
	pub failure_code: u16,
}

/// A [`commitment_signed`] message to be sent to or received from a peer.
///
/// [`commitment_signed`]: https://github.com/lightning/bolts/blob/master/02-peer-protocol.md#committing-updates-so-far-commitment_signed
#[derive(Clone, Debug, Hash, PartialEq, Eq)]
pub struct CommitmentSigned {
	/// The channel ID
	pub channel_id: ChannelId,
	/// A signature on the commitment transaction
	pub signature: Signature,
	/// Signatures on the HTLC transactions
	pub htlc_signatures: Vec<Signature>,
	#[cfg(taproot)]
	/// The partial Taproot signature on the commitment transaction
	pub partial_signature_with_nonce: Option<PartialSignatureWithNonce>,
}

/// A [`revoke_and_ack`] message to be sent to or received from a peer.
///
/// [`revoke_and_ack`]: https://github.com/lightning/bolts/blob/master/02-peer-protocol.md#completing-the-transition-to-the-updated-state-revoke_and_ack
#[derive(Clone, Debug, Hash, PartialEq, Eq)]
pub struct RevokeAndACK {
	/// The channel ID
	pub channel_id: ChannelId,
	/// The secret corresponding to the per-commitment point
	pub per_commitment_secret: [u8; 32],
	/// The next sender-broadcast commitment transaction's per-commitment point
	pub next_per_commitment_point: PublicKey,
	#[cfg(taproot)]
	/// Musig nonce the recipient should use in their next commitment signature message
	pub next_local_nonce: Option<musig2::types::PublicNonce>
}

/// An [`update_fee`] message to be sent to or received from a peer
///
/// [`update_fee`]: https://github.com/lightning/bolts/blob/master/02-peer-protocol.md#updating-fees-update_fee
#[derive(Clone, Debug, Hash, PartialEq, Eq)]
pub struct UpdateFee {
	/// The channel ID
	pub channel_id: ChannelId,
	/// Fee rate per 1000-weight of the transaction
	pub feerate_per_kw: u32,
}

/// A [`channel_reestablish`] message to be sent to or received from a peer.
///
/// [`channel_reestablish`]: https://github.com/lightning/bolts/blob/master/02-peer-protocol.md#message-retransmission
#[derive(Clone, Debug, Hash, PartialEq, Eq)]
pub struct ChannelReestablish {
	/// The channel ID
	pub channel_id: ChannelId,
	/// The next commitment number for the sender
	pub next_local_commitment_number: u64,
	/// The next commitment number for the recipient
	pub next_remote_commitment_number: u64,
	/// Proof that the sender knows the per-commitment secret of a specific commitment transaction
	/// belonging to the recipient
	pub your_last_per_commitment_secret: [u8; 32],
	/// The sender's per-commitment point for their current commitment transaction
	pub my_current_per_commitment_point: PublicKey,
	/// The next funding transaction ID
	pub next_funding_txid: Option<Txid>,
}

/// An [`announcement_signatures`] message to be sent to or received from a peer.
///
/// [`announcement_signatures`]: https://github.com/lightning/bolts/blob/master/07-routing-gossip.md#the-announcement_signatures-message
#[derive(Clone, Debug, Hash, PartialEq, Eq)]
pub struct AnnouncementSignatures {
	/// The channel ID
	pub channel_id: ChannelId,
	/// The short channel ID
	pub short_channel_id: u64,
	/// A signature by the node key
	pub node_signature: Signature,
	/// A signature by the funding key
	pub bitcoin_signature: Signature,
}

/// An address which can be used to connect to a remote peer.
#[derive(Clone, Debug, Hash, PartialEq, Eq)]
pub enum SocketAddress {
	/// An IPv4 address and port on which the peer is listening.
	TcpIpV4 {
		/// The 4-byte IPv4 address
		addr: [u8; 4],
		/// The port on which the node is listening
		port: u16,
	},
	/// An IPv6 address and port on which the peer is listening.
	TcpIpV6 {
		/// The 16-byte IPv6 address
		addr: [u8; 16],
		/// The port on which the node is listening
		port: u16,
	},
	/// An old-style Tor onion address/port on which the peer is listening.
	///
	/// This field is deprecated and the Tor network generally no longer supports V2 Onion
	/// addresses. Thus, the details are not parsed here.
	OnionV2([u8; 12]),
	/// A new-style Tor onion address/port on which the peer is listening.
	///
	/// To create the human-readable "hostname", concatenate the ED25519 pubkey, checksum, and version,
	/// wrap as base32 and append ".onion".
	OnionV3 {
		/// The ed25519 long-term public key of the peer
		ed25519_pubkey: [u8; 32],
		/// The checksum of the pubkey and version, as included in the onion address
		checksum: u16,
		/// The version byte, as defined by the Tor Onion v3 spec.
		version: u8,
		/// The port on which the node is listening
		port: u16,
	},
	/// A hostname/port on which the peer is listening.
	Hostname {
		/// The hostname on which the node is listening.
		hostname: Hostname,
		/// The port on which the node is listening.
		port: u16,
	},
}
impl SocketAddress {
	/// Gets the ID of this address type. Addresses in [`NodeAnnouncement`] messages should be sorted
	/// by this.
	pub(crate) fn get_id(&self) -> u8 {
		match self {
			&SocketAddress::TcpIpV4 {..} => { 1 },
			&SocketAddress::TcpIpV6 {..} => { 2 },
			&SocketAddress::OnionV2(_) => { 3 },
			&SocketAddress::OnionV3 {..} => { 4 },
			&SocketAddress::Hostname {..} => { 5 },
		}
	}

	/// Strict byte-length of address descriptor, 1-byte type not recorded
	fn len(&self) -> u16 {
		match self {
			&SocketAddress::TcpIpV4 { .. } => { 6 },
			&SocketAddress::TcpIpV6 { .. } => { 18 },
			&SocketAddress::OnionV2(_) => { 12 },
			&SocketAddress::OnionV3 { .. } => { 37 },
			// Consists of 1-byte hostname length, hostname bytes, and 2-byte port.
			&SocketAddress::Hostname { ref hostname, .. } => { u16::from(hostname.len()) + 3 },
		}
	}

	/// The maximum length of any address descriptor, not including the 1-byte type.
	/// This maximum length is reached by a hostname address descriptor:
	/// a hostname with a maximum length of 255, its 1-byte length and a 2-byte port.
	pub(crate) const MAX_LEN: u16 = 258;
}

impl Writeable for SocketAddress {
	fn write<W: Writer>(&self, writer: &mut W) -> Result<(), io::Error> {
		match self {
			&SocketAddress::TcpIpV4 { ref addr, ref port } => {
				1u8.write(writer)?;
				addr.write(writer)?;
				port.write(writer)?;
			},
			&SocketAddress::TcpIpV6 { ref addr, ref port } => {
				2u8.write(writer)?;
				addr.write(writer)?;
				port.write(writer)?;
			},
			&SocketAddress::OnionV2(bytes) => {
				3u8.write(writer)?;
				bytes.write(writer)?;
			},
			&SocketAddress::OnionV3 { ref ed25519_pubkey, ref checksum, ref version, ref port } => {
				4u8.write(writer)?;
				ed25519_pubkey.write(writer)?;
				checksum.write(writer)?;
				version.write(writer)?;
				port.write(writer)?;
			},
			&SocketAddress::Hostname { ref hostname, ref port } => {
				5u8.write(writer)?;
				hostname.write(writer)?;
				port.write(writer)?;
			},
		}
		Ok(())
	}
}

impl Readable for Result<SocketAddress, u8> {
	fn read<R: Read>(reader: &mut R) -> Result<Result<SocketAddress, u8>, DecodeError> {
		let byte = <u8 as Readable>::read(reader)?;
		match byte {
			1 => {
				Ok(Ok(SocketAddress::TcpIpV4 {
					addr: Readable::read(reader)?,
					port: Readable::read(reader)?,
				}))
			},
			2 => {
				Ok(Ok(SocketAddress::TcpIpV6 {
					addr: Readable::read(reader)?,
					port: Readable::read(reader)?,
				}))
			},
			3 => Ok(Ok(SocketAddress::OnionV2(Readable::read(reader)?))),
			4 => {
				Ok(Ok(SocketAddress::OnionV3 {
					ed25519_pubkey: Readable::read(reader)?,
					checksum: Readable::read(reader)?,
					version: Readable::read(reader)?,
					port: Readable::read(reader)?,
				}))
			},
			5 => {
				Ok(Ok(SocketAddress::Hostname {
					hostname: Readable::read(reader)?,
					port: Readable::read(reader)?,
				}))
			},
			_ => return Ok(Err(byte)),
		}
	}
}

impl Readable for SocketAddress {
	fn read<R: Read>(reader: &mut R) -> Result<SocketAddress, DecodeError> {
		match Readable::read(reader) {
			Ok(Ok(res)) => Ok(res),
			Ok(Err(_)) => Err(DecodeError::UnknownVersion),
			Err(e) => Err(e),
		}
	}
}

/// [`SocketAddress`] error variants
#[derive(Clone, Debug, Hash, PartialEq, Eq)]
pub enum SocketAddressParseError {
	/// Socket address (IPv4/IPv6) parsing error
	SocketAddrParse,
	/// Invalid input format
	InvalidInput,
	/// Invalid port
	InvalidPort,
	/// Invalid onion v3 address
	InvalidOnionV3,
}

impl fmt::Display for SocketAddressParseError {
	fn fmt(&self, f: &mut fmt::Formatter) -> fmt::Result {
		match self {
			SocketAddressParseError::SocketAddrParse => write!(f, "Socket address (IPv4/IPv6) parsing error"),
			SocketAddressParseError::InvalidInput => write!(f, "Invalid input format. \
				Expected: \"<ipv4>:<port>\", \"[<ipv6>]:<port>\", \"<onion address>.onion:<port>\" or \"<hostname>:<port>\""),
			SocketAddressParseError::InvalidPort => write!(f, "Invalid port"),
			SocketAddressParseError::InvalidOnionV3 => write!(f, "Invalid onion v3 address"),
		}
	}
}

#[cfg(feature = "std")]
impl From<std::net::SocketAddrV4> for SocketAddress {
		fn from(addr: std::net::SocketAddrV4) -> Self {
			SocketAddress::TcpIpV4 { addr: addr.ip().octets(), port: addr.port() }
		}
}

#[cfg(feature = "std")]
impl From<std::net::SocketAddrV6> for SocketAddress {
		fn from(addr: std::net::SocketAddrV6) -> Self {
			SocketAddress::TcpIpV6 { addr: addr.ip().octets(), port: addr.port() }
		}
}

#[cfg(feature = "std")]
impl From<std::net::SocketAddr> for SocketAddress {
		fn from(addr: std::net::SocketAddr) -> Self {
			match addr {
				std::net::SocketAddr::V4(addr) => addr.into(),
				std::net::SocketAddr::V6(addr) => addr.into(),
			}
		}
}

#[cfg(feature = "std")]
impl std::net::ToSocketAddrs for SocketAddress {
	type Iter = std::vec::IntoIter<std::net::SocketAddr>;

	fn to_socket_addrs(&self) -> std::io::Result<Self::Iter> {
		match self {
			SocketAddress::TcpIpV4 { addr, port } => {
				let ip_addr = std::net::Ipv4Addr::from(*addr);
				let socket_addr = SocketAddr::new(ip_addr.into(), *port);
				Ok(vec![socket_addr].into_iter())
			}
			SocketAddress::TcpIpV6 { addr, port } => {
				let ip_addr = std::net::Ipv6Addr::from(*addr);
				let socket_addr = SocketAddr::new(ip_addr.into(), *port);
				Ok(vec![socket_addr].into_iter())
			}
			SocketAddress::Hostname { ref hostname, port } => {
				(hostname.as_str(), *port).to_socket_addrs()
			}
			SocketAddress::OnionV2(..) => {
				Err(std::io::Error::new(std::io::ErrorKind::Other, "Resolution of OnionV2 \
				addresses is currently unsupported."))
			}
			SocketAddress::OnionV3 { .. } => {
				Err(std::io::Error::new(std::io::ErrorKind::Other, "Resolution of OnionV3 \
				addresses is currently unsupported."))
			}
		}
	}
}

/// Parses an OnionV3 host and port into a [`SocketAddress::OnionV3`].
///
/// The host part must end with ".onion".
pub fn parse_onion_address(host: &str, port: u16) -> Result<SocketAddress, SocketAddressParseError> {
	if host.ends_with(".onion") {
		let domain = &host[..host.len() - ".onion".len()];
		if domain.len() != 56 {
			return Err(SocketAddressParseError::InvalidOnionV3);
		}
		let onion =  base32::Alphabet::RFC4648 { padding: false }.decode(&domain).map_err(|_| SocketAddressParseError::InvalidOnionV3)?;
		if onion.len() != 35 {
			return Err(SocketAddressParseError::InvalidOnionV3);
		}
		let version = onion[0];
		let first_checksum_flag = onion[1];
		let second_checksum_flag = onion[2];
		let mut ed25519_pubkey = [0; 32];
		ed25519_pubkey.copy_from_slice(&onion[3..35]);
		let checksum = u16::from_be_bytes([first_checksum_flag, second_checksum_flag]);
		return Ok(SocketAddress::OnionV3 { ed25519_pubkey, checksum, version, port });

	} else {
		return Err(SocketAddressParseError::InvalidInput);
	}
}

impl Display for SocketAddress {
	fn fmt(&self, f: &mut core::fmt::Formatter<'_>) -> core::fmt::Result {
		match self {
			SocketAddress::TcpIpV4{addr, port} => write!(
				f, "{}.{}.{}.{}:{}", addr[0], addr[1], addr[2], addr[3], port)?,
			SocketAddress::TcpIpV6{addr, port} => write!(
				f,
				"[{:02x}{:02x}:{:02x}{:02x}:{:02x}{:02x}:{:02x}{:02x}:{:02x}{:02x}:{:02x}{:02x}:{:02x}{:02x}:{:02x}{:02x}]:{}",
				addr[0], addr[1], addr[2], addr[3], addr[4], addr[5], addr[6], addr[7], addr[8], addr[9], addr[10], addr[11], addr[12], addr[13], addr[14], addr[15], port
			)?,
			SocketAddress::OnionV2(bytes) => write!(f, "OnionV2({:?})", bytes)?,
			SocketAddress::OnionV3 {
				ed25519_pubkey,
				checksum,
				version,
				port,
			} => {
				let [first_checksum_flag, second_checksum_flag] = checksum.to_be_bytes();
				let mut addr = vec![*version, first_checksum_flag, second_checksum_flag];
				addr.extend_from_slice(ed25519_pubkey);
				let onion = base32::Alphabet::RFC4648 { padding: false }.encode(&addr);
				write!(f, "{}.onion:{}", onion, port)?
			},
			SocketAddress::Hostname { hostname, port } => write!(f, "{}:{}", hostname, port)?,
		}
		Ok(())
	}
}

#[cfg(feature = "std")]
impl FromStr for SocketAddress {
	type Err = SocketAddressParseError;

	fn from_str(s: &str) -> Result<Self, Self::Err> {
		match std::net::SocketAddr::from_str(s) {
			Ok(addr) => Ok(addr.into()),
			Err(_) => {
				let trimmed_input = match s.rfind(":") {
					Some(pos) => pos,
					None => return Err(SocketAddressParseError::InvalidInput),
				};
				let host = &s[..trimmed_input];
				let port: u16 = s[trimmed_input + 1..].parse().map_err(|_| SocketAddressParseError::InvalidPort)?;
				if host.ends_with(".onion") {
					return parse_onion_address(host, port);
				};
				if let Ok(hostname) = Hostname::try_from(s[..trimmed_input].to_string()) {
					return Ok(SocketAddress::Hostname { hostname, port });
				};
				return Err(SocketAddressParseError::SocketAddrParse)
			},
		}
	}
}

/// Represents the set of gossip messages that require a signature from a node's identity key.
pub enum UnsignedGossipMessage<'a> {
	/// An unsigned channel announcement.
	ChannelAnnouncement(&'a UnsignedChannelAnnouncement),
	/// An unsigned channel update.
	ChannelUpdate(&'a UnsignedChannelUpdate),
	/// An unsigned node announcement.
	NodeAnnouncement(&'a UnsignedNodeAnnouncement)
}

impl<'a> Writeable for UnsignedGossipMessage<'a> {
	fn write<W: Writer>(&self, writer: &mut W) -> Result<(), io::Error> {
		match self {
			UnsignedGossipMessage::ChannelAnnouncement(ref msg) => msg.write(writer),
			UnsignedGossipMessage::ChannelUpdate(ref msg) => msg.write(writer),
			UnsignedGossipMessage::NodeAnnouncement(ref msg) => msg.write(writer),
		}
	}
}

/// The unsigned part of a [`node_announcement`] message.
///
/// [`node_announcement`]: https://github.com/lightning/bolts/blob/master/07-routing-gossip.md#the-node_announcement-message
#[derive(Clone, Debug, Hash, PartialEq, Eq)]
pub struct UnsignedNodeAnnouncement {
	/// The advertised features
	pub features: NodeFeatures,
	/// A strictly monotonic announcement counter, with gaps allowed
	pub timestamp: u32,
	/// The `node_id` this announcement originated from (don't rebroadcast the `node_announcement` back
	/// to this node).
	pub node_id: NodeId,
	/// An RGB color for UI purposes
	pub rgb: [u8; 3],
	/// An alias, for UI purposes.
	///
	/// This should be sanitized before use. There is no guarantee of uniqueness.
	pub alias: NodeAlias,
	/// List of addresses on which this node is reachable
	pub addresses: Vec<SocketAddress>,
	pub(crate) excess_address_data: Vec<u8>,
	pub(crate) excess_data: Vec<u8>,
}
#[derive(Clone, Debug, Hash, PartialEq, Eq)]
/// A [`node_announcement`] message to be sent to or received from a peer.
///
/// [`node_announcement`]: https://github.com/lightning/bolts/blob/master/07-routing-gossip.md#the-node_announcement-message
pub struct NodeAnnouncement {
	/// The signature by the node key
	pub signature: Signature,
	/// The actual content of the announcement
	pub contents: UnsignedNodeAnnouncement,
}

/// The unsigned part of a [`channel_announcement`] message.
///
/// [`channel_announcement`]: https://github.com/lightning/bolts/blob/master/07-routing-gossip.md#the-channel_announcement-message
#[derive(Clone, Debug, Hash, PartialEq, Eq)]
pub struct UnsignedChannelAnnouncement {
	/// The advertised channel features
	pub features: ChannelFeatures,
	/// The genesis hash of the blockchain where the channel is to be opened
	pub chain_hash: ChainHash,
	/// The short channel ID
	pub short_channel_id: u64,
	/// One of the two `node_id`s which are endpoints of this channel
	pub node_id_1: NodeId,
	/// The other of the two `node_id`s which are endpoints of this channel
	pub node_id_2: NodeId,
	/// The funding key for the first node
	pub bitcoin_key_1: NodeId,
	/// The funding key for the second node
	pub bitcoin_key_2: NodeId,
	/// Excess data which was signed as a part of the message which we do not (yet) understand how
	/// to decode.
	///
	/// This is stored to ensure forward-compatibility as new fields are added to the lightning gossip protocol.
	pub excess_data: Vec<u8>,
}
/// A [`channel_announcement`] message to be sent to or received from a peer.
///
/// [`channel_announcement`]: https://github.com/lightning/bolts/blob/master/07-routing-gossip.md#the-channel_announcement-message
#[derive(Clone, Debug, Hash, PartialEq, Eq)]
pub struct ChannelAnnouncement {
	/// Authentication of the announcement by the first public node
	pub node_signature_1: Signature,
	/// Authentication of the announcement by the second public node
	pub node_signature_2: Signature,
	/// Proof of funding UTXO ownership by the first public node
	pub bitcoin_signature_1: Signature,
	/// Proof of funding UTXO ownership by the second public node
	pub bitcoin_signature_2: Signature,
	/// The actual announcement
	pub contents: UnsignedChannelAnnouncement,
}

/// The unsigned part of a [`channel_update`] message.
///
/// [`channel_update`]: https://github.com/lightning/bolts/blob/master/07-routing-gossip.md#the-channel_update-message
#[derive(Clone, Debug, Hash, PartialEq, Eq)]
pub struct UnsignedChannelUpdate {
	/// The genesis hash of the blockchain where the channel is to be opened
	pub chain_hash: ChainHash,
	/// The short channel ID
	pub short_channel_id: u64,
	/// A strictly monotonic announcement counter, with gaps allowed, specific to this channel
	pub timestamp: u32,
	/// Channel flags
	pub flags: u8,
	/// The number of blocks such that if:
	/// `incoming_htlc.cltv_expiry < outgoing_htlc.cltv_expiry + cltv_expiry_delta`
	/// then we need to fail the HTLC backwards. When forwarding an HTLC, `cltv_expiry_delta` determines
	/// the outgoing HTLC's minimum `cltv_expiry` value -- so, if an incoming HTLC comes in with a
	/// `cltv_expiry` of 100000, and the node we're forwarding to has a `cltv_expiry_delta` value of 10,
	/// then we'll check that the outgoing HTLC's `cltv_expiry` value is at least 100010 before
	/// forwarding. Note that the HTLC sender is the one who originally sets this value when
	/// constructing the route.
	pub cltv_expiry_delta: u16,
	/// The minimum HTLC size incoming to sender, in milli-satoshi
	pub htlc_minimum_msat: u64,
	/// The maximum HTLC value incoming to sender, in milli-satoshi.
	///
	/// This used to be optional.
	pub htlc_maximum_msat: u64,
	/// The base HTLC fee charged by sender, in milli-satoshi
	pub fee_base_msat: u32,
	/// The amount to fee multiplier, in micro-satoshi
	pub fee_proportional_millionths: u32,
	/// Excess data which was signed as a part of the message which we do not (yet) understand how
	/// to decode.
	///
	/// This is stored to ensure forward-compatibility as new fields are added to the lightning gossip protocol.
	pub excess_data: Vec<u8>,
}
/// A [`channel_update`] message to be sent to or received from a peer.
///
/// [`channel_update`]: https://github.com/lightning/bolts/blob/master/07-routing-gossip.md#the-channel_update-message
#[derive(Clone, Debug, Hash, PartialEq, Eq)]
pub struct ChannelUpdate {
	/// A signature of the channel update
	pub signature: Signature,
	/// The actual channel update
	pub contents: UnsignedChannelUpdate,
}

/// A [`query_channel_range`] message is used to query a peer for channel
/// UTXOs in a range of blocks. The recipient of a query makes a best
/// effort to reply to the query using one or more [`ReplyChannelRange`]
/// messages.
///
/// [`query_channel_range`]: https://github.com/lightning/bolts/blob/master/07-routing-gossip.md#the-query_channel_range-and-reply_channel_range-messages
#[derive(Clone, Debug, Hash, PartialEq, Eq)]
pub struct QueryChannelRange {
	/// The genesis hash of the blockchain being queried
	pub chain_hash: ChainHash,
	/// The height of the first block for the channel UTXOs being queried
	pub first_blocknum: u32,
	/// The number of blocks to include in the query results
	pub number_of_blocks: u32,
}

/// A [`reply_channel_range`] message is a reply to a [`QueryChannelRange`]
/// message.
///
/// Multiple `reply_channel_range` messages can be sent in reply
/// to a single [`QueryChannelRange`] message. The query recipient makes a
/// best effort to respond based on their local network view which may
/// not be a perfect view of the network. The `short_channel_id`s in the
/// reply are encoded. We only support `encoding_type=0` uncompressed
/// serialization and do not support `encoding_type=1` zlib serialization.
///
/// [`reply_channel_range`]: https://github.com/lightning/bolts/blob/master/07-routing-gossip.md#the-query_channel_range-and-reply_channel_range-messages
#[derive(Clone, Debug, Hash, PartialEq, Eq)]
pub struct ReplyChannelRange {
	/// The genesis hash of the blockchain being queried
	pub chain_hash: ChainHash,
	/// The height of the first block in the range of the reply
	pub first_blocknum: u32,
	/// The number of blocks included in the range of the reply
	pub number_of_blocks: u32,
	/// True when this is the final reply for a query
	pub sync_complete: bool,
	/// The `short_channel_id`s in the channel range
	pub short_channel_ids: Vec<u64>,
}

/// A [`query_short_channel_ids`] message is used to query a peer for
/// routing gossip messages related to one or more `short_channel_id`s.
///
/// The query recipient will reply with the latest, if available,
/// [`ChannelAnnouncement`], [`ChannelUpdate`] and [`NodeAnnouncement`] messages
/// it maintains for the requested `short_channel_id`s followed by a
/// [`ReplyShortChannelIdsEnd`] message. The `short_channel_id`s sent in
/// this query are encoded. We only support `encoding_type=0` uncompressed
/// serialization and do not support `encoding_type=1` zlib serialization.
///
/// [`query_short_channel_ids`]: https://github.com/lightning/bolts/blob/master/07-routing-gossip.md#the-query_short_channel_idsreply_short_channel_ids_end-messages
#[derive(Clone, Debug, Hash, PartialEq, Eq)]
pub struct QueryShortChannelIds {
	/// The genesis hash of the blockchain being queried
	pub chain_hash: ChainHash,
	/// The short_channel_ids that are being queried
	pub short_channel_ids: Vec<u64>,
}

/// A [`reply_short_channel_ids_end`] message is sent as a reply to a
/// message. The query recipient makes a best
/// effort to respond based on their local network view which may not be
/// a perfect view of the network.
///
/// [`reply_short_channel_ids_end`]: https://github.com/lightning/bolts/blob/master/07-routing-gossip.md#the-query_short_channel_idsreply_short_channel_ids_end-messages
#[derive(Clone, Debug, Hash, PartialEq, Eq)]
pub struct ReplyShortChannelIdsEnd {
	/// The genesis hash of the blockchain that was queried
	pub chain_hash: ChainHash,
	/// Indicates if the query recipient maintains up-to-date channel
	/// information for the `chain_hash`
	pub full_information: bool,
}

/// A [`gossip_timestamp_filter`] message is used by a node to request
/// gossip relay for messages in the requested time range when the
/// `gossip_queries` feature has been negotiated.
///
/// [`gossip_timestamp_filter`]: https://github.com/lightning/bolts/blob/master/07-routing-gossip.md#the-gossip_timestamp_filter-message
#[derive(Clone, Debug, Hash, PartialEq, Eq)]
pub struct GossipTimestampFilter {
	/// The genesis hash of the blockchain for channel and node information
	pub chain_hash: ChainHash,
	/// The starting unix timestamp
	pub first_timestamp: u32,
	/// The range of information in seconds
	pub timestamp_range: u32,
}

/// Encoding type for data compression of collections in gossip queries.
///
/// We do not support `encoding_type=1` zlib serialization [defined in BOLT
/// #7](https://github.com/lightning/bolts/blob/master/07-routing-gossip.md#query-messages).
enum EncodingType {
	Uncompressed = 0x00,
}

/// Used to put an error message in a [`LightningError`].
#[derive(Clone, Debug, Hash, PartialEq)]
pub enum ErrorAction {
	/// The peer took some action which made us think they were useless. Disconnect them.
	DisconnectPeer {
		/// An error message which we should make an effort to send before we disconnect.
		msg: Option<ErrorMessage>
	},
	/// The peer did something incorrect. Tell them without closing any channels and disconnect them.
	DisconnectPeerWithWarning {
		/// A warning message which we should make an effort to send before we disconnect.
		msg: WarningMessage,
	},
	/// The peer did something harmless that we weren't able to process, just log and ignore
	// New code should *not* use this. New code must use IgnoreAndLog, below!
	IgnoreError,
	/// The peer did something harmless that we weren't able to meaningfully process.
	/// If the error is logged, log it at the given level.
	IgnoreAndLog(logger::Level),
	/// The peer provided us with a gossip message which we'd already seen. In most cases this
	/// should be ignored, but it may result in the message being forwarded if it is a duplicate of
	/// our own channel announcements.
	IgnoreDuplicateGossip,
	/// The peer did something incorrect. Tell them.
	SendErrorMessage {
		/// The message to send.
		msg: ErrorMessage,
	},
	/// The peer did something incorrect. Tell them without closing any channels.
	SendWarningMessage {
		/// The message to send.
		msg: WarningMessage,
		/// The peer may have done something harmless that we weren't able to meaningfully process,
		/// though we should still tell them about it.
		/// If this event is logged, log it at the given level.
		log_level: logger::Level,
	},
}

/// An Err type for failure to process messages.
#[derive(Clone, Debug)]
pub struct LightningError {
	/// A human-readable message describing the error
	pub err: String,
	/// The action which should be taken against the offending peer.
	pub action: ErrorAction,
}

/// Struct used to return values from [`RevokeAndACK`] messages, containing a bunch of commitment
/// transaction updates if they were pending.
#[derive(Clone, Debug, Hash, PartialEq, Eq)]
pub struct CommitmentUpdate {
	/// `update_add_htlc` messages which should be sent
	pub update_add_htlcs: Vec<UpdateAddHTLC>,
	/// `update_fulfill_htlc` messages which should be sent
	pub update_fulfill_htlcs: Vec<UpdateFulfillHTLC>,
	/// `update_fail_htlc` messages which should be sent
	pub update_fail_htlcs: Vec<UpdateFailHTLC>,
	/// `update_fail_malformed_htlc` messages which should be sent
	pub update_fail_malformed_htlcs: Vec<UpdateFailMalformedHTLC>,
	/// An `update_fee` message which should be sent
	pub update_fee: Option<UpdateFee>,
	/// A `commitment_signed` message which should be sent
	pub commitment_signed: CommitmentSigned,
}

/// A trait to describe an object which can receive channel messages.
///
/// Messages MAY be called in parallel when they originate from different `their_node_ids`, however
/// they MUST NOT be called in parallel when the two calls have the same `their_node_id`.
pub trait ChannelMessageHandler : MessageSendEventsProvider {
	// Channel init:
	/// Handle an incoming `open_channel` message from the given peer.
	fn handle_open_channel(&self, their_node_id: &PublicKey, msg: &OpenChannel);
	/// Handle an incoming `open_channel2` message from the given peer.
	#[cfg(dual_funding)]
	fn handle_open_channel_v2(&self, their_node_id: &PublicKey, msg: &OpenChannelV2);
	/// Handle an incoming `accept_channel` message from the given peer.
	fn handle_accept_channel(&self, their_node_id: &PublicKey, msg: &AcceptChannel);
	#[cfg(dual_funding)]
	/// Handle an incoming `accept_channel2` message from the given peer.
	#[cfg(dual_funding)]
	fn handle_accept_channel_v2(&self, their_node_id: &PublicKey, msg: &AcceptChannelV2);
	/// Handle an incoming `funding_created` message from the given peer.
	fn handle_funding_created(&self, their_node_id: &PublicKey, msg: &FundingCreated);
	/// Handle an incoming `funding_signed` message from the given peer.
	fn handle_funding_signed(&self, their_node_id: &PublicKey, msg: &FundingSigned);
	/// Handle an incoming `channel_ready` message from the given peer.
	fn handle_channel_ready(&self, their_node_id: &PublicKey, msg: &ChannelReady);

	// Channel close:
	/// Handle an incoming `shutdown` message from the given peer.
	fn handle_shutdown(&self, their_node_id: &PublicKey, msg: &Shutdown);
	/// Handle an incoming `closing_signed` message from the given peer.
	fn handle_closing_signed(&self, their_node_id: &PublicKey, msg: &ClosingSigned);

	// Quiescence
	/// Handle an incoming `stfu` message from the given peer.
	fn handle_stfu(&self, their_node_id: &PublicKey, msg: &Stfu);

	// Splicing
	/// Handle an incoming `splice` message from the given peer.
	fn handle_splice(&self, their_node_id: &PublicKey, msg: &Splice);
	/// Handle an incoming `splice_ack` message from the given peer.
	fn handle_splice_ack(&self, their_node_id: &PublicKey, msg: &SpliceAck);
	/// Handle an incoming `splice_locked` message from the given peer.
	fn handle_splice_locked(&self, their_node_id: &PublicKey, msg: &SpliceLocked);
	// #SPLICING
	/// Handle an incoming `splice_created` message from the given peer.
	fn handle_splice_created(&self, their_node_id: &PublicKey, msg: &SpliceCreated);
	/// Handle an incoming `splice_commm_signed` message from the given peer.
	fn handle_splice_comm_signed(&self, their_node_id: &PublicKey, msg: &SpliceCommSigned);
	/// Handle an incoming `splice_commm_ack` message from the given peer.
	fn handle_splice_comm_ack(&self, their_node_id: &PublicKey, msg: &SpliceCommAck);
	/// Handle an incoming `splice_signed` message from the given peer.
	fn handle_splice_signed(&self, their_node_id: &PublicKey, msg: &SpliceSigned);
	/// Handle an incoming `splice_signed_ack` message from the given peer.
	fn handle_splice_signed_ack(&self, their_node_id: &PublicKey, msg: &SpliceSignedAck);

	// Interactive channel construction
	/// Handle an incoming `tx_add_input message` from the given peer.
	#[cfg(dual_funding)]
	fn handle_tx_add_input(&self, their_node_id: &PublicKey, msg: &TxAddInput);
	/// Handle an incoming `tx_add_output` message from the given peer.
	#[cfg(dual_funding)]
	fn handle_tx_add_output(&self, their_node_id: &PublicKey, msg: &TxAddOutput);
	/// Handle an incoming `tx_remove_input` message from the given peer.
	#[cfg(dual_funding)]
	fn handle_tx_remove_input(&self, their_node_id: &PublicKey, msg: &TxRemoveInput);
	/// Handle an incoming `tx_remove_output` message from the given peer.
	#[cfg(dual_funding)]
	fn handle_tx_remove_output(&self, their_node_id: &PublicKey, msg: &TxRemoveOutput);
	/// Handle an incoming `tx_complete message` from the given peer.
	#[cfg(dual_funding)]
	fn handle_tx_complete(&self, their_node_id: &PublicKey, msg: &TxComplete);
	/// Handle an incoming `tx_signatures` message from the given peer.
	#[cfg(dual_funding)]
	fn handle_tx_signatures(&self, their_node_id: &PublicKey, msg: &TxSignatures);
	/// Handle an incoming `tx_init_rbf` message from the given peer.
	#[cfg(dual_funding)]
	fn handle_tx_init_rbf(&self, their_node_id: &PublicKey, msg: &TxInitRbf);
	/// Handle an incoming `tx_ack_rbf` message from the given peer.
	#[cfg(dual_funding)]
	fn handle_tx_ack_rbf(&self, their_node_id: &PublicKey, msg: &TxAckRbf);
	/// Handle an incoming `tx_abort message` from the given peer.
	#[cfg(dual_funding)]
	fn handle_tx_abort(&self, their_node_id: &PublicKey, msg: &TxAbort);

	// HTLC handling:
	/// Handle an incoming `update_add_htlc` message from the given peer.
	fn handle_update_add_htlc(&self, their_node_id: &PublicKey, msg: &UpdateAddHTLC);
	/// Handle an incoming `update_fulfill_htlc` message from the given peer.
	fn handle_update_fulfill_htlc(&self, their_node_id: &PublicKey, msg: &UpdateFulfillHTLC);
	/// Handle an incoming `update_fail_htlc` message from the given peer.
	fn handle_update_fail_htlc(&self, their_node_id: &PublicKey, msg: &UpdateFailHTLC);
	/// Handle an incoming `update_fail_malformed_htlc` message from the given peer.
	fn handle_update_fail_malformed_htlc(&self, their_node_id: &PublicKey, msg: &UpdateFailMalformedHTLC);
	/// Handle an incoming `commitment_signed` message from the given peer.
	fn handle_commitment_signed(&self, their_node_id: &PublicKey, msg: &CommitmentSigned);
	/// Handle an incoming `revoke_and_ack` message from the given peer.
	fn handle_revoke_and_ack(&self, their_node_id: &PublicKey, msg: &RevokeAndACK);

	/// Handle an incoming `update_fee` message from the given peer.
	fn handle_update_fee(&self, their_node_id: &PublicKey, msg: &UpdateFee);

	// Channel-to-announce:
	/// Handle an incoming `announcement_signatures` message from the given peer.
	fn handle_announcement_signatures(&self, their_node_id: &PublicKey, msg: &AnnouncementSignatures);

	// Connection loss/reestablish:
	/// Indicates a connection to the peer failed/an existing connection was lost.
	fn peer_disconnected(&self, their_node_id: &PublicKey);

	/// Handle a peer reconnecting, possibly generating `channel_reestablish` message(s).
	///
	/// May return an `Err(())` if the features the peer supports are not sufficient to communicate
	/// with us. Implementors should be somewhat conservative about doing so, however, as other
	/// message handlers may still wish to communicate with this peer.
	fn peer_connected(&self, their_node_id: &PublicKey, msg: &Init, inbound: bool) -> Result<(), ()>;
	/// Handle an incoming `channel_reestablish` message from the given peer.
	fn handle_channel_reestablish(&self, their_node_id: &PublicKey, msg: &ChannelReestablish);

	/// Handle an incoming `channel_update` message from the given peer.
	fn handle_channel_update(&self, their_node_id: &PublicKey, msg: &ChannelUpdate);

	// Error:
	/// Handle an incoming `error` message from the given peer.
	fn handle_error(&self, their_node_id: &PublicKey, msg: &ErrorMessage);

	// Handler information:
	/// Gets the node feature flags which this handler itself supports. All available handlers are
	/// queried similarly and their feature flags are OR'd together to form the [`NodeFeatures`]
	/// which are broadcasted in our [`NodeAnnouncement`] message.
	fn provided_node_features(&self) -> NodeFeatures;

	/// Gets the init feature flags which should be sent to the given peer. All available handlers
	/// are queried similarly and their feature flags are OR'd together to form the [`InitFeatures`]
	/// which are sent in our [`Init`] message.
	///
	/// Note that this method is called before [`Self::peer_connected`].
	fn provided_init_features(&self, their_node_id: &PublicKey) -> InitFeatures;

	/// Gets the chain hashes for this `ChannelMessageHandler` indicating which chains it supports.
	///
	/// If it's `None`, then no particular network chain hash compatibility will be enforced when
	/// connecting to peers.
	fn get_chain_hashes(&self) -> Option<Vec<ChainHash>>;
}

/// A trait to describe an object which can receive routing messages.
///
/// # Implementor DoS Warnings
///
/// For messages enabled with the `gossip_queries` feature there are potential DoS vectors when
/// handling inbound queries. Implementors using an on-disk network graph should be aware of
/// repeated disk I/O for queries accessing different parts of the network graph.
pub trait RoutingMessageHandler : MessageSendEventsProvider {
	/// Handle an incoming `node_announcement` message, returning `true` if it should be forwarded on,
	/// `false` or returning an `Err` otherwise.
	fn handle_node_announcement(&self, msg: &NodeAnnouncement) -> Result<bool, LightningError>;
	/// Handle a `channel_announcement` message, returning `true` if it should be forwarded on, `false`
	/// or returning an `Err` otherwise.
	fn handle_channel_announcement(&self, msg: &ChannelAnnouncement) -> Result<bool, LightningError>;
	/// Handle an incoming `channel_update` message, returning true if it should be forwarded on,
	/// `false` or returning an `Err` otherwise.
	fn handle_channel_update(&self, msg: &ChannelUpdate) -> Result<bool, LightningError>;
	/// Gets channel announcements and updates required to dump our routing table to a remote node,
	/// starting at the `short_channel_id` indicated by `starting_point` and including announcements
	/// for a single channel.
	fn get_next_channel_announcement(&self, starting_point: u64) -> Option<(ChannelAnnouncement, Option<ChannelUpdate>, Option<ChannelUpdate>)>;
	/// Gets a node announcement required to dump our routing table to a remote node, starting at
	/// the node *after* the provided pubkey and including up to one announcement immediately
	/// higher (as defined by `<PublicKey as Ord>::cmp`) than `starting_point`.
	/// If `None` is provided for `starting_point`, we start at the first node.
	fn get_next_node_announcement(&self, starting_point: Option<&NodeId>) -> Option<NodeAnnouncement>;
	/// Called when a connection is established with a peer. This can be used to
	/// perform routing table synchronization using a strategy defined by the
	/// implementor.
	///
	/// May return an `Err(())` if the features the peer supports are not sufficient to communicate
	/// with us. Implementors should be somewhat conservative about doing so, however, as other
	/// message handlers may still wish to communicate with this peer.
	fn peer_connected(&self, their_node_id: &PublicKey, init: &Init, inbound: bool) -> Result<(), ()>;
	/// Handles the reply of a query we initiated to learn about channels
	/// for a given range of blocks. We can expect to receive one or more
	/// replies to a single query.
	fn handle_reply_channel_range(&self, their_node_id: &PublicKey, msg: ReplyChannelRange) -> Result<(), LightningError>;
	/// Handles the reply of a query we initiated asking for routing gossip
	/// messages for a list of channels. We should receive this message when
	/// a node has completed its best effort to send us the pertaining routing
	/// gossip messages.
	fn handle_reply_short_channel_ids_end(&self, their_node_id: &PublicKey, msg: ReplyShortChannelIdsEnd) -> Result<(), LightningError>;
	/// Handles when a peer asks us to send a list of `short_channel_id`s
	/// for the requested range of blocks.
	fn handle_query_channel_range(&self, their_node_id: &PublicKey, msg: QueryChannelRange) -> Result<(), LightningError>;
	/// Handles when a peer asks us to send routing gossip messages for a
	/// list of `short_channel_id`s.
	fn handle_query_short_channel_ids(&self, their_node_id: &PublicKey, msg: QueryShortChannelIds) -> Result<(), LightningError>;

	// Handler queueing status:
	/// Indicates that there are a large number of [`ChannelAnnouncement`] (or other) messages
	/// pending some async action. While there is no guarantee of the rate of future messages, the
	/// caller should seek to reduce the rate of new gossip messages handled, especially
	/// [`ChannelAnnouncement`]s.
	fn processing_queue_high(&self) -> bool;

	// Handler information:
	/// Gets the node feature flags which this handler itself supports. All available handlers are
	/// queried similarly and their feature flags are OR'd together to form the [`NodeFeatures`]
	/// which are broadcasted in our [`NodeAnnouncement`] message.
	fn provided_node_features(&self) -> NodeFeatures;
	/// Gets the init feature flags which should be sent to the given peer. All available handlers
	/// are queried similarly and their feature flags are OR'd together to form the [`InitFeatures`]
	/// which are sent in our [`Init`] message.
	///
	/// Note that this method is called before [`Self::peer_connected`].
	fn provided_init_features(&self, their_node_id: &PublicKey) -> InitFeatures;
}

/// A handler for received [`OnionMessage`]s and for providing generated ones to send.
pub trait OnionMessageHandler: EventsProvider {
	/// Handle an incoming `onion_message` message from the given peer.
	fn handle_onion_message(&self, peer_node_id: &PublicKey, msg: &OnionMessage);

	/// Returns the next pending onion message for the peer with the given node id.
	fn next_onion_message_for_peer(&self, peer_node_id: PublicKey) -> Option<OnionMessage>;

	/// Called when a connection is established with a peer. Can be used to track which peers
	/// advertise onion message support and are online.
	///
	/// May return an `Err(())` if the features the peer supports are not sufficient to communicate
	/// with us. Implementors should be somewhat conservative about doing so, however, as other
	/// message handlers may still wish to communicate with this peer.
	fn peer_connected(&self, their_node_id: &PublicKey, init: &Init, inbound: bool) -> Result<(), ()>;

	/// Indicates a connection to the peer failed/an existing connection was lost. Allows handlers to
	/// drop and refuse to forward onion messages to this peer.
	fn peer_disconnected(&self, their_node_id: &PublicKey);

	/// Performs actions that should happen roughly every ten seconds after startup. Allows handlers
	/// to drop any buffered onion messages intended for prospective peers.
	fn timer_tick_occurred(&self);

	// Handler information:
	/// Gets the node feature flags which this handler itself supports. All available handlers are
	/// queried similarly and their feature flags are OR'd together to form the [`NodeFeatures`]
	/// which are broadcasted in our [`NodeAnnouncement`] message.
	fn provided_node_features(&self) -> NodeFeatures;

	/// Gets the init feature flags which should be sent to the given peer. All available handlers
	/// are queried similarly and their feature flags are OR'd together to form the [`InitFeatures`]
	/// which are sent in our [`Init`] message.
	///
	/// Note that this method is called before [`Self::peer_connected`].
	fn provided_init_features(&self, their_node_id: &PublicKey) -> InitFeatures;
}

mod fuzzy_internal_msgs {
	use bitcoin::secp256k1::PublicKey;
	use crate::blinded_path::payment::{PaymentConstraints, PaymentRelay};
	use crate::prelude::*;
	use crate::ln::{PaymentPreimage, PaymentSecret};
	use crate::ln::features::BlindedHopFeatures;

	// These types aren't intended to be pub, but are exposed for direct fuzzing (as we deserialize
	// them from untrusted input):
	#[derive(Clone)]
	pub struct FinalOnionHopData {
		pub payment_secret: PaymentSecret,
		/// The total value, in msat, of the payment as received by the ultimate recipient.
		/// Message serialization may panic if this value is more than 21 million Bitcoin.
		pub total_msat: u64,
	}

	pub enum InboundOnionPayload {
		Forward {
			short_channel_id: u64,
			/// The value, in msat, of the payment after this hop's fee is deducted.
			amt_to_forward: u64,
			outgoing_cltv_value: u32,
		},
		Receive {
			payment_data: Option<FinalOnionHopData>,
			payment_metadata: Option<Vec<u8>>,
			keysend_preimage: Option<PaymentPreimage>,
			custom_tlvs: Vec<(u64, Vec<u8>)>,
			amt_msat: u64,
			outgoing_cltv_value: u32,
		},
		BlindedForward {
			short_channel_id: u64,
			payment_relay: PaymentRelay,
			payment_constraints: PaymentConstraints,
			features: BlindedHopFeatures,
			intro_node_blinding_point: PublicKey,
		},
		BlindedReceive {
			amt_msat: u64,
			total_msat: u64,
			outgoing_cltv_value: u32,
			payment_secret: PaymentSecret,
			payment_constraints: PaymentConstraints,
			intro_node_blinding_point: PublicKey,
		}
	}

	pub(crate) enum OutboundOnionPayload {
		Forward {
			short_channel_id: u64,
			/// The value, in msat, of the payment after this hop's fee is deducted.
			amt_to_forward: u64,
			outgoing_cltv_value: u32,
		},
		Receive {
			payment_data: Option<FinalOnionHopData>,
			payment_metadata: Option<Vec<u8>>,
			keysend_preimage: Option<PaymentPreimage>,
			custom_tlvs: Vec<(u64, Vec<u8>)>,
			amt_msat: u64,
			outgoing_cltv_value: u32,
		},
		BlindedForward {
			encrypted_tlvs: Vec<u8>,
			intro_node_blinding_point: Option<PublicKey>,
		},
		BlindedReceive {
			amt_msat: u64,
			total_msat: u64,
			outgoing_cltv_value: u32,
			encrypted_tlvs: Vec<u8>,
			intro_node_blinding_point: Option<PublicKey>, // Set if the introduction node of the blinded path is the final node
		}
	}

	pub struct DecodedOnionErrorPacket {
		pub(crate) hmac: [u8; 32],
		pub(crate) failuremsg: Vec<u8>,
		pub(crate) pad: Vec<u8>,
	}
}
#[cfg(fuzzing)]
pub use self::fuzzy_internal_msgs::*;
#[cfg(not(fuzzing))]
pub(crate) use self::fuzzy_internal_msgs::*;

/// BOLT 4 onion packet including hop data for the next peer.
#[derive(Clone, Hash, PartialEq, Eq)]
pub struct OnionPacket {
	/// BOLT 4 version number.
	pub version: u8,
	/// In order to ensure we always return an error on onion decode in compliance with [BOLT
	/// #4](https://github.com/lightning/bolts/blob/master/04-onion-routing.md), we have to
	/// deserialize `OnionPacket`s contained in [`UpdateAddHTLC`] messages even if the ephemeral
	/// public key (here) is bogus, so we hold a [`Result`] instead of a [`PublicKey`] as we'd
	/// like.
	pub public_key: Result<PublicKey, secp256k1::Error>,
	/// 1300 bytes encrypted payload for the next hop.
	pub hop_data: [u8; 20*65],
	/// HMAC to verify the integrity of hop_data.
	pub hmac: [u8; 32],
}

impl onion_utils::Packet for OnionPacket {
	type Data = onion_utils::FixedSizeOnionPacket;
	fn new(pubkey: PublicKey, hop_data: onion_utils::FixedSizeOnionPacket, hmac: [u8; 32]) -> Self {
		Self {
			version: 0,
			public_key: Ok(pubkey),
			hop_data: hop_data.0,
			hmac,
		}
	}
}

impl fmt::Debug for OnionPacket {
	fn fmt(&self, f: &mut fmt::Formatter) -> fmt::Result {
		f.write_fmt(format_args!("OnionPacket version {} with hmac {:?}", self.version, &self.hmac[..]))
	}
}

#[derive(Clone, Debug, Hash, PartialEq, Eq)]
pub(crate) struct OnionErrorPacket {
	// This really should be a constant size slice, but the spec lets these things be up to 128KB?
	// (TODO) We limit it in decode to much lower...
	pub(crate) data: Vec<u8>,
}

impl fmt::Display for DecodeError {
	fn fmt(&self, f: &mut fmt::Formatter) -> fmt::Result {
		match *self {
			DecodeError::UnknownVersion => f.write_str("Unknown realm byte in Onion packet"),
			DecodeError::UnknownRequiredFeature => f.write_str("Unknown required feature preventing decode"),
			DecodeError::InvalidValue => f.write_str("Nonsense bytes didn't map to the type they were interpreted as"),
			DecodeError::ShortRead => f.write_str("Packet extended beyond the provided bytes"),
			DecodeError::BadLengthDescriptor => f.write_str("A length descriptor in the packet didn't describe the later data correctly"),
			DecodeError::Io(ref e) => fmt::Debug::fmt(e, f),
			DecodeError::UnsupportedCompression => f.write_str("We don't support receiving messages with zlib-compressed fields"),
		}
	}
}

impl From<io::Error> for DecodeError {
	fn from(e: io::Error) -> Self {
		if e.kind() == io::ErrorKind::UnexpectedEof {
			DecodeError::ShortRead
		} else {
			DecodeError::Io(e.kind())
		}
	}
}

#[cfg(not(taproot))]
impl_writeable_msg!(AcceptChannel, {
	temporary_channel_id,
	dust_limit_satoshis,
	max_htlc_value_in_flight_msat,
	channel_reserve_satoshis,
	htlc_minimum_msat,
	minimum_depth,
	to_self_delay,
	max_accepted_htlcs,
	funding_pubkey,
	revocation_basepoint,
	payment_point,
	delayed_payment_basepoint,
	htlc_basepoint,
	first_per_commitment_point,
}, {
	(0, shutdown_scriptpubkey, (option, encoding: (ScriptBuf, WithoutLength))), // Don't encode length twice.
	(1, channel_type, option),
});

#[cfg(taproot)]
impl_writeable_msg!(AcceptChannel, {
	temporary_channel_id,
	dust_limit_satoshis,
	max_htlc_value_in_flight_msat,
	channel_reserve_satoshis,
	htlc_minimum_msat,
	minimum_depth,
	to_self_delay,
	max_accepted_htlcs,
	funding_pubkey,
	revocation_basepoint,
	payment_point,
	delayed_payment_basepoint,
	htlc_basepoint,
	first_per_commitment_point,
}, {
	(0, shutdown_scriptpubkey, (option, encoding: (ScriptBuf, WithoutLength))), // Don't encode length twice.
	(1, channel_type, option),
	(4, next_local_nonce, option),
});

impl_writeable_msg!(AcceptChannelV2, {
	temporary_channel_id,
	funding_satoshis,
	dust_limit_satoshis,
	max_htlc_value_in_flight_msat,
	htlc_minimum_msat,
	minimum_depth,
	to_self_delay,
	max_accepted_htlcs,
	funding_pubkey,
	revocation_basepoint,
	payment_basepoint,
	delayed_payment_basepoint,
	htlc_basepoint,
	first_per_commitment_point,
	second_per_commitment_point,
}, {
	(0, shutdown_scriptpubkey, option),
	(1, channel_type, option),
	(2, require_confirmed_inputs, option),
});

impl_writeable_msg!(Stfu, {
	channel_id,
	initiator,
}, {});

impl_writeable_msg!(Splice, {
	channel_id,
	chain_hash,
	relative_satoshis,
	funding_feerate_perkw,
	locktime,
	funding_pubkey,
}, {});

impl_writeable_msg!(SpliceAck, {
	channel_id,
	chain_hash,
	relative_satoshis,
	funding_pubkey,
}, {});

impl_writeable_msg!(SpliceLocked, {
	channel_id,
}, {});

// #SPLICING
// #[cfg(not(taproot))]
impl_writeable_msg!(SpliceCreated, {
	channel_id,
	splice_txid,
	funding_output_index,
	splice_transaction,
	splice_prev_funding_input_index,
	splice_prev_funding_input_value,
}, {});

// #SPLICING
impl_writeable_msg!(SpliceCommSigned, {
	channel_id,
	signature,
}, {});

// #SPLICING
impl_writeable_msg!(SpliceCommAck, {
	channel_id,
	signature,
}, {});

// #SPLICING
// #[cfg(not(taproot))]
impl_writeable_msg!(SpliceSigned, {
	channel_id,
	funding_signature,
}, {});

// #SPLICING
// #[cfg(not(taproot))]
impl_writeable_msg!(SpliceSignedAck, {
	channel_id,
	funding_signature,
}, {});

impl_writeable_msg!(TxAddInput, {
	channel_id,
	serial_id,
	prevtx,
	prevtx_out,
	sequence,
}, {});

impl_writeable_msg!(TxAddOutput, {
	channel_id,
	serial_id,
	sats,
	script,
}, {});

impl_writeable_msg!(TxRemoveInput, {
	channel_id,
	serial_id,
}, {});

impl_writeable_msg!(TxRemoveOutput, {
	channel_id,
	serial_id,
}, {});

impl_writeable_msg!(TxComplete, {
	channel_id,
}, {});

impl_writeable_msg!(TxSignatures, {
	channel_id,
	tx_hash,
	witnesses,
}, {
	(0, tlvs, option),
});

impl_writeable_msg!(TxInitRbf, {
	channel_id,
	locktime,
	feerate_sat_per_1000_weight,
}, {
	(0, funding_output_contribution, option),
});

impl_writeable_msg!(TxAckRbf, {
	channel_id,
}, {
	(0, funding_output_contribution, option),
});

impl_writeable_msg!(TxAbort, {
	channel_id,
	data,
}, {});

impl_writeable_msg!(AnnouncementSignatures, {
	channel_id,
	short_channel_id,
	node_signature,
	bitcoin_signature
}, {});

impl_writeable_msg!(ChannelReestablish, {
	channel_id,
	next_local_commitment_number,
	next_remote_commitment_number,
	your_last_per_commitment_secret,
	my_current_per_commitment_point,
}, {
	(0, next_funding_txid, option),
});

impl_writeable_msg!(ClosingSigned,
	{ channel_id, fee_satoshis, signature },
	{ (1, fee_range, option) }
);

impl_writeable!(ClosingSignedFeeRange, {
	min_fee_satoshis,
	max_fee_satoshis
});

#[cfg(not(taproot))]
impl_writeable_msg!(CommitmentSigned, {
	channel_id,
	signature,
	htlc_signatures
}, {});

#[cfg(taproot)]
impl_writeable_msg!(CommitmentSigned, {
	channel_id,
	signature,
	htlc_signatures
}, {
	(2, partial_signature_with_nonce, option)
});

impl_writeable!(DecodedOnionErrorPacket, {
	hmac,
	failuremsg,
	pad
});

#[cfg(not(taproot))]
impl_writeable_msg!(FundingCreated, {
	temporary_channel_id,
	funding_txid,
	funding_output_index,
	signature
}, {});
#[cfg(taproot)]
impl_writeable_msg!(FundingCreated, {
	temporary_channel_id,
	funding_txid,
	funding_output_index,
	signature
}, {
	(2, partial_signature_with_nonce, option),
	(4, next_local_nonce, option)
});

#[cfg(not(taproot))]
impl_writeable_msg!(FundingSigned, {
	channel_id,
	signature
}, {});

#[cfg(taproot)]
impl_writeable_msg!(FundingSigned, {
	channel_id,
	signature
}, {
	(2, partial_signature_with_nonce, option)
});

impl_writeable_msg!(ChannelReady, {
	channel_id,
	next_per_commitment_point,
}, {
	(1, short_channel_id_alias, option),
});

impl Writeable for Init {
	fn write<W: Writer>(&self, w: &mut W) -> Result<(), io::Error> {
		// global_features gets the bottom 13 bits of our features, and local_features gets all of
		// our relevant feature bits. This keeps us compatible with old nodes.
		self.features.write_up_to_13(w)?;
		self.features.write(w)?;
		encode_tlv_stream!(w, {
			(1, self.networks.as_ref().map(|n| WithoutLength(n)), option),
			(3, self.remote_network_address, option),
		});
		Ok(())
	}
}

impl Readable for Init {
	fn read<R: Read>(r: &mut R) -> Result<Self, DecodeError> {
		let global_features: InitFeatures = Readable::read(r)?;
		let features: InitFeatures = Readable::read(r)?;
		let mut remote_network_address: Option<SocketAddress> = None;
		let mut networks: Option<WithoutLength<Vec<ChainHash>>> = None;
		decode_tlv_stream!(r, {
			(1, networks, option),
			(3, remote_network_address, option)
		});
		Ok(Init {
			features: features | global_features,
			networks: networks.map(|n| n.0),
			remote_network_address,
		})
	}
}

impl_writeable_msg!(OpenChannel, {
	chain_hash,
	temporary_channel_id,
	funding_satoshis,
	push_msat,
	dust_limit_satoshis,
	max_htlc_value_in_flight_msat,
	channel_reserve_satoshis,
	htlc_minimum_msat,
	feerate_per_kw,
	to_self_delay,
	max_accepted_htlcs,
	funding_pubkey,
	revocation_basepoint,
	payment_point,
	delayed_payment_basepoint,
	htlc_basepoint,
	first_per_commitment_point,
	channel_flags,
}, {
	(0, shutdown_scriptpubkey, (option, encoding: (ScriptBuf, WithoutLength))), // Don't encode length twice.
	(1, channel_type, option),
});

impl_writeable_msg!(OpenChannelV2, {
	chain_hash,
	temporary_channel_id,
	funding_feerate_sat_per_1000_weight,
	commitment_feerate_sat_per_1000_weight,
	funding_satoshis,
	dust_limit_satoshis,
	max_htlc_value_in_flight_msat,
	htlc_minimum_msat,
	to_self_delay,
	max_accepted_htlcs,
	locktime,
	funding_pubkey,
	revocation_basepoint,
	payment_basepoint,
	delayed_payment_basepoint,
	htlc_basepoint,
	first_per_commitment_point,
	second_per_commitment_point,
	channel_flags,
}, {
	(0, shutdown_scriptpubkey, option),
	(1, channel_type, option),
	(2, require_confirmed_inputs, option),
});

#[cfg(not(taproot))]
impl_writeable_msg!(RevokeAndACK, {
	channel_id,
	per_commitment_secret,
	next_per_commitment_point
}, {});

#[cfg(taproot)]
impl_writeable_msg!(RevokeAndACK, {
	channel_id,
	per_commitment_secret,
	next_per_commitment_point
}, {
	(4, next_local_nonce, option)
});

impl_writeable_msg!(Shutdown, {
	channel_id,
	scriptpubkey
}, {});

impl_writeable_msg!(UpdateFailHTLC, {
	channel_id,
	htlc_id,
	reason
}, {});

impl_writeable_msg!(UpdateFailMalformedHTLC, {
	channel_id,
	htlc_id,
	sha256_of_onion,
	failure_code
}, {});

impl_writeable_msg!(UpdateFee, {
	channel_id,
	feerate_per_kw
}, {});

impl_writeable_msg!(UpdateFulfillHTLC, {
	channel_id,
	htlc_id,
	payment_preimage
}, {});

// Note that this is written as a part of ChannelManager objects, and thus cannot change its
// serialization format in a way which assumes we know the total serialized length/message end
// position.
impl_writeable!(OnionErrorPacket, {
	data
});

// Note that this is written as a part of ChannelManager objects, and thus cannot change its
// serialization format in a way which assumes we know the total serialized length/message end
// position.
impl Writeable for OnionPacket {
	fn write<W: Writer>(&self, w: &mut W) -> Result<(), io::Error> {
		self.version.write(w)?;
		match self.public_key {
			Ok(pubkey) => pubkey.write(w)?,
			Err(_) => [0u8;33].write(w)?,
		}
		w.write_all(&self.hop_data)?;
		self.hmac.write(w)?;
		Ok(())
	}
}

impl Readable for OnionPacket {
	fn read<R: Read>(r: &mut R) -> Result<Self, DecodeError> {
		Ok(OnionPacket {
			version: Readable::read(r)?,
			public_key: {
				let mut buf = [0u8;33];
				r.read_exact(&mut buf)?;
				PublicKey::from_slice(&buf)
			},
			hop_data: Readable::read(r)?,
			hmac: Readable::read(r)?,
		})
	}
}

impl_writeable_msg!(UpdateAddHTLC, {
	channel_id,
	htlc_id,
	amount_msat,
	payment_hash,
	cltv_expiry,
	onion_routing_packet,
}, {
	(0, blinding_point, option),
	(65537, skimmed_fee_msat, option)
});

impl Readable for OnionMessage {
	fn read<R: Read>(r: &mut R) -> Result<Self, DecodeError> {
		let blinding_point: PublicKey = Readable::read(r)?;
		let len: u16 = Readable::read(r)?;
		let mut packet_reader = FixedLengthReader::new(r, len as u64);
		let onion_routing_packet: onion_message::Packet = <onion_message::Packet as LengthReadable>::read(&mut packet_reader)?;
		Ok(Self {
			blinding_point,
			onion_routing_packet,
		})
	}
}

impl Writeable for OnionMessage {
	fn write<W: Writer>(&self, w: &mut W) -> Result<(), io::Error> {
		self.blinding_point.write(w)?;
		let onion_packet_len = self.onion_routing_packet.serialized_length();
		(onion_packet_len as u16).write(w)?;
		self.onion_routing_packet.write(w)?;
		Ok(())
	}
}

impl Writeable for FinalOnionHopData {
	fn write<W: Writer>(&self, w: &mut W) -> Result<(), io::Error> {
		self.payment_secret.0.write(w)?;
		HighZeroBytesDroppedBigSize(self.total_msat).write(w)
	}
}

impl Readable for FinalOnionHopData {
	fn read<R: Read>(r: &mut R) -> Result<Self, DecodeError> {
		let secret: [u8; 32] = Readable::read(r)?;
		let amt: HighZeroBytesDroppedBigSize<u64> = Readable::read(r)?;
		Ok(Self { payment_secret: PaymentSecret(secret), total_msat: amt.0 })
	}
}

impl Writeable for OutboundOnionPayload {
	fn write<W: Writer>(&self, w: &mut W) -> Result<(), io::Error> {
		match self {
			Self::Forward { short_channel_id, amt_to_forward, outgoing_cltv_value } => {
				_encode_varint_length_prefixed_tlv!(w, {
					(2, HighZeroBytesDroppedBigSize(*amt_to_forward), required),
					(4, HighZeroBytesDroppedBigSize(*outgoing_cltv_value), required),
					(6, short_channel_id, required)
				});
			},
			Self::Receive {
				ref payment_data, ref payment_metadata, ref keysend_preimage, amt_msat,
				outgoing_cltv_value, ref custom_tlvs,
			} => {
				// We need to update [`ln::outbound_payment::RecipientOnionFields::with_custom_tlvs`]
				// to reject any reserved types in the experimental range if new ones are ever
				// standardized.
				let keysend_tlv = keysend_preimage.map(|preimage| (5482373484, preimage.encode()));
				let mut custom_tlvs: Vec<&(u64, Vec<u8>)> = custom_tlvs.iter().chain(keysend_tlv.iter()).collect();
				custom_tlvs.sort_unstable_by_key(|(typ, _)| *typ);
				_encode_varint_length_prefixed_tlv!(w, {
					(2, HighZeroBytesDroppedBigSize(*amt_msat), required),
					(4, HighZeroBytesDroppedBigSize(*outgoing_cltv_value), required),
					(8, payment_data, option),
					(16, payment_metadata.as_ref().map(|m| WithoutLength(m)), option)
				}, custom_tlvs.iter());
			},
			Self::BlindedForward { encrypted_tlvs, intro_node_blinding_point } => {
				_encode_varint_length_prefixed_tlv!(w, {
					(10, *encrypted_tlvs, required_vec),
					(12, intro_node_blinding_point, option)
				});
			},
			Self::BlindedReceive {
				amt_msat, total_msat, outgoing_cltv_value, encrypted_tlvs,
				intro_node_blinding_point,
			} => {
				_encode_varint_length_prefixed_tlv!(w, {
					(2, HighZeroBytesDroppedBigSize(*amt_msat), required),
					(4, HighZeroBytesDroppedBigSize(*outgoing_cltv_value), required),
					(10, *encrypted_tlvs, required_vec),
					(12, intro_node_blinding_point, option),
					(18, HighZeroBytesDroppedBigSize(*total_msat), required)
				});
			},
		}
		Ok(())
	}
}

impl<NS: Deref> ReadableArgs<&NS> for InboundOnionPayload where NS::Target: NodeSigner {
	fn read<R: Read>(r: &mut R, node_signer: &NS) -> Result<Self, DecodeError> {
		let mut amt = None;
		let mut cltv_value = None;
		let mut short_id: Option<u64> = None;
		let mut payment_data: Option<FinalOnionHopData> = None;
		let mut encrypted_tlvs_opt: Option<WithoutLength<Vec<u8>>> = None;
		let mut intro_node_blinding_point = None;
		let mut payment_metadata: Option<WithoutLength<Vec<u8>>> = None;
		let mut total_msat = None;
		let mut keysend_preimage: Option<PaymentPreimage> = None;
		let mut custom_tlvs = Vec::new();

		let tlv_len = BigSize::read(r)?;
		let rd = FixedLengthReader::new(r, tlv_len.0);
		decode_tlv_stream_with_custom_tlv_decode!(rd, {
			(2, amt, (option, encoding: (u64, HighZeroBytesDroppedBigSize))),
			(4, cltv_value, (option, encoding: (u32, HighZeroBytesDroppedBigSize))),
			(6, short_id, option),
			(8, payment_data, option),
			(10, encrypted_tlvs_opt, option),
			(12, intro_node_blinding_point, option),
			(16, payment_metadata, option),
			(18, total_msat, (option, encoding: (u64, HighZeroBytesDroppedBigSize))),
			// See https://github.com/lightning/blips/blob/master/blip-0003.md
			(5482373484, keysend_preimage, option)
		}, |msg_type: u64, msg_reader: &mut FixedLengthReader<_>| -> Result<bool, DecodeError> {
			if msg_type < 1 << 16 { return Ok(false) }
			let mut value = Vec::new();
			msg_reader.read_to_end(&mut value)?;
			custom_tlvs.push((msg_type, value));
			Ok(true)
		});

		if amt.unwrap_or(0) > MAX_VALUE_MSAT { return Err(DecodeError::InvalidValue) }

		if let Some(blinding_point) = intro_node_blinding_point {
			if short_id.is_some() || payment_data.is_some() || payment_metadata.is_some() {
				return Err(DecodeError::InvalidValue)
			}
			let enc_tlvs = encrypted_tlvs_opt.ok_or(DecodeError::InvalidValue)?.0;
			let enc_tlvs_ss = node_signer.ecdh(Recipient::Node, &blinding_point, None)
				.map_err(|_| DecodeError::InvalidValue)?;
			let rho = onion_utils::gen_rho_from_shared_secret(&enc_tlvs_ss.secret_bytes());
			let mut s = Cursor::new(&enc_tlvs);
			let mut reader = FixedLengthReader::new(&mut s, enc_tlvs.len() as u64);
			match ChaChaPolyReadAdapter::read(&mut reader, rho)? {
				ChaChaPolyReadAdapter { readable: BlindedPaymentTlvs::Forward(ForwardTlvs {
					short_channel_id, payment_relay, payment_constraints, features
				})} => {
					if amt.is_some() || cltv_value.is_some() || total_msat.is_some() {
						return Err(DecodeError::InvalidValue)
					}
					Ok(Self::BlindedForward {
						short_channel_id,
						payment_relay,
						payment_constraints,
						features,
						intro_node_blinding_point: blinding_point,
					})
				},
				ChaChaPolyReadAdapter { readable: BlindedPaymentTlvs::Receive(ReceiveTlvs {
					payment_secret, payment_constraints
				})} => {
					if total_msat.unwrap_or(0) > MAX_VALUE_MSAT { return Err(DecodeError::InvalidValue) }
					Ok(Self::BlindedReceive {
						amt_msat: amt.ok_or(DecodeError::InvalidValue)?,
						total_msat: total_msat.ok_or(DecodeError::InvalidValue)?,
						outgoing_cltv_value: cltv_value.ok_or(DecodeError::InvalidValue)?,
						payment_secret,
						payment_constraints,
						intro_node_blinding_point: blinding_point,
					})
				},
			}
		} else if let Some(short_channel_id) = short_id {
			if payment_data.is_some() || payment_metadata.is_some() || encrypted_tlvs_opt.is_some() ||
				total_msat.is_some()
			{ return Err(DecodeError::InvalidValue) }
			Ok(Self::Forward {
				short_channel_id,
				amt_to_forward: amt.ok_or(DecodeError::InvalidValue)?,
				outgoing_cltv_value: cltv_value.ok_or(DecodeError::InvalidValue)?,
			})
		} else {
			if encrypted_tlvs_opt.is_some() || total_msat.is_some() {
				return Err(DecodeError::InvalidValue)
			}
			if let Some(data) = &payment_data {
				if data.total_msat > MAX_VALUE_MSAT {
					return Err(DecodeError::InvalidValue);
				}
			}
			Ok(Self::Receive {
				payment_data,
				payment_metadata: payment_metadata.map(|w| w.0),
				keysend_preimage,
				amt_msat: amt.ok_or(DecodeError::InvalidValue)?,
				outgoing_cltv_value: cltv_value.ok_or(DecodeError::InvalidValue)?,
				custom_tlvs,
			})
		}
	}
}

impl Writeable for Ping {
	fn write<W: Writer>(&self, w: &mut W) -> Result<(), io::Error> {
		self.ponglen.write(w)?;
		vec![0u8; self.byteslen as usize].write(w)?; // size-unchecked write
		Ok(())
	}
}

impl Readable for Ping {
	fn read<R: Read>(r: &mut R) -> Result<Self, DecodeError> {
		Ok(Ping {
			ponglen: Readable::read(r)?,
			byteslen: {
				let byteslen = Readable::read(r)?;
				r.read_exact(&mut vec![0u8; byteslen as usize][..])?;
				byteslen
			}
		})
	}
}

impl Writeable for Pong {
	fn write<W: Writer>(&self, w: &mut W) -> Result<(), io::Error> {
		vec![0u8; self.byteslen as usize].write(w)?; // size-unchecked write
		Ok(())
	}
}

impl Readable for Pong {
	fn read<R: Read>(r: &mut R) -> Result<Self, DecodeError> {
		Ok(Pong {
			byteslen: {
				let byteslen = Readable::read(r)?;
				r.read_exact(&mut vec![0u8; byteslen as usize][..])?;
				byteslen
			}
		})
	}
}

impl Writeable for UnsignedChannelAnnouncement {
	fn write<W: Writer>(&self, w: &mut W) -> Result<(), io::Error> {
		self.features.write(w)?;
		self.chain_hash.write(w)?;
		self.short_channel_id.write(w)?;
		self.node_id_1.write(w)?;
		self.node_id_2.write(w)?;
		self.bitcoin_key_1.write(w)?;
		self.bitcoin_key_2.write(w)?;
		w.write_all(&self.excess_data[..])?;
		Ok(())
	}
}

impl Readable for UnsignedChannelAnnouncement {
	fn read<R: Read>(r: &mut R) -> Result<Self, DecodeError> {
		Ok(Self {
			features: Readable::read(r)?,
			chain_hash: Readable::read(r)?,
			short_channel_id: Readable::read(r)?,
			node_id_1: Readable::read(r)?,
			node_id_2: Readable::read(r)?,
			bitcoin_key_1: Readable::read(r)?,
			bitcoin_key_2: Readable::read(r)?,
			excess_data: read_to_end(r)?,
		})
	}
}

impl_writeable!(ChannelAnnouncement, {
	node_signature_1,
	node_signature_2,
	bitcoin_signature_1,
	bitcoin_signature_2,
	contents
});

impl Writeable for UnsignedChannelUpdate {
	fn write<W: Writer>(&self, w: &mut W) -> Result<(), io::Error> {
		// `message_flags` used to indicate presence of `htlc_maximum_msat`, but was deprecated in the spec.
		const MESSAGE_FLAGS: u8 = 1;
		self.chain_hash.write(w)?;
		self.short_channel_id.write(w)?;
		self.timestamp.write(w)?;
		let all_flags = self.flags as u16 | ((MESSAGE_FLAGS as u16) << 8);
		all_flags.write(w)?;
		self.cltv_expiry_delta.write(w)?;
		self.htlc_minimum_msat.write(w)?;
		self.fee_base_msat.write(w)?;
		self.fee_proportional_millionths.write(w)?;
		self.htlc_maximum_msat.write(w)?;
		w.write_all(&self.excess_data[..])?;
		Ok(())
	}
}

impl Readable for UnsignedChannelUpdate {
	fn read<R: Read>(r: &mut R) -> Result<Self, DecodeError> {
		Ok(Self {
			chain_hash: Readable::read(r)?,
			short_channel_id: Readable::read(r)?,
			timestamp: Readable::read(r)?,
			flags: {
				let flags: u16 = Readable::read(r)?;
				// Note: we ignore the `message_flags` for now, since it was deprecated by the spec.
				flags as u8
			},
			cltv_expiry_delta: Readable::read(r)?,
			htlc_minimum_msat: Readable::read(r)?,
			fee_base_msat: Readable::read(r)?,
			fee_proportional_millionths: Readable::read(r)?,
			htlc_maximum_msat: Readable::read(r)?,
			excess_data: read_to_end(r)?,
		})
	}
}

impl_writeable!(ChannelUpdate, {
	signature,
	contents
});

impl Writeable for ErrorMessage {
	fn write<W: Writer>(&self, w: &mut W) -> Result<(), io::Error> {
		self.channel_id.write(w)?;
		(self.data.len() as u16).write(w)?;
		w.write_all(self.data.as_bytes())?;
		Ok(())
	}
}

impl Readable for ErrorMessage {
	fn read<R: Read>(r: &mut R) -> Result<Self, DecodeError> {
		Ok(Self {
			channel_id: Readable::read(r)?,
			data: {
				let sz: usize = <u16 as Readable>::read(r)? as usize;
				let mut data = Vec::with_capacity(sz);
				data.resize(sz, 0);
				r.read_exact(&mut data)?;
				match String::from_utf8(data) {
					Ok(s) => s,
					Err(_) => return Err(DecodeError::InvalidValue),
				}
			}
		})
	}
}

impl Writeable for WarningMessage {
	fn write<W: Writer>(&self, w: &mut W) -> Result<(), io::Error> {
		self.channel_id.write(w)?;
		(self.data.len() as u16).write(w)?;
		w.write_all(self.data.as_bytes())?;
		Ok(())
	}
}

impl Readable for WarningMessage {
	fn read<R: Read>(r: &mut R) -> Result<Self, DecodeError> {
		Ok(Self {
			channel_id: Readable::read(r)?,
			data: {
				let sz: usize = <u16 as Readable>::read(r)? as usize;
				let mut data = Vec::with_capacity(sz);
				data.resize(sz, 0);
				r.read_exact(&mut data)?;
				match String::from_utf8(data) {
					Ok(s) => s,
					Err(_) => return Err(DecodeError::InvalidValue),
				}
			}
		})
	}
}

impl Writeable for UnsignedNodeAnnouncement {
	fn write<W: Writer>(&self, w: &mut W) -> Result<(), io::Error> {
		self.features.write(w)?;
		self.timestamp.write(w)?;
		self.node_id.write(w)?;
		w.write_all(&self.rgb)?;
		self.alias.write(w)?;

		let mut addr_len = 0;
		for addr in self.addresses.iter() {
			addr_len += 1 + addr.len();
		}
		(addr_len + self.excess_address_data.len() as u16).write(w)?;
		for addr in self.addresses.iter() {
			addr.write(w)?;
		}
		w.write_all(&self.excess_address_data[..])?;
		w.write_all(&self.excess_data[..])?;
		Ok(())
	}
}

impl Readable for UnsignedNodeAnnouncement {
	fn read<R: Read>(r: &mut R) -> Result<Self, DecodeError> {
		let features: NodeFeatures = Readable::read(r)?;
		let timestamp: u32 = Readable::read(r)?;
		let node_id: NodeId = Readable::read(r)?;
		let mut rgb = [0; 3];
		r.read_exact(&mut rgb)?;
		let alias: NodeAlias = Readable::read(r)?;

		let addr_len: u16 = Readable::read(r)?;
		let mut addresses: Vec<SocketAddress> = Vec::new();
		let mut addr_readpos = 0;
		let mut excess = false;
		let mut excess_byte = 0;
		loop {
			if addr_len <= addr_readpos { break; }
			match Readable::read(r) {
				Ok(Ok(addr)) => {
					if addr_len < addr_readpos + 1 + addr.len() {
						return Err(DecodeError::BadLengthDescriptor);
					}
					addr_readpos += (1 + addr.len()) as u16;
					addresses.push(addr);
				},
				Ok(Err(unknown_descriptor)) => {
					excess = true;
					excess_byte = unknown_descriptor;
					break;
				},
				Err(DecodeError::ShortRead) => return Err(DecodeError::BadLengthDescriptor),
				Err(e) => return Err(e),
			}
		}

		let mut excess_data = vec![];
		let excess_address_data = if addr_readpos < addr_len {
			let mut excess_address_data = vec![0; (addr_len - addr_readpos) as usize];
			r.read_exact(&mut excess_address_data[if excess { 1 } else { 0 }..])?;
			if excess {
				excess_address_data[0] = excess_byte;
			}
			excess_address_data
		} else {
			if excess {
				excess_data.push(excess_byte);
			}
			Vec::new()
		};
		excess_data.extend(read_to_end(r)?.iter());
		Ok(UnsignedNodeAnnouncement {
			features,
			timestamp,
			node_id,
			rgb,
			alias,
			addresses,
			excess_address_data,
			excess_data,
		})
	}
}

impl_writeable!(NodeAnnouncement, {
	signature,
	contents
});

impl Readable for QueryShortChannelIds {
	fn read<R: Read>(r: &mut R) -> Result<Self, DecodeError> {
		let chain_hash: ChainHash = Readable::read(r)?;

		let encoding_len: u16 = Readable::read(r)?;
		let encoding_type: u8 = Readable::read(r)?;

		// Must be encoding_type=0 uncompressed serialization. We do not
		// support encoding_type=1 zlib serialization.
		if encoding_type != EncodingType::Uncompressed as u8 {
			return Err(DecodeError::UnsupportedCompression);
		}

		// We expect the encoding_len to always includes the 1-byte
		// encoding_type and that short_channel_ids are 8-bytes each
		if encoding_len == 0 || (encoding_len - 1) % 8 != 0 {
			return Err(DecodeError::InvalidValue);
		}

		// Read short_channel_ids (8-bytes each), for the u16 encoding_len
		// less the 1-byte encoding_type
		let short_channel_id_count: u16 = (encoding_len - 1)/8;
		let mut short_channel_ids = Vec::with_capacity(short_channel_id_count as usize);
		for _ in 0..short_channel_id_count {
			short_channel_ids.push(Readable::read(r)?);
		}

		Ok(QueryShortChannelIds {
			chain_hash,
			short_channel_ids,
		})
	}
}

impl Writeable for QueryShortChannelIds {
	fn write<W: Writer>(&self, w: &mut W) -> Result<(), io::Error> {
		// Calculated from 1-byte encoding_type plus 8-bytes per short_channel_id
		let encoding_len: u16 = 1 + self.short_channel_ids.len() as u16 * 8;

		self.chain_hash.write(w)?;
		encoding_len.write(w)?;

		// We only support type=0 uncompressed serialization
		(EncodingType::Uncompressed as u8).write(w)?;

		for scid in self.short_channel_ids.iter() {
			scid.write(w)?;
		}

		Ok(())
	}
}

impl_writeable_msg!(ReplyShortChannelIdsEnd, {
	chain_hash,
	full_information,
}, {});

impl QueryChannelRange {
	/// Calculates the overflow safe ending block height for the query.
	///
	/// Overflow returns `0xffffffff`, otherwise returns `first_blocknum + number_of_blocks`.
	pub fn end_blocknum(&self) -> u32 {
		match self.first_blocknum.checked_add(self.number_of_blocks) {
			Some(block) => block,
			None => u32::max_value(),
		}
	}
}

impl_writeable_msg!(QueryChannelRange, {
	chain_hash,
	first_blocknum,
	number_of_blocks
}, {});

impl Readable for ReplyChannelRange {
	fn read<R: Read>(r: &mut R) -> Result<Self, DecodeError> {
		let chain_hash: ChainHash = Readable::read(r)?;
		let first_blocknum: u32 = Readable::read(r)?;
		let number_of_blocks: u32 = Readable::read(r)?;
		let sync_complete: bool = Readable::read(r)?;

		let encoding_len: u16 = Readable::read(r)?;
		let encoding_type: u8 = Readable::read(r)?;

		// Must be encoding_type=0 uncompressed serialization. We do not
		// support encoding_type=1 zlib serialization.
		if encoding_type != EncodingType::Uncompressed as u8 {
			return Err(DecodeError::UnsupportedCompression);
		}

		// We expect the encoding_len to always includes the 1-byte
		// encoding_type and that short_channel_ids are 8-bytes each
		if encoding_len == 0 || (encoding_len - 1) % 8 != 0 {
			return Err(DecodeError::InvalidValue);
		}

		// Read short_channel_ids (8-bytes each), for the u16 encoding_len
		// less the 1-byte encoding_type
		let short_channel_id_count: u16 = (encoding_len - 1)/8;
		let mut short_channel_ids = Vec::with_capacity(short_channel_id_count as usize);
		for _ in 0..short_channel_id_count {
			short_channel_ids.push(Readable::read(r)?);
		}

		Ok(ReplyChannelRange {
			chain_hash,
			first_blocknum,
			number_of_blocks,
			sync_complete,
			short_channel_ids
		})
	}
}

impl Writeable for ReplyChannelRange {
	fn write<W: Writer>(&self, w: &mut W) -> Result<(), io::Error> {
		let encoding_len: u16 = 1 + self.short_channel_ids.len() as u16 * 8;
		self.chain_hash.write(w)?;
		self.first_blocknum.write(w)?;
		self.number_of_blocks.write(w)?;
		self.sync_complete.write(w)?;

		encoding_len.write(w)?;
		(EncodingType::Uncompressed as u8).write(w)?;
		for scid in self.short_channel_ids.iter() {
			scid.write(w)?;
		}

		Ok(())
	}
}

impl_writeable_msg!(GossipTimestampFilter, {
	chain_hash,
	first_timestamp,
	timestamp_range,
}, {});

#[cfg(test)]
mod tests {
	use std::convert::TryFrom;
	use bitcoin::{Transaction, TxIn, ScriptBuf, Sequence, Witness, TxOut};
	use hex::DisplayHex;
	use crate::ln::{PaymentPreimage, PaymentHash, PaymentSecret};
	use crate::ln::ChannelId;
	use crate::ln::features::{ChannelFeatures, ChannelTypeFeatures, InitFeatures, NodeFeatures};
	use crate::ln::msgs::{self, FinalOnionHopData, OnionErrorPacket};
	use crate::ln::msgs::SocketAddress;
	use crate::routing::gossip::{NodeAlias, NodeId};
	use crate::util::ser::{Writeable, Readable, ReadableArgs, Hostname, TransactionU16LenLimited};
	use crate::util::test_utils;

	use bitcoin::hashes::hex::FromHex;
	use bitcoin::address::Address;
	use bitcoin::network::constants::Network;
	use bitcoin::blockdata::constants::ChainHash;
	use bitcoin::blockdata::script::Builder;
	use bitcoin::blockdata::opcodes;
	use bitcoin::hash_types::Txid;
	use bitcoin::locktime::absolute::LockTime;

	use bitcoin::secp256k1::{PublicKey,SecretKey};
	use bitcoin::secp256k1::{Secp256k1, Message};

	use crate::io::{self, Cursor};
	use crate::prelude::*;
	use core::str::FromStr;
	use crate::chain::transaction::OutPoint;

	#[cfg(feature = "std")]
	use std::net::{Ipv4Addr, Ipv6Addr, SocketAddr, SocketAddrV4, SocketAddrV6, ToSocketAddrs};
	#[cfg(feature = "std")]
	use crate::ln::msgs::SocketAddressParseError;

	#[test]
	fn encoding_channel_reestablish() {
		let public_key = {
			let secp_ctx = Secp256k1::new();
			PublicKey::from_secret_key(&secp_ctx, &SecretKey::from_slice(&<Vec<u8>>::from_hex("0101010101010101010101010101010101010101010101010101010101010101").unwrap()[..]).unwrap())
		};

		let cr = msgs::ChannelReestablish {
			channel_id: ChannelId::from_bytes([4, 0, 0, 0, 0, 0, 0, 0, 5, 0, 0, 0, 0, 0, 0, 0, 6, 0, 0, 0, 0, 0, 0, 0, 7, 0, 0, 0, 0, 0, 0, 0]),
			next_local_commitment_number: 3,
			next_remote_commitment_number: 4,
			your_last_per_commitment_secret: [9;32],
			my_current_per_commitment_point: public_key,
			next_funding_txid: None,
		};

		let encoded_value = cr.encode();
		assert_eq!(
			encoded_value,
			vec![
				4, 0, 0, 0, 0, 0, 0, 0, 5, 0, 0, 0, 0, 0, 0, 0, 6, 0, 0, 0, 0, 0, 0, 0, 7, 0, 0, 0, 0, 0, 0, 0, // channel_id
				0, 0, 0, 0, 0, 0, 0, 3, // next_local_commitment_number
				0, 0, 0, 0, 0, 0, 0, 4, // next_remote_commitment_number
				9, 9, 9, 9, 9, 9, 9, 9, 9, 9, 9, 9, 9, 9, 9, 9, 9, 9, 9, 9, 9, 9, 9, 9, 9, 9, 9, 9, 9, 9, 9, 9, // your_last_per_commitment_secret
				3, 27, 132, 197, 86, 123, 18, 100, 64, 153, 93, 62, 213, 170, 186, 5, 101, 215, 30, 24, 52, 96, 72, 25, 255, 156, 23, 245, 233, 213, 221, 7, 143, // my_current_per_commitment_point
			]
		);
	}

	#[test]
	fn encoding_channel_reestablish_with_next_funding_txid() {
		let public_key = {
			let secp_ctx = Secp256k1::new();
			PublicKey::from_secret_key(&secp_ctx, &SecretKey::from_slice(&<Vec<u8>>::from_hex("0101010101010101010101010101010101010101010101010101010101010101").unwrap()[..]).unwrap())
		};

		let cr = msgs::ChannelReestablish {
			channel_id: ChannelId::from_bytes([4, 0, 0, 0, 0, 0, 0, 0, 5, 0, 0, 0, 0, 0, 0, 0, 6, 0, 0, 0, 0, 0, 0, 0, 7, 0, 0, 0, 0, 0, 0, 0]),
			next_local_commitment_number: 3,
			next_remote_commitment_number: 4,
			your_last_per_commitment_secret: [9;32],
			my_current_per_commitment_point: public_key,
			next_funding_txid: Some(Txid::from_raw_hash(bitcoin::hashes::Hash::from_slice(&[
				48, 167, 250, 69, 152, 48, 103, 172, 164, 99, 59, 19, 23, 11, 92, 84, 15, 80, 4, 12, 98, 82, 75, 31, 201, 11, 91, 23, 98, 23, 53, 124,
			]).unwrap())),
		};

		let encoded_value = cr.encode();
		assert_eq!(
			encoded_value,
			vec![
				4, 0, 0, 0, 0, 0, 0, 0, 5, 0, 0, 0, 0, 0, 0, 0, 6, 0, 0, 0, 0, 0, 0, 0, 7, 0, 0, 0, 0, 0, 0, 0, // channel_id
				0, 0, 0, 0, 0, 0, 0, 3, // next_local_commitment_number
				0, 0, 0, 0, 0, 0, 0, 4, // next_remote_commitment_number
				9, 9, 9, 9, 9, 9, 9, 9, 9, 9, 9, 9, 9, 9, 9, 9, 9, 9, 9, 9, 9, 9, 9, 9, 9, 9, 9, 9, 9, 9, 9, 9, // your_last_per_commitment_secret
				3, 27, 132, 197, 86, 123, 18, 100, 64, 153, 93, 62, 213, 170, 186, 5, 101, 215, 30, 24, 52, 96, 72, 25, 255, 156, 23, 245, 233, 213, 221, 7, 143, // my_current_per_commitment_point
				0, // Type (next_funding_txid)
				32, // Length
				48, 167, 250, 69, 152, 48, 103, 172, 164, 99, 59, 19, 23, 11, 92, 84, 15, 80, 4, 12, 98, 82, 75, 31, 201, 11, 91, 23, 98, 23, 53, 124, // Value
			]
		);
	}

	macro_rules! get_keys_from {
		($slice: expr, $secp_ctx: expr) => {
			{
				let privkey = SecretKey::from_slice(&<Vec<u8>>::from_hex($slice).unwrap()[..]).unwrap();
				let pubkey = PublicKey::from_secret_key(&$secp_ctx, &privkey);
				(privkey, pubkey)
			}
		}
	}

	macro_rules! get_sig_on {
		($privkey: expr, $ctx: expr, $string: expr) => {
			{
				let sighash = Message::from_slice(&$string.into_bytes()[..]).unwrap();
				$ctx.sign_ecdsa(&sighash, &$privkey)
			}
		}
	}

	#[test]
	fn encoding_announcement_signatures() {
		let secp_ctx = Secp256k1::new();
		let (privkey, _) = get_keys_from!("0101010101010101010101010101010101010101010101010101010101010101", secp_ctx);
		let sig_1 = get_sig_on!(privkey, secp_ctx, String::from("01010101010101010101010101010101"));
		let sig_2 = get_sig_on!(privkey, secp_ctx, String::from("02020202020202020202020202020202"));
		let announcement_signatures = msgs::AnnouncementSignatures {
			channel_id: ChannelId::from_bytes([4, 0, 0, 0, 0, 0, 0, 0, 5, 0, 0, 0, 0, 0, 0, 0, 6, 0, 0, 0, 0, 0, 0, 0, 7, 0, 0, 0, 0, 0, 0, 0]),
			short_channel_id: 2316138423780173,
			node_signature: sig_1,
			bitcoin_signature: sig_2,
		};

		let encoded_value = announcement_signatures.encode();
		assert_eq!(encoded_value, <Vec<u8>>::from_hex("040000000000000005000000000000000600000000000000070000000000000000083a840000034dd977cb9b53d93a6ff64bb5f1e158b4094b66e798fb12911168a3ccdf80a83096340a6a95da0ae8d9f776528eecdbb747eb6b545495a4319ed5378e35b21e073acf9953cef4700860f5967838eba2bae89288ad188ebf8b20bf995c3ea53a26df1876d0a3a0e13172ba286a673140190c02ba9da60a2e43a745188c8a83c7f3ef").unwrap());
	}

	fn do_encoding_channel_announcement(unknown_features_bits: bool, excess_data: bool) {
		let secp_ctx = Secp256k1::new();
		let (privkey_1, pubkey_1) = get_keys_from!("0101010101010101010101010101010101010101010101010101010101010101", secp_ctx);
		let (privkey_2, pubkey_2) = get_keys_from!("0202020202020202020202020202020202020202020202020202020202020202", secp_ctx);
		let (privkey_3, pubkey_3) = get_keys_from!("0303030303030303030303030303030303030303030303030303030303030303", secp_ctx);
		let (privkey_4, pubkey_4) = get_keys_from!("0404040404040404040404040404040404040404040404040404040404040404", secp_ctx);
		let sig_1 = get_sig_on!(privkey_1, secp_ctx, String::from("01010101010101010101010101010101"));
		let sig_2 = get_sig_on!(privkey_2, secp_ctx, String::from("01010101010101010101010101010101"));
		let sig_3 = get_sig_on!(privkey_3, secp_ctx, String::from("01010101010101010101010101010101"));
		let sig_4 = get_sig_on!(privkey_4, secp_ctx, String::from("01010101010101010101010101010101"));
		let mut features = ChannelFeatures::empty();
		if unknown_features_bits {
			features = ChannelFeatures::from_le_bytes(vec![0xFF, 0xFF]);
		}
		let unsigned_channel_announcement = msgs::UnsignedChannelAnnouncement {
			features,
			chain_hash: ChainHash::using_genesis_block(Network::Bitcoin),
			short_channel_id: 2316138423780173,
			node_id_1: NodeId::from_pubkey(&pubkey_1),
			node_id_2: NodeId::from_pubkey(&pubkey_2),
			bitcoin_key_1: NodeId::from_pubkey(&pubkey_3),
			bitcoin_key_2: NodeId::from_pubkey(&pubkey_4),
			excess_data: if excess_data { vec![10, 0, 0, 20, 0, 0, 30, 0, 0, 40] } else { Vec::new() },
		};
		let channel_announcement = msgs::ChannelAnnouncement {
			node_signature_1: sig_1,
			node_signature_2: sig_2,
			bitcoin_signature_1: sig_3,
			bitcoin_signature_2: sig_4,
			contents: unsigned_channel_announcement,
		};
		let encoded_value = channel_announcement.encode();
		let mut target_value = <Vec<u8>>::from_hex("d977cb9b53d93a6ff64bb5f1e158b4094b66e798fb12911168a3ccdf80a83096340a6a95da0ae8d9f776528eecdbb747eb6b545495a4319ed5378e35b21e073a1735b6a427e80d5fe7cd90a2f4ee08dc9c27cda7c35a4172e5d85b12c49d4232537e98f9b1f3c5e6989a8b9644e90e8918127680dbd0d4043510840fc0f1e11a216c280b5395a2546e7e4b2663e04f811622f15a4f91e83aa2e92ba2a573c139142c54ae63072a1ec1ee7dc0c04bde5c847806172aa05c92c22ae8e308d1d2692b12cc195ce0a2d1bda6a88befa19fa07f51caa75ce83837f28965600b8aacab0855ffb0e741ec5f7c41421e9829a9d48611c8c831f71be5ea73e66594977ffd").unwrap();
		if unknown_features_bits {
			target_value.append(&mut <Vec<u8>>::from_hex("0002ffff").unwrap());
		} else {
			target_value.append(&mut <Vec<u8>>::from_hex("0000").unwrap());
		}
		target_value.append(&mut <Vec<u8>>::from_hex("6fe28c0ab6f1b372c1a6a246ae63f74f931e8365e15a089c68d6190000000000").unwrap());
		target_value.append(&mut <Vec<u8>>::from_hex("00083a840000034d031b84c5567b126440995d3ed5aaba0565d71e1834604819ff9c17f5e9d5dd078f024d4b6cd1361032ca9bd2aeb9d900aa4d45d9ead80ac9423374c451a7254d076602531fe6068134503d2723133227c867ac8fa6c83c537e9a44c3c5bdbdcb1fe33703462779ad4aad39514614751a71085f2f10e1c7a593e4e030efb5b8721ce55b0b").unwrap());
		if excess_data {
			target_value.append(&mut <Vec<u8>>::from_hex("0a00001400001e000028").unwrap());
		}
		assert_eq!(encoded_value, target_value);
	}

	#[test]
	fn encoding_channel_announcement() {
		do_encoding_channel_announcement(true, false);
		do_encoding_channel_announcement(false, true);
		do_encoding_channel_announcement(false, false);
		do_encoding_channel_announcement(true, true);
	}

	fn do_encoding_node_announcement(unknown_features_bits: bool, ipv4: bool, ipv6: bool, onionv2: bool, onionv3: bool, hostname: bool, excess_address_data: bool, excess_data: bool) {
		let secp_ctx = Secp256k1::new();
		let (privkey_1, pubkey_1) = get_keys_from!("0101010101010101010101010101010101010101010101010101010101010101", secp_ctx);
		let sig_1 = get_sig_on!(privkey_1, secp_ctx, String::from("01010101010101010101010101010101"));
		let features = if unknown_features_bits {
			NodeFeatures::from_le_bytes(vec![0xFF, 0xFF])
		} else {
			// Set to some features we may support
			NodeFeatures::from_le_bytes(vec![2 | 1 << 5])
		};
		let mut addresses = Vec::new();
		if ipv4 {
			addresses.push(SocketAddress::TcpIpV4 {
				addr: [255, 254, 253, 252],
				port: 9735
			});
		}
		if ipv6 {
			addresses.push(SocketAddress::TcpIpV6 {
				addr: [255, 254, 253, 252, 251, 250, 249, 248, 247, 246, 245, 244, 243, 242, 241, 240],
				port: 9735
			});
		}
		if onionv2 {
			addresses.push(msgs::SocketAddress::OnionV2(
				[255, 254, 253, 252, 251, 250, 249, 248, 247, 246, 38, 7]
			));
		}
		if onionv3 {
			addresses.push(msgs::SocketAddress::OnionV3 {
				ed25519_pubkey:	[255, 254, 253, 252, 251, 250, 249, 248, 247, 246, 245, 244, 243, 242, 241, 240, 239, 238, 237, 236, 235, 234, 233, 232, 231, 230, 229, 228, 227, 226, 225, 224],
				checksum: 32,
				version: 16,
				port: 9735
			});
		}
		if hostname {
			addresses.push(SocketAddress::Hostname {
				hostname: Hostname::try_from(String::from("host")).unwrap(),
				port: 9735,
			});
		}
		let mut addr_len = 0;
		for addr in &addresses {
			addr_len += addr.len() + 1;
		}
		let unsigned_node_announcement = msgs::UnsignedNodeAnnouncement {
			features,
			timestamp: 20190119,
			node_id: NodeId::from_pubkey(&pubkey_1),
			rgb: [32; 3],
			alias: NodeAlias([16;32]),
			addresses,
			excess_address_data: if excess_address_data { vec![33, 108, 40, 11, 83, 149, 162, 84, 110, 126, 75, 38, 99, 224, 79, 129, 22, 34, 241, 90, 79, 146, 232, 58, 162, 233, 43, 162, 165, 115, 193, 57, 20, 44, 84, 174, 99, 7, 42, 30, 193, 238, 125, 192, 192, 75, 222, 92, 132, 120, 6, 23, 42, 160, 92, 146, 194, 42, 232, 227, 8, 209, 210, 105] } else { Vec::new() },
			excess_data: if excess_data { vec![59, 18, 204, 25, 92, 224, 162, 209, 189, 166, 168, 139, 239, 161, 159, 160, 127, 81, 202, 167, 92, 232, 56, 55, 242, 137, 101, 96, 11, 138, 172, 171, 8, 85, 255, 176, 231, 65, 236, 95, 124, 65, 66, 30, 152, 41, 169, 212, 134, 17, 200, 200, 49, 247, 27, 229, 234, 115, 230, 101, 148, 151, 127, 253] } else { Vec::new() },
		};
		addr_len += unsigned_node_announcement.excess_address_data.len() as u16;
		let node_announcement = msgs::NodeAnnouncement {
			signature: sig_1,
			contents: unsigned_node_announcement,
		};
		let encoded_value = node_announcement.encode();
		let mut target_value = <Vec<u8>>::from_hex("d977cb9b53d93a6ff64bb5f1e158b4094b66e798fb12911168a3ccdf80a83096340a6a95da0ae8d9f776528eecdbb747eb6b545495a4319ed5378e35b21e073a").unwrap();
		if unknown_features_bits {
			target_value.append(&mut <Vec<u8>>::from_hex("0002ffff").unwrap());
		} else {
			target_value.append(&mut <Vec<u8>>::from_hex("000122").unwrap());
		}
		target_value.append(&mut <Vec<u8>>::from_hex("013413a7031b84c5567b126440995d3ed5aaba0565d71e1834604819ff9c17f5e9d5dd078f2020201010101010101010101010101010101010101010101010101010101010101010").unwrap());
		target_value.append(&mut vec![(addr_len >> 8) as u8, addr_len as u8]);
		if ipv4 {
			target_value.append(&mut <Vec<u8>>::from_hex("01fffefdfc2607").unwrap());
		}
		if ipv6 {
			target_value.append(&mut <Vec<u8>>::from_hex("02fffefdfcfbfaf9f8f7f6f5f4f3f2f1f02607").unwrap());
		}
		if onionv2 {
			target_value.append(&mut <Vec<u8>>::from_hex("03fffefdfcfbfaf9f8f7f62607").unwrap());
		}
		if onionv3 {
			target_value.append(&mut <Vec<u8>>::from_hex("04fffefdfcfbfaf9f8f7f6f5f4f3f2f1f0efeeedecebeae9e8e7e6e5e4e3e2e1e00020102607").unwrap());
		}
		if hostname {
			target_value.append(&mut <Vec<u8>>::from_hex("0504686f73742607").unwrap());
		}
		if excess_address_data {
			target_value.append(&mut <Vec<u8>>::from_hex("216c280b5395a2546e7e4b2663e04f811622f15a4f92e83aa2e92ba2a573c139142c54ae63072a1ec1ee7dc0c04bde5c847806172aa05c92c22ae8e308d1d269").unwrap());
		}
		if excess_data {
			target_value.append(&mut <Vec<u8>>::from_hex("3b12cc195ce0a2d1bda6a88befa19fa07f51caa75ce83837f28965600b8aacab0855ffb0e741ec5f7c41421e9829a9d48611c8c831f71be5ea73e66594977ffd").unwrap());
		}
		assert_eq!(encoded_value, target_value);
	}

	#[test]
	fn encoding_node_announcement() {
		do_encoding_node_announcement(true, true, true, true, true, true, true, true);
		do_encoding_node_announcement(false, false, false, false, false, false, false, false);
		do_encoding_node_announcement(false, true, false, false, false, false, false, false);
		do_encoding_node_announcement(false, false, true, false, false, false, false, false);
		do_encoding_node_announcement(false, false, false, true, false, false, false, false);
		do_encoding_node_announcement(false, false, false, false, true, false, false, false);
		do_encoding_node_announcement(false, false, false, false, false, true, false, false);
		do_encoding_node_announcement(false, false, false, false, false, false, true, false);
		do_encoding_node_announcement(false, true, false, true, false, false, true, false);
		do_encoding_node_announcement(false, false, true, false, true, false, false, false);
	}

	fn do_encoding_channel_update(direction: bool, disable: bool, excess_data: bool) {
		let secp_ctx = Secp256k1::new();
		let (privkey_1, _) = get_keys_from!("0101010101010101010101010101010101010101010101010101010101010101", secp_ctx);
		let sig_1 = get_sig_on!(privkey_1, secp_ctx, String::from("01010101010101010101010101010101"));
		let unsigned_channel_update = msgs::UnsignedChannelUpdate {
			chain_hash: ChainHash::using_genesis_block(Network::Bitcoin),
			short_channel_id: 2316138423780173,
			timestamp: 20190119,
			flags: if direction { 1 } else { 0 } | if disable { 1 << 1 } else { 0 },
			cltv_expiry_delta: 144,
			htlc_minimum_msat: 1000000,
			htlc_maximum_msat: 131355275467161,
			fee_base_msat: 10000,
			fee_proportional_millionths: 20,
			excess_data: if excess_data { vec![0, 0, 0, 0, 59, 154, 202, 0] } else { Vec::new() }
		};
		let channel_update = msgs::ChannelUpdate {
			signature: sig_1,
			contents: unsigned_channel_update
		};
		let encoded_value = channel_update.encode();
		let mut target_value = <Vec<u8>>::from_hex("d977cb9b53d93a6ff64bb5f1e158b4094b66e798fb12911168a3ccdf80a83096340a6a95da0ae8d9f776528eecdbb747eb6b545495a4319ed5378e35b21e073a").unwrap();
		target_value.append(&mut <Vec<u8>>::from_hex("6fe28c0ab6f1b372c1a6a246ae63f74f931e8365e15a089c68d6190000000000").unwrap());
		target_value.append(&mut <Vec<u8>>::from_hex("00083a840000034d013413a7").unwrap());
		target_value.append(&mut <Vec<u8>>::from_hex("01").unwrap());
		target_value.append(&mut <Vec<u8>>::from_hex("00").unwrap());
		if direction {
			let flag = target_value.last_mut().unwrap();
			*flag = 1;
		}
		if disable {
			let flag = target_value.last_mut().unwrap();
			*flag = *flag | 1 << 1;
		}
		target_value.append(&mut <Vec<u8>>::from_hex("009000000000000f42400000271000000014").unwrap());
		target_value.append(&mut <Vec<u8>>::from_hex("0000777788889999").unwrap());
		if excess_data {
			target_value.append(&mut <Vec<u8>>::from_hex("000000003b9aca00").unwrap());
		}
		assert_eq!(encoded_value, target_value);
	}

	#[test]
	fn encoding_channel_update() {
		do_encoding_channel_update(false, false, false);
		do_encoding_channel_update(false, false, true);
		do_encoding_channel_update(true, false, false);
		do_encoding_channel_update(true, false, true);
		do_encoding_channel_update(false, true, false);
		do_encoding_channel_update(false, true, true);
		do_encoding_channel_update(true, true, false);
		do_encoding_channel_update(true, true, true);
	}

	fn do_encoding_open_channel(random_bit: bool, shutdown: bool, incl_chan_type: bool) {
		let secp_ctx = Secp256k1::new();
		let (_, pubkey_1) = get_keys_from!("0101010101010101010101010101010101010101010101010101010101010101", secp_ctx);
		let (_, pubkey_2) = get_keys_from!("0202020202020202020202020202020202020202020202020202020202020202", secp_ctx);
		let (_, pubkey_3) = get_keys_from!("0303030303030303030303030303030303030303030303030303030303030303", secp_ctx);
		let (_, pubkey_4) = get_keys_from!("0404040404040404040404040404040404040404040404040404040404040404", secp_ctx);
		let (_, pubkey_5) = get_keys_from!("0505050505050505050505050505050505050505050505050505050505050505", secp_ctx);
		let (_, pubkey_6) = get_keys_from!("0606060606060606060606060606060606060606060606060606060606060606", secp_ctx);
		let open_channel = msgs::OpenChannel {
			chain_hash: ChainHash::using_genesis_block(Network::Bitcoin),
			temporary_channel_id: ChannelId::from_bytes([2; 32]),
			funding_satoshis: 1311768467284833366,
			push_msat: 2536655962884945560,
			dust_limit_satoshis: 3608586615801332854,
			max_htlc_value_in_flight_msat: 8517154655701053848,
			channel_reserve_satoshis: 8665828695742877976,
			htlc_minimum_msat: 2316138423780173,
			feerate_per_kw: 821716,
			to_self_delay: 49340,
			max_accepted_htlcs: 49340,
			funding_pubkey: pubkey_1,
			revocation_basepoint: pubkey_2,
			payment_point: pubkey_3,
			delayed_payment_basepoint: pubkey_4,
			htlc_basepoint: pubkey_5,
			first_per_commitment_point: pubkey_6,
			channel_flags: if random_bit { 1 << 5 } else { 0 },
			shutdown_scriptpubkey: if shutdown { Some(Address::p2pkh(&::bitcoin::PublicKey{compressed: true, inner: pubkey_1}, Network::Testnet).script_pubkey()) } else { None },
			channel_type: if incl_chan_type { Some(ChannelTypeFeatures::empty()) } else { None },
		};
		let encoded_value = open_channel.encode();
		let mut target_value = Vec::new();
		target_value.append(&mut <Vec<u8>>::from_hex("6fe28c0ab6f1b372c1a6a246ae63f74f931e8365e15a089c68d6190000000000").unwrap());
		target_value.append(&mut <Vec<u8>>::from_hex("02020202020202020202020202020202020202020202020202020202020202021234567890123456233403289122369832144668701144767633030896203198784335490624111800083a840000034d000c89d4c0bcc0bc031b84c5567b126440995d3ed5aaba0565d71e1834604819ff9c17f5e9d5dd078f024d4b6cd1361032ca9bd2aeb9d900aa4d45d9ead80ac9423374c451a7254d076602531fe6068134503d2723133227c867ac8fa6c83c537e9a44c3c5bdbdcb1fe33703462779ad4aad39514614751a71085f2f10e1c7a593e4e030efb5b8721ce55b0b0362c0a046dacce86ddd0343c6d3c7c79c2208ba0d9c9cf24a6d046d21d21f90f703f006a18d5653c4edf5391ff23a61f03ff83d237e880ee61187fa9f379a028e0a").unwrap());
		if random_bit {
			target_value.append(&mut <Vec<u8>>::from_hex("20").unwrap());
		} else {
			target_value.append(&mut <Vec<u8>>::from_hex("00").unwrap());
		}
		if shutdown {
			target_value.append(&mut <Vec<u8>>::from_hex("001976a91479b000887626b294a914501a4cd226b58b23598388ac").unwrap());
		}
		if incl_chan_type {
			target_value.append(&mut <Vec<u8>>::from_hex("0100").unwrap());
		}
		assert_eq!(encoded_value, target_value);
	}

	#[test]
	fn encoding_open_channel() {
		do_encoding_open_channel(false, false, false);
		do_encoding_open_channel(false, false, true);
		do_encoding_open_channel(false, true, false);
		do_encoding_open_channel(false, true, true);
		do_encoding_open_channel(true, false, false);
		do_encoding_open_channel(true, false, true);
		do_encoding_open_channel(true, true, false);
		do_encoding_open_channel(true, true, true);
	}

	fn do_encoding_open_channelv2(random_bit: bool, shutdown: bool, incl_chan_type: bool, require_confirmed_inputs: bool) {
		let secp_ctx = Secp256k1::new();
		let (_, pubkey_1) = get_keys_from!("0101010101010101010101010101010101010101010101010101010101010101", secp_ctx);
		let (_, pubkey_2) = get_keys_from!("0202020202020202020202020202020202020202020202020202020202020202", secp_ctx);
		let (_, pubkey_3) = get_keys_from!("0303030303030303030303030303030303030303030303030303030303030303", secp_ctx);
		let (_, pubkey_4) = get_keys_from!("0404040404040404040404040404040404040404040404040404040404040404", secp_ctx);
		let (_, pubkey_5) = get_keys_from!("0505050505050505050505050505050505050505050505050505050505050505", secp_ctx);
		let (_, pubkey_6) = get_keys_from!("0606060606060606060606060606060606060606060606060606060606060606", secp_ctx);
		let (_, pubkey_7) = get_keys_from!("0707070707070707070707070707070707070707070707070707070707070707", secp_ctx);
		let open_channelv2 = msgs::OpenChannelV2 {
			chain_hash: ChainHash::using_genesis_block(Network::Bitcoin),
			temporary_channel_id: ChannelId::from_bytes([2; 32]),
			funding_feerate_sat_per_1000_weight: 821716,
			commitment_feerate_sat_per_1000_weight: 821716,
			funding_satoshis: 1311768467284833366,
			dust_limit_satoshis: 3608586615801332854,
			max_htlc_value_in_flight_msat: 8517154655701053848,
			htlc_minimum_msat: 2316138423780173,
			to_self_delay: 49340,
			max_accepted_htlcs: 49340,
			locktime: 305419896,
			funding_pubkey: pubkey_1,
			revocation_basepoint: pubkey_2,
			payment_basepoint: pubkey_3,
			delayed_payment_basepoint: pubkey_4,
			htlc_basepoint: pubkey_5,
			first_per_commitment_point: pubkey_6,
			second_per_commitment_point: pubkey_7,
			channel_flags: if random_bit { 1 << 5 } else { 0 },
			shutdown_scriptpubkey: if shutdown { Some(Address::p2pkh(&::bitcoin::PublicKey{compressed: true, inner: pubkey_1}, Network::Testnet).script_pubkey()) } else { None },
			channel_type: if incl_chan_type { Some(ChannelTypeFeatures::empty()) } else { None },
			require_confirmed_inputs: if require_confirmed_inputs { Some(()) } else { None },
		};
		let encoded_value = open_channelv2.encode();
		let mut target_value = Vec::new();
		target_value.append(&mut <Vec<u8>>::from_hex("6fe28c0ab6f1b372c1a6a246ae63f74f931e8365e15a089c68d6190000000000").unwrap());
		target_value.append(&mut <Vec<u8>>::from_hex("0202020202020202020202020202020202020202020202020202020202020202").unwrap());
		target_value.append(&mut <Vec<u8>>::from_hex("000c89d4").unwrap());
		target_value.append(&mut <Vec<u8>>::from_hex("000c89d4").unwrap());
		target_value.append(&mut <Vec<u8>>::from_hex("1234567890123456").unwrap());
		target_value.append(&mut <Vec<u8>>::from_hex("3214466870114476").unwrap());
		target_value.append(&mut <Vec<u8>>::from_hex("7633030896203198").unwrap());
		target_value.append(&mut <Vec<u8>>::from_hex("00083a840000034d").unwrap());
		target_value.append(&mut <Vec<u8>>::from_hex("c0bc").unwrap());
		target_value.append(&mut <Vec<u8>>::from_hex("c0bc").unwrap());
		target_value.append(&mut <Vec<u8>>::from_hex("12345678").unwrap());
		target_value.append(&mut <Vec<u8>>::from_hex("031b84c5567b126440995d3ed5aaba0565d71e1834604819ff9c17f5e9d5dd078f").unwrap());
		target_value.append(&mut <Vec<u8>>::from_hex("024d4b6cd1361032ca9bd2aeb9d900aa4d45d9ead80ac9423374c451a7254d0766").unwrap());
		target_value.append(&mut <Vec<u8>>::from_hex("02531fe6068134503d2723133227c867ac8fa6c83c537e9a44c3c5bdbdcb1fe337").unwrap());
		target_value.append(&mut <Vec<u8>>::from_hex("03462779ad4aad39514614751a71085f2f10e1c7a593e4e030efb5b8721ce55b0b").unwrap());
		target_value.append(&mut <Vec<u8>>::from_hex("0362c0a046dacce86ddd0343c6d3c7c79c2208ba0d9c9cf24a6d046d21d21f90f7").unwrap());
		target_value.append(&mut <Vec<u8>>::from_hex("03f006a18d5653c4edf5391ff23a61f03ff83d237e880ee61187fa9f379a028e0a").unwrap());
		target_value.append(&mut <Vec<u8>>::from_hex("02989c0b76cb563971fdc9bef31ec06c3560f3249d6ee9e5d83c57625596e05f6f").unwrap());

		if random_bit {
			target_value.append(&mut <Vec<u8>>::from_hex("20").unwrap());
		} else {
			target_value.append(&mut <Vec<u8>>::from_hex("00").unwrap());
		}
		if shutdown {
			target_value.append(&mut <Vec<u8>>::from_hex("001b").unwrap()); // Type 0 + Length 27
			target_value.append(&mut <Vec<u8>>::from_hex("001976a91479b000887626b294a914501a4cd226b58b23598388ac").unwrap());
		}
		if incl_chan_type {
			target_value.append(&mut <Vec<u8>>::from_hex("0100").unwrap());
		}
		if require_confirmed_inputs {
			target_value.append(&mut <Vec<u8>>::from_hex("0200").unwrap());
		}
		assert_eq!(encoded_value, target_value);
	}

	#[test]
	fn encoding_open_channelv2() {
		do_encoding_open_channelv2(false, false, false, false);
		do_encoding_open_channelv2(false, false, false, true);
		do_encoding_open_channelv2(false, false, true, false);
		do_encoding_open_channelv2(false, false, true, true);
		do_encoding_open_channelv2(false, true, false, false);
		do_encoding_open_channelv2(false, true, false, true);
		do_encoding_open_channelv2(false, true, true, false);
		do_encoding_open_channelv2(false, true, true, true);
		do_encoding_open_channelv2(true, false, false, false);
		do_encoding_open_channelv2(true, false, false, true);
		do_encoding_open_channelv2(true, false, true, false);
		do_encoding_open_channelv2(true, false, true, true);
		do_encoding_open_channelv2(true, true, false, false);
		do_encoding_open_channelv2(true, true, false, true);
		do_encoding_open_channelv2(true, true, true, false);
		do_encoding_open_channelv2(true, true, true, true);
	}

	fn do_encoding_accept_channel(shutdown: bool) {
		let secp_ctx = Secp256k1::new();
		let (_, pubkey_1) = get_keys_from!("0101010101010101010101010101010101010101010101010101010101010101", secp_ctx);
		let (_, pubkey_2) = get_keys_from!("0202020202020202020202020202020202020202020202020202020202020202", secp_ctx);
		let (_, pubkey_3) = get_keys_from!("0303030303030303030303030303030303030303030303030303030303030303", secp_ctx);
		let (_, pubkey_4) = get_keys_from!("0404040404040404040404040404040404040404040404040404040404040404", secp_ctx);
		let (_, pubkey_5) = get_keys_from!("0505050505050505050505050505050505050505050505050505050505050505", secp_ctx);
		let (_, pubkey_6) = get_keys_from!("0606060606060606060606060606060606060606060606060606060606060606", secp_ctx);
		let accept_channel = msgs::AcceptChannel {
			temporary_channel_id: ChannelId::from_bytes([2; 32]),
			dust_limit_satoshis: 1311768467284833366,
			max_htlc_value_in_flight_msat: 2536655962884945560,
			channel_reserve_satoshis: 3608586615801332854,
			htlc_minimum_msat: 2316138423780173,
			minimum_depth: 821716,
			to_self_delay: 49340,
			max_accepted_htlcs: 49340,
			funding_pubkey: pubkey_1,
			revocation_basepoint: pubkey_2,
			payment_point: pubkey_3,
			delayed_payment_basepoint: pubkey_4,
			htlc_basepoint: pubkey_5,
			first_per_commitment_point: pubkey_6,
			shutdown_scriptpubkey: if shutdown { Some(Address::p2pkh(&::bitcoin::PublicKey{compressed: true, inner: pubkey_1}, Network::Testnet).script_pubkey()) } else { None },
			channel_type: None,
			#[cfg(taproot)]
			next_local_nonce: None,
		};
		let encoded_value = accept_channel.encode();
		let mut target_value = <Vec<u8>>::from_hex("020202020202020202020202020202020202020202020202020202020202020212345678901234562334032891223698321446687011447600083a840000034d000c89d4c0bcc0bc031b84c5567b126440995d3ed5aaba0565d71e1834604819ff9c17f5e9d5dd078f024d4b6cd1361032ca9bd2aeb9d900aa4d45d9ead80ac9423374c451a7254d076602531fe6068134503d2723133227c867ac8fa6c83c537e9a44c3c5bdbdcb1fe33703462779ad4aad39514614751a71085f2f10e1c7a593e4e030efb5b8721ce55b0b0362c0a046dacce86ddd0343c6d3c7c79c2208ba0d9c9cf24a6d046d21d21f90f703f006a18d5653c4edf5391ff23a61f03ff83d237e880ee61187fa9f379a028e0a").unwrap();
		if shutdown {
			target_value.append(&mut <Vec<u8>>::from_hex("001976a91479b000887626b294a914501a4cd226b58b23598388ac").unwrap());
		}
		assert_eq!(encoded_value, target_value);
	}

	#[test]
	fn encoding_accept_channel() {
		do_encoding_accept_channel(false);
		do_encoding_accept_channel(true);
	}

	fn do_encoding_accept_channelv2(shutdown: bool) {
		let secp_ctx = Secp256k1::new();
		let (_, pubkey_1) = get_keys_from!("0101010101010101010101010101010101010101010101010101010101010101", secp_ctx);
		let (_, pubkey_2) = get_keys_from!("0202020202020202020202020202020202020202020202020202020202020202", secp_ctx);
		let (_, pubkey_3) = get_keys_from!("0303030303030303030303030303030303030303030303030303030303030303", secp_ctx);
		let (_, pubkey_4) = get_keys_from!("0404040404040404040404040404040404040404040404040404040404040404", secp_ctx);
		let (_, pubkey_5) = get_keys_from!("0505050505050505050505050505050505050505050505050505050505050505", secp_ctx);
		let (_, pubkey_6) = get_keys_from!("0606060606060606060606060606060606060606060606060606060606060606", secp_ctx);
		let (_, pubkey_7) = get_keys_from!("0707070707070707070707070707070707070707070707070707070707070707", secp_ctx);
		let accept_channelv2 = msgs::AcceptChannelV2 {
			temporary_channel_id: ChannelId::from_bytes([2; 32]),
			funding_satoshis: 1311768467284833366,
			dust_limit_satoshis: 1311768467284833366,
			max_htlc_value_in_flight_msat: 2536655962884945560,
			htlc_minimum_msat: 2316138423780173,
			minimum_depth: 821716,
			to_self_delay: 49340,
			max_accepted_htlcs: 49340,
			funding_pubkey: pubkey_1,
			revocation_basepoint: pubkey_2,
			payment_basepoint: pubkey_3,
			delayed_payment_basepoint: pubkey_4,
			htlc_basepoint: pubkey_5,
			first_per_commitment_point: pubkey_6,
			second_per_commitment_point: pubkey_7,
			shutdown_scriptpubkey: if shutdown { Some(Address::p2pkh(&::bitcoin::PublicKey{compressed: true, inner: pubkey_1}, Network::Testnet).script_pubkey()) } else { None },
			channel_type: None,
			require_confirmed_inputs: None,
		};
		let encoded_value = accept_channelv2.encode();
		let mut target_value = <Vec<u8>>::from_hex("0202020202020202020202020202020202020202020202020202020202020202").unwrap(); // temporary_channel_id
		target_value.append(&mut <Vec<u8>>::from_hex("1234567890123456").unwrap()); // funding_satoshis
		target_value.append(&mut <Vec<u8>>::from_hex("1234567890123456").unwrap()); // dust_limit_satoshis
		target_value.append(&mut <Vec<u8>>::from_hex("2334032891223698").unwrap()); // max_htlc_value_in_flight_msat
		target_value.append(&mut <Vec<u8>>::from_hex("00083a840000034d").unwrap()); // htlc_minimum_msat
		target_value.append(&mut <Vec<u8>>::from_hex("000c89d4").unwrap()); //  minimum_depth
		target_value.append(&mut <Vec<u8>>::from_hex("c0bc").unwrap()); // to_self_delay
		target_value.append(&mut <Vec<u8>>::from_hex("c0bc").unwrap()); // max_accepted_htlcs
		target_value.append(&mut <Vec<u8>>::from_hex("031b84c5567b126440995d3ed5aaba0565d71e1834604819ff9c17f5e9d5dd078f").unwrap()); // funding_pubkey
		target_value.append(&mut <Vec<u8>>::from_hex("024d4b6cd1361032ca9bd2aeb9d900aa4d45d9ead80ac9423374c451a7254d0766").unwrap()); // revocation_basepoint
		target_value.append(&mut <Vec<u8>>::from_hex("02531fe6068134503d2723133227c867ac8fa6c83c537e9a44c3c5bdbdcb1fe337").unwrap()); // payment_basepoint
		target_value.append(&mut <Vec<u8>>::from_hex("03462779ad4aad39514614751a71085f2f10e1c7a593e4e030efb5b8721ce55b0b").unwrap()); // delayed_payment_basepoint
		target_value.append(&mut <Vec<u8>>::from_hex("0362c0a046dacce86ddd0343c6d3c7c79c2208ba0d9c9cf24a6d046d21d21f90f7").unwrap()); // htlc_basepoint
		target_value.append(&mut <Vec<u8>>::from_hex("03f006a18d5653c4edf5391ff23a61f03ff83d237e880ee61187fa9f379a028e0a").unwrap()); // first_per_commitment_point
		target_value.append(&mut <Vec<u8>>::from_hex("02989c0b76cb563971fdc9bef31ec06c3560f3249d6ee9e5d83c57625596e05f6f").unwrap()); // second_per_commitment_point
		if shutdown {
			target_value.append(&mut <Vec<u8>>::from_hex("001b").unwrap()); // Type 0 + Length 27
			target_value.append(&mut <Vec<u8>>::from_hex("001976a91479b000887626b294a914501a4cd226b58b23598388ac").unwrap());
		}
		assert_eq!(encoded_value, target_value);
	}

	#[test]
	fn encoding_accept_channelv2() {
		do_encoding_accept_channelv2(false);
		do_encoding_accept_channelv2(true);
	}

	#[test]
	fn encoding_funding_created() {
		let secp_ctx = Secp256k1::new();
		let (privkey_1, _) = get_keys_from!("0101010101010101010101010101010101010101010101010101010101010101", secp_ctx);
		let sig_1 = get_sig_on!(privkey_1, secp_ctx, String::from("01010101010101010101010101010101"));
		let funding_created = msgs::FundingCreated {
			temporary_channel_id: ChannelId::from_bytes([2; 32]),
			funding_txid: Txid::from_str("c2d4449afa8d26140898dd54d3390b057ba2a5afcf03ba29d7dc0d8b9ffe966e").unwrap(),
			funding_output_index: 255,
			signature: sig_1,
			#[cfg(taproot)]
			partial_signature_with_nonce: None,
			#[cfg(taproot)]
			next_local_nonce: None,
		};
		let encoded_value = funding_created.encode();
		let target_value = <Vec<u8>>::from_hex("02020202020202020202020202020202020202020202020202020202020202026e96fe9f8b0ddcd729ba03cfafa5a27b050b39d354dd980814268dfa9a44d4c200ffd977cb9b53d93a6ff64bb5f1e158b4094b66e798fb12911168a3ccdf80a83096340a6a95da0ae8d9f776528eecdbb747eb6b545495a4319ed5378e35b21e073a").unwrap();
		assert_eq!(encoded_value, target_value);
	}

	#[test]
	fn encoding_funding_signed() {
		let secp_ctx = Secp256k1::new();
		let (privkey_1, _) = get_keys_from!("0101010101010101010101010101010101010101010101010101010101010101", secp_ctx);
		let sig_1 = get_sig_on!(privkey_1, secp_ctx, String::from("01010101010101010101010101010101"));
		let funding_signed = msgs::FundingSigned {
			channel_id: ChannelId::from_bytes([2; 32]),
			signature: sig_1,
			#[cfg(taproot)]
			partial_signature_with_nonce: None,
		};
		let encoded_value = funding_signed.encode();
		let target_value = <Vec<u8>>::from_hex("0202020202020202020202020202020202020202020202020202020202020202d977cb9b53d93a6ff64bb5f1e158b4094b66e798fb12911168a3ccdf80a83096340a6a95da0ae8d9f776528eecdbb747eb6b545495a4319ed5378e35b21e073a").unwrap();
		assert_eq!(encoded_value, target_value);
	}

	#[test]
	fn encoding_channel_ready() {
		let secp_ctx = Secp256k1::new();
		let (_, pubkey_1,) = get_keys_from!("0101010101010101010101010101010101010101010101010101010101010101", secp_ctx);
		let channel_ready = msgs::ChannelReady {
			channel_id: ChannelId::from_bytes([2; 32]),
			next_per_commitment_point: pubkey_1,
			short_channel_id_alias: None,
		};
		let encoded_value = channel_ready.encode();
		let target_value = <Vec<u8>>::from_hex("0202020202020202020202020202020202020202020202020202020202020202031b84c5567b126440995d3ed5aaba0565d71e1834604819ff9c17f5e9d5dd078f").unwrap();
		assert_eq!(encoded_value, target_value);
	}

	#[test]
	fn encoding_splice() {
		let secp_ctx = Secp256k1::new();
		let (_, pubkey_1,) = get_keys_from!("0101010101010101010101010101010101010101010101010101010101010101", secp_ctx);
		let splice = msgs::Splice {
			chain_hash: ChainHash::from_hex("6fe28c0ab6f1b372c1a6a246ae63f74f931e8365e15a089c68d6190000000000").unwrap(),
			channel_id: ChannelId::from_bytes([2; 32]),
			relative_satoshis: 123456,
			funding_feerate_perkw: 2000,
			locktime: 0,
			funding_pubkey: pubkey_1,
		};
		let encoded_value = splice.encode();
		assert_eq!(encoded_value.as_hex().to_string(), "02020202020202020202020202020202020202020202020202020202020202026fe28c0ab6f1b372c1a6a246ae63f74f931e8365e15a089c68d6190000000000000000000001e240000007d000000000031b84c5567b126440995d3ed5aaba0565d71e1834604819ff9c17f5e9d5dd078f");
	}

	#[test]
	fn encoding_stfu() {
		let stfu = msgs::Stfu {
			channel_id: ChannelId::from_bytes([2; 32]),
			initiator: 1,
		};
		let encoded_value = stfu.encode();
		assert_eq!(encoded_value.as_hex().to_string(), "020202020202020202020202020202020202020202020202020202020202020201");
	}

	#[test]
	fn encoding_splice_ack() {
		let secp_ctx = Secp256k1::new();
		let (_, pubkey_1,) = get_keys_from!("0101010101010101010101010101010101010101010101010101010101010101", secp_ctx);
		let splice = msgs::SpliceAck {
			chain_hash: ChainHash::from_hex("6fe28c0ab6f1b372c1a6a246ae63f74f931e8365e15a089c68d6190000000000").unwrap(),
			channel_id: ChannelId::from_bytes([2; 32]),
			relative_satoshis: 123456,
			funding_pubkey: pubkey_1,
		};
		let encoded_value = splice.encode();
		assert_eq!(encoded_value.as_hex().to_string(), "02020202020202020202020202020202020202020202020202020202020202026fe28c0ab6f1b372c1a6a246ae63f74f931e8365e15a089c68d6190000000000000000000001e240031b84c5567b126440995d3ed5aaba0565d71e1834604819ff9c17f5e9d5dd078f");
	}

	#[test]
	fn encoding_splice_locked() {
		let splice = msgs::SpliceLocked {
			channel_id: ChannelId::from_bytes([2; 32]),
		};
		let encoded_value = splice.encode();
		assert_eq!(encoded_value.as_hex().to_string(), "0202020202020202020202020202020202020202020202020202020202020202");
	}

	#[test]
	fn encoding_tx_add_input() {
		let tx_add_input = msgs::TxAddInput {
			channel_id: ChannelId::from_bytes([2; 32]),
			serial_id: 4886718345,
			prevtx: TransactionU16LenLimited::new(Transaction {
				version: 2,
				lock_time: LockTime::ZERO,
				input: vec![TxIn {
					previous_output: OutPoint { txid: Txid::from_str("305bab643ee297b8b6b76b320792c8223d55082122cb606bf89382146ced9c77").unwrap(), index: 2 }.into_bitcoin_outpoint(),
					script_sig: ScriptBuf::new(),
					sequence: Sequence(0xfffffffd),
					witness: Witness::from_slice(&vec![
						<Vec<u8>>::from_hex("304402206af85b7dd67450ad12c979302fac49dfacbc6a8620f49c5da2b5721cf9565ca502207002b32fed9ce1bf095f57aeb10c36928ac60b12e723d97d2964a54640ceefa701").unwrap(),
						<Vec<u8>>::from_hex("0301ab7dc16488303549bfcdd80f6ae5ee4c20bf97ab5410bbd6b1bfa85dcd6944").unwrap()]),
				}],
				output: vec![
					TxOut {
						value: 12704566,
						script_pubkey: Address::from_str("bc1qzlffunw52jav8vwdu5x3jfk6sr8u22rmq3xzw2").unwrap().payload.script_pubkey(),
					},
					TxOut {
						value: 245148,
						script_pubkey: Address::from_str("bc1qxmk834g5marzm227dgqvynd23y2nvt2ztwcw2z").unwrap().payload.script_pubkey(),
					},
				],
			}).unwrap(),
			prevtx_out: 305419896,
			sequence: 305419896,
		};
		let encoded_value = tx_add_input.encode();
		let target_value = <Vec<u8>>::from_hex("0202020202020202020202020202020202020202020202020202020202020202000000012345678900de02000000000101779ced6c148293f86b60cb222108553d22c89207326bb7b6b897e23e64ab5b300200000000fdffffff0236dbc1000000000016001417d29e4dd454bac3b1cde50d1926da80cfc5287b9cbd03000000000016001436ec78d514df462da95e6a00c24daa8915362d420247304402206af85b7dd67450ad12c979302fac49dfacbc6a8620f49c5da2b5721cf9565ca502207002b32fed9ce1bf095f57aeb10c36928ac60b12e723d97d2964a54640ceefa701210301ab7dc16488303549bfcdd80f6ae5ee4c20bf97ab5410bbd6b1bfa85dcd6944000000001234567812345678").unwrap();
		assert_eq!(encoded_value, target_value);
	}

	#[test]
	fn encoding_tx_add_output() {
		let tx_add_output = msgs::TxAddOutput {
			channel_id: ChannelId::from_bytes([2; 32]),
			serial_id: 4886718345,
			sats: 4886718345,
			script: Address::from_str("bc1qxmk834g5marzm227dgqvynd23y2nvt2ztwcw2z").unwrap().payload.script_pubkey(),
		};
		let encoded_value = tx_add_output.encode();
		let target_value = <Vec<u8>>::from_hex("0202020202020202020202020202020202020202020202020202020202020202000000012345678900000001234567890016001436ec78d514df462da95e6a00c24daa8915362d42").unwrap();
		assert_eq!(encoded_value, target_value);
	}

	#[test]
	fn encoding_tx_remove_input() {
		let tx_remove_input = msgs::TxRemoveInput {
			channel_id: ChannelId::from_bytes([2; 32]),
			serial_id: 4886718345,
		};
		let encoded_value = tx_remove_input.encode();
		let target_value = <Vec<u8>>::from_hex("02020202020202020202020202020202020202020202020202020202020202020000000123456789").unwrap();
		assert_eq!(encoded_value, target_value);
	}

	#[test]
	fn encoding_tx_remove_output() {
		let tx_remove_output = msgs::TxRemoveOutput {
			channel_id: ChannelId::from_bytes([2; 32]),
			serial_id: 4886718345,
		};
		let encoded_value = tx_remove_output.encode();
		let target_value = <Vec<u8>>::from_hex("02020202020202020202020202020202020202020202020202020202020202020000000123456789").unwrap();
		assert_eq!(encoded_value, target_value);
	}

	#[test]
	fn encoding_tx_complete() {
		let tx_complete = msgs::TxComplete {
			channel_id: ChannelId::from_bytes([2; 32]),
		};
		let encoded_value = tx_complete.encode();
		let target_value = <Vec<u8>>::from_hex("0202020202020202020202020202020202020202020202020202020202020202").unwrap();
		assert_eq!(encoded_value, target_value);
	}

	#[test]
	fn encoding_tx_signatures() {
		let secp_ctx = Secp256k1::new();
		let (privkey_1, _) = get_keys_from!("0101010101010101010101010101010101010101010101010101010101010101", secp_ctx);
		let sig_1 = get_sig_on!(privkey_1, secp_ctx, String::from("01010101010101010101010101010101"));

		let tx_signatures = msgs::TxSignatures {
			channel_id: ChannelId::from_bytes([2; 32]),
			tx_hash: Txid::from_str("c2d4449afa8d26140898dd54d3390b057ba2a5afcf03ba29d7dc0d8b9ffe966e").unwrap(),
			witnesses: vec![
				Witness::from_slice(&vec![
					<Vec<u8>>::from_hex("304402206af85b7dd67450ad12c979302fac49dfacbc6a8620f49c5da2b5721cf9565ca502207002b32fed9ce1bf095f57aeb10c36928ac60b12e723d97d2964a54640ceefa701").unwrap(),
					<Vec<u8>>::from_hex("0301ab7dc16488303549bfcdd80f6ae5ee4c20bf97ab5410bbd6b1bfa85dcd6944").unwrap()]),
				Witness::from_slice(&vec![
					<Vec<u8>>::from_hex("3045022100ee00dbf4a862463e837d7c08509de814d620e4d9830fa84818713e0fa358f145022021c3c7060c4d53fe84fd165d60208451108a778c13b92ca4c6bad439236126cc01").unwrap(),
					<Vec<u8>>::from_hex("028fbbf0b16f5ba5bcb5dd37cd4047ce6f726a21c06682f9ec2f52b057de1dbdb5").unwrap()]),
			],
			tlvs: Some(sig_1),
		};
		let encoded_value = tx_signatures.encode();
		let mut target_value = <Vec<u8>>::from_hex("0202020202020202020202020202020202020202020202020202020202020202").unwrap(); // channel_id
		target_value.append(&mut <Vec<u8>>::from_hex("6e96fe9f8b0ddcd729ba03cfafa5a27b050b39d354dd980814268dfa9a44d4c2").unwrap()); // tx_hash (sha256) (big endian byte order)
		target_value.append(&mut <Vec<u8>>::from_hex("0002").unwrap()); // num_witnesses (u16)
		// Witness 1
		target_value.append(&mut <Vec<u8>>::from_hex("006b").unwrap()); // len of witness_data
		target_value.append(&mut <Vec<u8>>::from_hex("02").unwrap()); // num_witness_elements (VarInt)
		target_value.append(&mut <Vec<u8>>::from_hex("47").unwrap()); // len of witness element data (VarInt)
		target_value.append(&mut <Vec<u8>>::from_hex("304402206af85b7dd67450ad12c979302fac49dfacbc6a8620f49c5da2b5721cf9565ca502207002b32fed9ce1bf095f57aeb10c36928ac60b12e723d97d2964a54640ceefa701").unwrap());
		target_value.append(&mut <Vec<u8>>::from_hex("21").unwrap()); // len of witness element data (VarInt)
		target_value.append(&mut <Vec<u8>>::from_hex("0301ab7dc16488303549bfcdd80f6ae5ee4c20bf97ab5410bbd6b1bfa85dcd6944").unwrap());
		// Witness 2
		target_value.append(&mut <Vec<u8>>::from_hex("006c").unwrap()); // len of witness_data
		target_value.append(&mut <Vec<u8>>::from_hex("02").unwrap()); // num_witness_elements (VarInt)
		target_value.append(&mut <Vec<u8>>::from_hex("48").unwrap()); // len of witness element data (VarInt)
		target_value.append(&mut <Vec<u8>>::from_hex("3045022100ee00dbf4a862463e837d7c08509de814d620e4d9830fa84818713e0fa358f145022021c3c7060c4d53fe84fd165d60208451108a778c13b92ca4c6bad439236126cc01").unwrap());
		target_value.append(&mut <Vec<u8>>::from_hex("21").unwrap()); // len of witness element data (VarInt)
		target_value.append(&mut <Vec<u8>>::from_hex("028fbbf0b16f5ba5bcb5dd37cd4047ce6f726a21c06682f9ec2f52b057de1dbdb5").unwrap());
		target_value.append(&mut <Vec<u8>>::from_hex("0040").unwrap()); // type and len (64)
		target_value.append(&mut <Vec<u8>>::from_hex("d977cb9b53d93a6ff64bb5f1e158b4094b66e798fb12911168a3ccdf80a83096340a6a95da0ae8d9f776528eecdbb747eb6b545495a4319ed5378e35b21e073a").unwrap());
		assert_eq!(encoded_value, target_value);
	}

	fn do_encoding_tx_init_rbf(funding_value_with_hex_target: Option<(i64, &str)>) {
		let tx_init_rbf = msgs::TxInitRbf {
			channel_id: ChannelId::from_bytes([2; 32]),
			locktime: 305419896,
			feerate_sat_per_1000_weight: 20190119,
			funding_output_contribution: if let Some((value, _)) = funding_value_with_hex_target { Some(value) } else { None },
		};
		let encoded_value = tx_init_rbf.encode();
		let mut target_value = <Vec<u8>>::from_hex("0202020202020202020202020202020202020202020202020202020202020202").unwrap(); // channel_id
		target_value.append(&mut <Vec<u8>>::from_hex("12345678").unwrap()); // locktime
		target_value.append(&mut <Vec<u8>>::from_hex("013413a7").unwrap()); // feerate_sat_per_1000_weight
		if let Some((_, target)) = funding_value_with_hex_target {
			target_value.push(0x00); // Type
			target_value.push(target.len() as u8 / 2); // Length
			target_value.append(&mut <Vec<u8>>::from_hex(target).unwrap()); // Value (i64)
		}
		assert_eq!(encoded_value, target_value);
	}

	#[test]
	fn encoding_tx_init_rbf() {
		do_encoding_tx_init_rbf(Some((1311768467284833366, "1234567890123456")));
		do_encoding_tx_init_rbf(Some((13117684672, "000000030DDFFBC0")));
		do_encoding_tx_init_rbf(None);
	}

	fn do_encoding_tx_ack_rbf(funding_value_with_hex_target: Option<(i64, &str)>) {
		let tx_ack_rbf = msgs::TxAckRbf {
			channel_id: ChannelId::from_bytes([2; 32]),
			funding_output_contribution: if let Some((value, _)) = funding_value_with_hex_target { Some(value) } else { None },
		};
		let encoded_value = tx_ack_rbf.encode();
		let mut target_value = <Vec<u8>>::from_hex("0202020202020202020202020202020202020202020202020202020202020202").unwrap();
		if let Some((_, target)) = funding_value_with_hex_target {
			target_value.push(0x00); // Type
			target_value.push(target.len() as u8 / 2); // Length
			target_value.append(&mut <Vec<u8>>::from_hex(target).unwrap()); // Value (i64)
		}
		assert_eq!(encoded_value, target_value);
	}

	#[test]
	fn encoding_tx_ack_rbf() {
		do_encoding_tx_ack_rbf(Some((1311768467284833366, "1234567890123456")));
		do_encoding_tx_ack_rbf(Some((13117684672, "000000030DDFFBC0")));
		do_encoding_tx_ack_rbf(None);
	}

	#[test]
	fn encoding_tx_abort() {
		let tx_abort = msgs::TxAbort {
			channel_id: ChannelId::from_bytes([2; 32]),
			data: <Vec<u8>>::from_hex("54686520717569636B2062726F776E20666F78206A756D7073206F76657220746865206C617A7920646F672E").unwrap(),
		};
		let encoded_value = tx_abort.encode();
		let target_value = <Vec<u8>>::from_hex("0202020202020202020202020202020202020202020202020202020202020202002C54686520717569636B2062726F776E20666F78206A756D7073206F76657220746865206C617A7920646F672E").unwrap();
		assert_eq!(encoded_value, target_value);
	}

	fn do_encoding_shutdown(script_type: u8) {
		let secp_ctx = Secp256k1::new();
		let (_, pubkey_1) = get_keys_from!("0101010101010101010101010101010101010101010101010101010101010101", secp_ctx);
		let script = Builder::new().push_opcode(opcodes::OP_TRUE).into_script();
		let shutdown = msgs::Shutdown {
			channel_id: ChannelId::from_bytes([2; 32]),
			scriptpubkey:
				if script_type == 1 { Address::p2pkh(&::bitcoin::PublicKey{compressed: true, inner: pubkey_1}, Network::Testnet).script_pubkey() }
				else if script_type == 2 { Address::p2sh(&script, Network::Testnet).unwrap().script_pubkey() }
				else if script_type == 3 { Address::p2wpkh(&::bitcoin::PublicKey{compressed: true, inner: pubkey_1}, Network::Testnet).unwrap().script_pubkey() }
				else { Address::p2wsh(&script, Network::Testnet).script_pubkey() },
		};
		let encoded_value = shutdown.encode();
		let mut target_value = <Vec<u8>>::from_hex("0202020202020202020202020202020202020202020202020202020202020202").unwrap();
		if script_type == 1 {
			target_value.append(&mut <Vec<u8>>::from_hex("001976a91479b000887626b294a914501a4cd226b58b23598388ac").unwrap());
		} else if script_type == 2 {
			target_value.append(&mut <Vec<u8>>::from_hex("0017a914da1745e9b549bd0bfa1a569971c77eba30cd5a4b87").unwrap());
		} else if script_type == 3 {
			target_value.append(&mut <Vec<u8>>::from_hex("0016001479b000887626b294a914501a4cd226b58b235983").unwrap());
		} else if script_type == 4 {
			target_value.append(&mut <Vec<u8>>::from_hex("002200204ae81572f06e1b88fd5ced7a1a000945432e83e1551e6f721ee9c00b8cc33260").unwrap());
		}
		assert_eq!(encoded_value, target_value);
	}

	#[test]
	fn encoding_shutdown() {
		do_encoding_shutdown(1);
		do_encoding_shutdown(2);
		do_encoding_shutdown(3);
		do_encoding_shutdown(4);
	}

	#[test]
	fn encoding_closing_signed() {
		let secp_ctx = Secp256k1::new();
		let (privkey_1, _) = get_keys_from!("0101010101010101010101010101010101010101010101010101010101010101", secp_ctx);
		let sig_1 = get_sig_on!(privkey_1, secp_ctx, String::from("01010101010101010101010101010101"));
		let closing_signed = msgs::ClosingSigned {
			channel_id: ChannelId::from_bytes([2; 32]),
			fee_satoshis: 2316138423780173,
			signature: sig_1,
			fee_range: None,
		};
		let encoded_value = closing_signed.encode();
		let target_value = <Vec<u8>>::from_hex("020202020202020202020202020202020202020202020202020202020202020200083a840000034dd977cb9b53d93a6ff64bb5f1e158b4094b66e798fb12911168a3ccdf80a83096340a6a95da0ae8d9f776528eecdbb747eb6b545495a4319ed5378e35b21e073a").unwrap();
		assert_eq!(encoded_value, target_value);
		assert_eq!(msgs::ClosingSigned::read(&mut Cursor::new(&target_value)).unwrap(), closing_signed);

		let closing_signed_with_range = msgs::ClosingSigned {
			channel_id: ChannelId::from_bytes([2; 32]),
			fee_satoshis: 2316138423780173,
			signature: sig_1,
			fee_range: Some(msgs::ClosingSignedFeeRange {
				min_fee_satoshis: 0xdeadbeef,
				max_fee_satoshis: 0x1badcafe01234567,
			}),
		};
		let encoded_value_with_range = closing_signed_with_range.encode();
		let target_value_with_range = <Vec<u8>>::from_hex("020202020202020202020202020202020202020202020202020202020202020200083a840000034dd977cb9b53d93a6ff64bb5f1e158b4094b66e798fb12911168a3ccdf80a83096340a6a95da0ae8d9f776528eecdbb747eb6b545495a4319ed5378e35b21e073a011000000000deadbeef1badcafe01234567").unwrap();
		assert_eq!(encoded_value_with_range, target_value_with_range);
		assert_eq!(msgs::ClosingSigned::read(&mut Cursor::new(&target_value_with_range)).unwrap(),
			closing_signed_with_range);
	}

	#[test]
	fn encoding_update_add_htlc() {
		let secp_ctx = Secp256k1::new();
		let (_, pubkey_1) = get_keys_from!("0101010101010101010101010101010101010101010101010101010101010101", secp_ctx);
		let onion_routing_packet = msgs::OnionPacket {
			version: 255,
			public_key: Ok(pubkey_1),
			hop_data: [1; 20*65],
			hmac: [2; 32]
		};
		let update_add_htlc = msgs::UpdateAddHTLC {
			channel_id: ChannelId::from_bytes([2; 32]),
			htlc_id: 2316138423780173,
			amount_msat: 3608586615801332854,
			payment_hash: PaymentHash([1; 32]),
			cltv_expiry: 821716,
			onion_routing_packet,
			skimmed_fee_msat: None,
			blinding_point: None,
		};
		let encoded_value = update_add_htlc.encode();
		let target_value = <Vec<u8>>::from_hex("020202020202020202020202020202020202020202020202020202020202020200083a840000034d32144668701144760101010101010101010101010101010101010101010101010101010101010101000c89d4ff031b84c5567b126440995d3ed5aaba0565d71e1834604819ff9c17f5e9d5dd078f010101010101010101010101010101010101010101010101010101010101010101010101010101010101010101010101010101010101010101010101010101010101010101010101010101010101010101010101010101010101010101010101010101010101010101010101010101010101010101010101010101010101010101010101010101010101010101010101010101010101010101010101010101010101010101010101010101010101010101010101010101010101010101010101010101010101010101010101010101010101010101010101010101010101010101010101010101010101010101010101010101010101010101010101010101010101010101010101010101010101010101010101010101010101010101010101010101010101010101010101010101010101010101010101010101010101010101010101010101010101010101010101010101010101010101010101010101010101010101010101010101010101010101010101010101010101010101010101010101010101010101010101010101010101010101010101010101010101010101010101010101010101010101010101010101010101010101010101010101010101010101010101010101010101010101010101010101010101010101010101010101010101010101010101010101010101010101010101010101010101010101010101010101010101010101010101010101010101010101010101010101010101010101010101010101010101010101010101010101010101010101010101010101010101010101010101010101010101010101010101010101010101010101010101010101010101010101010101010101010101010101010101010101010101010101010101010101010101010101010101010101010101010101010101010101010101010101010101010101010101010101010101010101010101010101010101010101010101010101010101010101010101010101010101010101010101010101010101010101010101010101010101010101010101010101010101010101010101010101010101010101010101010101010101010101010101010101010101010101010101010101010101010101010101010101010101010101010101010101010101010101010101010101010101010101010101010101010101010101010101010101010101010101010101010101010101010101010101010101010101010101010101010101010101010101010101010101010101010101010101010101010101010101010101010101010101010101010101010101010101010101010101010101010101010101010101010101010101010101010101010101010101010101010101010101010101010101010101010101010101010101010101010101010101010101010101010101010101010101010101010101010101010101010101010101010101010101010101010101010101010101010101010101010101010101010101010101010101010101010101010101010101010101010101010101010101010101010101010101010101010101010101010101010101010101010101010101010101010101010101010101010101010101010101010101010101010101010101010101010101010101010101010101010101010101010101010101010101010101010101010101010101010101010101010101010101010101010101010101010101010101010101010101010101010101010101010101010101010101010101010101010101010101010202020202020202020202020202020202020202020202020202020202020202").unwrap();
		assert_eq!(encoded_value, target_value);
	}

	#[test]
	fn encoding_update_fulfill_htlc() {
		let update_fulfill_htlc = msgs::UpdateFulfillHTLC {
			channel_id: ChannelId::from_bytes([2; 32]),
			htlc_id: 2316138423780173,
			payment_preimage: PaymentPreimage([1; 32]),
		};
		let encoded_value = update_fulfill_htlc.encode();
		let target_value = <Vec<u8>>::from_hex("020202020202020202020202020202020202020202020202020202020202020200083a840000034d0101010101010101010101010101010101010101010101010101010101010101").unwrap();
		assert_eq!(encoded_value, target_value);
	}

	#[test]
	fn encoding_update_fail_htlc() {
		let reason = OnionErrorPacket {
			data: [1; 32].to_vec(),
		};
		let update_fail_htlc = msgs::UpdateFailHTLC {
			channel_id: ChannelId::from_bytes([2; 32]),
			htlc_id: 2316138423780173,
			reason
		};
		let encoded_value = update_fail_htlc.encode();
		let target_value = <Vec<u8>>::from_hex("020202020202020202020202020202020202020202020202020202020202020200083a840000034d00200101010101010101010101010101010101010101010101010101010101010101").unwrap();
		assert_eq!(encoded_value, target_value);
	}

	#[test]
	fn encoding_update_fail_malformed_htlc() {
		let update_fail_malformed_htlc = msgs::UpdateFailMalformedHTLC {
			channel_id: ChannelId::from_bytes([2; 32]),
			htlc_id: 2316138423780173,
			sha256_of_onion: [1; 32],
			failure_code: 255
		};
		let encoded_value = update_fail_malformed_htlc.encode();
		let target_value = <Vec<u8>>::from_hex("020202020202020202020202020202020202020202020202020202020202020200083a840000034d010101010101010101010101010101010101010101010101010101010101010100ff").unwrap();
		assert_eq!(encoded_value, target_value);
	}

	fn do_encoding_commitment_signed(htlcs: bool) {
		let secp_ctx = Secp256k1::new();
		let (privkey_1, _) = get_keys_from!("0101010101010101010101010101010101010101010101010101010101010101", secp_ctx);
		let (privkey_2, _) = get_keys_from!("0202020202020202020202020202020202020202020202020202020202020202", secp_ctx);
		let (privkey_3, _) = get_keys_from!("0303030303030303030303030303030303030303030303030303030303030303", secp_ctx);
		let (privkey_4, _) = get_keys_from!("0404040404040404040404040404040404040404040404040404040404040404", secp_ctx);
		let sig_1 = get_sig_on!(privkey_1, secp_ctx, String::from("01010101010101010101010101010101"));
		let sig_2 = get_sig_on!(privkey_2, secp_ctx, String::from("01010101010101010101010101010101"));
		let sig_3 = get_sig_on!(privkey_3, secp_ctx, String::from("01010101010101010101010101010101"));
		let sig_4 = get_sig_on!(privkey_4, secp_ctx, String::from("01010101010101010101010101010101"));
		let commitment_signed = msgs::CommitmentSigned {
			channel_id: ChannelId::from_bytes([2; 32]),
			signature: sig_1,
			htlc_signatures: if htlcs { vec![sig_2, sig_3, sig_4] } else { Vec::new() },
			#[cfg(taproot)]
			partial_signature_with_nonce: None,
		};
		let encoded_value = commitment_signed.encode();
		let mut target_value = <Vec<u8>>::from_hex("0202020202020202020202020202020202020202020202020202020202020202d977cb9b53d93a6ff64bb5f1e158b4094b66e798fb12911168a3ccdf80a83096340a6a95da0ae8d9f776528eecdbb747eb6b545495a4319ed5378e35b21e073a").unwrap();
		if htlcs {
			target_value.append(&mut <Vec<u8>>::from_hex("00031735b6a427e80d5fe7cd90a2f4ee08dc9c27cda7c35a4172e5d85b12c49d4232537e98f9b1f3c5e6989a8b9644e90e8918127680dbd0d4043510840fc0f1e11a216c280b5395a2546e7e4b2663e04f811622f15a4f91e83aa2e92ba2a573c139142c54ae63072a1ec1ee7dc0c04bde5c847806172aa05c92c22ae8e308d1d2692b12cc195ce0a2d1bda6a88befa19fa07f51caa75ce83837f28965600b8aacab0855ffb0e741ec5f7c41421e9829a9d48611c8c831f71be5ea73e66594977ffd").unwrap());
		} else {
			target_value.append(&mut <Vec<u8>>::from_hex("0000").unwrap());
		}
		assert_eq!(encoded_value, target_value);
	}

	#[test]
	fn encoding_commitment_signed() {
		do_encoding_commitment_signed(true);
		do_encoding_commitment_signed(false);
	}

	#[test]
	fn encoding_revoke_and_ack() {
		let secp_ctx = Secp256k1::new();
		let (_, pubkey_1) = get_keys_from!("0101010101010101010101010101010101010101010101010101010101010101", secp_ctx);
		let raa = msgs::RevokeAndACK {
			channel_id: ChannelId::from_bytes([2; 32]),
			per_commitment_secret: [1, 1, 1, 1, 1, 1, 1, 1, 1, 1, 1, 1, 1, 1, 1, 1, 1, 1, 1, 1, 1, 1, 1, 1, 1, 1, 1, 1, 1, 1, 1, 1],
			next_per_commitment_point: pubkey_1,
			#[cfg(taproot)]
			next_local_nonce: None,
		};
		let encoded_value = raa.encode();
		let target_value = <Vec<u8>>::from_hex("02020202020202020202020202020202020202020202020202020202020202020101010101010101010101010101010101010101010101010101010101010101031b84c5567b126440995d3ed5aaba0565d71e1834604819ff9c17f5e9d5dd078f").unwrap();
		assert_eq!(encoded_value, target_value);
	}

	#[test]
	fn encoding_update_fee() {
		let update_fee = msgs::UpdateFee {
			channel_id: ChannelId::from_bytes([2; 32]),
			feerate_per_kw: 20190119,
		};
		let encoded_value = update_fee.encode();
		let target_value = <Vec<u8>>::from_hex("0202020202020202020202020202020202020202020202020202020202020202013413a7").unwrap();
		assert_eq!(encoded_value, target_value);
	}

	#[test]
	fn encoding_init() {
		let mainnet_hash = ChainHash::using_genesis_block(Network::Bitcoin);
		assert_eq!(msgs::Init {
			features: InitFeatures::from_le_bytes(vec![0xFF, 0xFF, 0xFF]),
			networks: Some(vec![mainnet_hash]),
			remote_network_address: None,
		}.encode(), <Vec<u8>>::from_hex("00023fff0003ffffff01206fe28c0ab6f1b372c1a6a246ae63f74f931e8365e15a089c68d6190000000000").unwrap());
		assert_eq!(msgs::Init {
			features: InitFeatures::from_le_bytes(vec![0xFF]),
			networks: None,
			remote_network_address: None,
		}.encode(), <Vec<u8>>::from_hex("0001ff0001ff").unwrap());
		assert_eq!(msgs::Init {
			features: InitFeatures::from_le_bytes(vec![]),
			networks: Some(vec![mainnet_hash]),
			remote_network_address: None,
		}.encode(), <Vec<u8>>::from_hex("0000000001206fe28c0ab6f1b372c1a6a246ae63f74f931e8365e15a089c68d6190000000000").unwrap());
		assert_eq!(msgs::Init {
			features: InitFeatures::from_le_bytes(vec![]),
			networks: Some(vec![ChainHash::from(&[1; 32]), ChainHash::from(&[2; 32])]),
			remote_network_address: None,
		}.encode(), <Vec<u8>>::from_hex("00000000014001010101010101010101010101010101010101010101010101010101010101010202020202020202020202020202020202020202020202020202020202020202").unwrap());
		let init_msg = msgs::Init { features: InitFeatures::from_le_bytes(vec![]),
			networks: Some(vec![mainnet_hash]),
			remote_network_address: Some(SocketAddress::TcpIpV4 {
				addr: [127, 0, 0, 1],
				port: 1000,
			}),
		};
		let encoded_value = init_msg.encode();
		let target_value = <Vec<u8>>::from_hex("0000000001206fe28c0ab6f1b372c1a6a246ae63f74f931e8365e15a089c68d61900000000000307017f00000103e8").unwrap();
		assert_eq!(encoded_value, target_value);
		assert_eq!(msgs::Init::read(&mut Cursor::new(&target_value)).unwrap(), init_msg);
	}

	#[test]
	fn encoding_error() {
		let error = msgs::ErrorMessage {
			channel_id: ChannelId::from_bytes([2; 32]),
			data: String::from("rust-lightning"),
		};
		let encoded_value = error.encode();
		let target_value = <Vec<u8>>::from_hex("0202020202020202020202020202020202020202020202020202020202020202000e727573742d6c696768746e696e67").unwrap();
		assert_eq!(encoded_value, target_value);
	}

	#[test]
	fn encoding_warning() {
		let error = msgs::WarningMessage {
			channel_id: ChannelId::from_bytes([2; 32]),
			data: String::from("rust-lightning"),
		};
		let encoded_value = error.encode();
		let target_value = <Vec<u8>>::from_hex("0202020202020202020202020202020202020202020202020202020202020202000e727573742d6c696768746e696e67").unwrap();
		assert_eq!(encoded_value, target_value);
	}

	#[test]
	fn encoding_ping() {
		let ping = msgs::Ping {
			ponglen: 64,
			byteslen: 64
		};
		let encoded_value = ping.encode();
		let target_value = <Vec<u8>>::from_hex("0040004000000000000000000000000000000000000000000000000000000000000000000000000000000000000000000000000000000000000000000000000000000000").unwrap();
		assert_eq!(encoded_value, target_value);
	}

	#[test]
	fn encoding_pong() {
		let pong = msgs::Pong {
			byteslen: 64
		};
		let encoded_value = pong.encode();
		let target_value = <Vec<u8>>::from_hex("004000000000000000000000000000000000000000000000000000000000000000000000000000000000000000000000000000000000000000000000000000000000").unwrap();
		assert_eq!(encoded_value, target_value);
	}

	#[test]
	fn encoding_nonfinal_onion_hop_data() {
		let outbound_msg = msgs::OutboundOnionPayload::Forward {
			short_channel_id: 0xdeadbeef1bad1dea,
			amt_to_forward: 0x0badf00d01020304,
			outgoing_cltv_value: 0xffffffff,
		};
		let encoded_value = outbound_msg.encode();
		let target_value = <Vec<u8>>::from_hex("1a02080badf00d010203040404ffffffff0608deadbeef1bad1dea").unwrap();
		assert_eq!(encoded_value, target_value);

		let node_signer = test_utils::TestKeysInterface::new(&[42; 32], Network::Testnet);
		let inbound_msg = ReadableArgs::read(&mut Cursor::new(&target_value[..]), &&node_signer).unwrap();
		if let msgs::InboundOnionPayload::Forward {
			short_channel_id, amt_to_forward, outgoing_cltv_value
		} = inbound_msg {
			assert_eq!(short_channel_id, 0xdeadbeef1bad1dea);
			assert_eq!(amt_to_forward, 0x0badf00d01020304);
			assert_eq!(outgoing_cltv_value, 0xffffffff);
		} else { panic!(); }
	}

	#[test]
	fn encoding_final_onion_hop_data() {
		let outbound_msg = msgs::OutboundOnionPayload::Receive {
			payment_data: None,
			payment_metadata: None,
			keysend_preimage: None,
			amt_msat: 0x0badf00d01020304,
			outgoing_cltv_value: 0xffffffff,
			custom_tlvs: vec![],
		};
		let encoded_value = outbound_msg.encode();
		let target_value = <Vec<u8>>::from_hex("1002080badf00d010203040404ffffffff").unwrap();
		assert_eq!(encoded_value, target_value);

		let node_signer = test_utils::TestKeysInterface::new(&[42; 32], Network::Testnet);
		let inbound_msg = ReadableArgs::read(&mut Cursor::new(&target_value[..]), &&node_signer).unwrap();
		if let msgs::InboundOnionPayload::Receive {
			payment_data: None, amt_msat, outgoing_cltv_value, ..
		} = inbound_msg {
			assert_eq!(amt_msat, 0x0badf00d01020304);
			assert_eq!(outgoing_cltv_value, 0xffffffff);
		} else { panic!(); }
	}

	#[test]
	fn encoding_final_onion_hop_data_with_secret() {
		let expected_payment_secret = PaymentSecret([0x42u8; 32]);
		let outbound_msg = msgs::OutboundOnionPayload::Receive {
			payment_data: Some(FinalOnionHopData {
				payment_secret: expected_payment_secret,
				total_msat: 0x1badca1f
			}),
			payment_metadata: None,
			keysend_preimage: None,
			amt_msat: 0x0badf00d01020304,
			outgoing_cltv_value: 0xffffffff,
			custom_tlvs: vec![],
		};
		let encoded_value = outbound_msg.encode();
		let target_value = <Vec<u8>>::from_hex("3602080badf00d010203040404ffffffff082442424242424242424242424242424242424242424242424242424242424242421badca1f").unwrap();
		assert_eq!(encoded_value, target_value);

		let node_signer = test_utils::TestKeysInterface::new(&[42; 32], Network::Testnet);
		let inbound_msg = ReadableArgs::read(&mut Cursor::new(&target_value[..]), &&node_signer).unwrap();
		if let msgs::InboundOnionPayload::Receive {
			payment_data: Some(FinalOnionHopData {
				payment_secret,
				total_msat: 0x1badca1f
			}),
			amt_msat, outgoing_cltv_value,
			payment_metadata: None,
			keysend_preimage: None,
			custom_tlvs,
		} = inbound_msg  {
			assert_eq!(payment_secret, expected_payment_secret);
			assert_eq!(amt_msat, 0x0badf00d01020304);
			assert_eq!(outgoing_cltv_value, 0xffffffff);
			assert_eq!(custom_tlvs, vec![]);
		} else { panic!(); }
	}

	#[test]
	fn encoding_final_onion_hop_data_with_bad_custom_tlvs() {
		// If custom TLVs have type number within the range reserved for protocol, treat them as if
		// they're unknown
		let bad_type_range_tlvs = vec![
			((1 << 16) - 4, vec![42]),
			((1 << 16) - 2, vec![42; 32]),
		];
		let mut msg = msgs::OutboundOnionPayload::Receive {
			payment_data: None,
			payment_metadata: None,
			keysend_preimage: None,
			custom_tlvs: bad_type_range_tlvs,
			amt_msat: 0x0badf00d01020304,
			outgoing_cltv_value: 0xffffffff,
		};
		let encoded_value = msg.encode();
		let node_signer = test_utils::TestKeysInterface::new(&[42; 32], Network::Testnet);
		assert!(msgs::InboundOnionPayload::read(&mut Cursor::new(&encoded_value[..]), &&node_signer).is_err());
		let good_type_range_tlvs = vec![
			((1 << 16) - 3, vec![42]),
			((1 << 16) - 1, vec![42; 32]),
		];
		if let msgs::OutboundOnionPayload::Receive { ref mut custom_tlvs, .. } = msg {
			*custom_tlvs = good_type_range_tlvs.clone();
		}
		let encoded_value = msg.encode();
		let inbound_msg = ReadableArgs::read(&mut Cursor::new(&encoded_value[..]), &&node_signer).unwrap();
		match inbound_msg {
			msgs::InboundOnionPayload::Receive { custom_tlvs, .. } => assert!(custom_tlvs.is_empty()),
			_ => panic!(),
		}
	}

	#[test]
	fn encoding_final_onion_hop_data_with_custom_tlvs() {
		let expected_custom_tlvs = vec![
			(5482373483, vec![0x12, 0x34]),
			(5482373487, vec![0x42u8; 8]),
		];
		let msg = msgs::OutboundOnionPayload::Receive {
			payment_data: None,
			payment_metadata: None,
			keysend_preimage: None,
			custom_tlvs: expected_custom_tlvs.clone(),
			amt_msat: 0x0badf00d01020304,
			outgoing_cltv_value: 0xffffffff,
		};
		let encoded_value = msg.encode();
		let target_value = <Vec<u8>>::from_hex("2e02080badf00d010203040404ffffffffff0000000146c6616b021234ff0000000146c6616f084242424242424242").unwrap();
		assert_eq!(encoded_value, target_value);
		let node_signer = test_utils::TestKeysInterface::new(&[42; 32], Network::Testnet);
		let inbound_msg: msgs::InboundOnionPayload = ReadableArgs::read(&mut Cursor::new(&target_value[..]), &&node_signer).unwrap();
		if let msgs::InboundOnionPayload::Receive {
			payment_data: None,
			payment_metadata: None,
			keysend_preimage: None,
			custom_tlvs,
			amt_msat,
			outgoing_cltv_value,
			..
		} = inbound_msg {
			assert_eq!(custom_tlvs, expected_custom_tlvs);
			assert_eq!(amt_msat, 0x0badf00d01020304);
			assert_eq!(outgoing_cltv_value, 0xffffffff);
		} else { panic!(); }
	}

	#[test]
	fn query_channel_range_end_blocknum() {
		let tests: Vec<(u32, u32, u32)> = vec![
			(10000, 1500, 11500),
			(0, 0xffffffff, 0xffffffff),
			(1, 0xffffffff, 0xffffffff),
		];

		for (first_blocknum, number_of_blocks, expected) in tests.into_iter() {
			let sut = msgs::QueryChannelRange {
				chain_hash: ChainHash::using_genesis_block(Network::Regtest),
				first_blocknum,
				number_of_blocks,
			};
			assert_eq!(sut.end_blocknum(), expected);
		}
	}

	#[test]
	fn encoding_query_channel_range() {
		let mut query_channel_range = msgs::QueryChannelRange {
			chain_hash: ChainHash::using_genesis_block(Network::Regtest),
			first_blocknum: 100000,
			number_of_blocks: 1500,
		};
		let encoded_value = query_channel_range.encode();
		let target_value = <Vec<u8>>::from_hex("06226e46111a0b59caaf126043eb5bbf28c34f3a5e332a1fc7b2b73cf188910f000186a0000005dc").unwrap();
		assert_eq!(encoded_value, target_value);

		query_channel_range = Readable::read(&mut Cursor::new(&target_value[..])).unwrap();
		assert_eq!(query_channel_range.first_blocknum, 100000);
		assert_eq!(query_channel_range.number_of_blocks, 1500);
	}

	#[test]
	fn encoding_reply_channel_range() {
		do_encoding_reply_channel_range(0);
		do_encoding_reply_channel_range(1);
	}

	fn do_encoding_reply_channel_range(encoding_type: u8) {
		let mut target_value = <Vec<u8>>::from_hex("06226e46111a0b59caaf126043eb5bbf28c34f3a5e332a1fc7b2b73cf188910f000b8a06000005dc01").unwrap();
		let expected_chain_hash = ChainHash::using_genesis_block(Network::Regtest);
		let mut reply_channel_range = msgs::ReplyChannelRange {
			chain_hash: expected_chain_hash,
			first_blocknum: 756230,
			number_of_blocks: 1500,
			sync_complete: true,
			short_channel_ids: vec![0x000000000000008e, 0x0000000000003c69, 0x000000000045a6c4],
		};

		if encoding_type == 0 {
			target_value.append(&mut <Vec<u8>>::from_hex("001900000000000000008e0000000000003c69000000000045a6c4").unwrap());
			let encoded_value = reply_channel_range.encode();
			assert_eq!(encoded_value, target_value);

			reply_channel_range = Readable::read(&mut Cursor::new(&target_value[..])).unwrap();
			assert_eq!(reply_channel_range.chain_hash, expected_chain_hash);
			assert_eq!(reply_channel_range.first_blocknum, 756230);
			assert_eq!(reply_channel_range.number_of_blocks, 1500);
			assert_eq!(reply_channel_range.sync_complete, true);
			assert_eq!(reply_channel_range.short_channel_ids[0], 0x000000000000008e);
			assert_eq!(reply_channel_range.short_channel_ids[1], 0x0000000000003c69);
			assert_eq!(reply_channel_range.short_channel_ids[2], 0x000000000045a6c4);
		} else {
			target_value.append(&mut <Vec<u8>>::from_hex("001601789c636000833e08659309a65878be010010a9023a").unwrap());
			let result: Result<msgs::ReplyChannelRange, msgs::DecodeError> = Readable::read(&mut Cursor::new(&target_value[..]));
			assert!(result.is_err(), "Expected decode failure with unsupported zlib encoding");
		}
	}

	#[test]
	fn encoding_query_short_channel_ids() {
		do_encoding_query_short_channel_ids(0);
		do_encoding_query_short_channel_ids(1);
	}

	fn do_encoding_query_short_channel_ids(encoding_type: u8) {
		let mut target_value = <Vec<u8>>::from_hex("06226e46111a0b59caaf126043eb5bbf28c34f3a5e332a1fc7b2b73cf188910f").unwrap();
		let expected_chain_hash = ChainHash::using_genesis_block(Network::Regtest);
		let mut query_short_channel_ids = msgs::QueryShortChannelIds {
			chain_hash: expected_chain_hash,
			short_channel_ids: vec![0x0000000000008e, 0x0000000000003c69, 0x000000000045a6c4],
		};

		if encoding_type == 0 {
			target_value.append(&mut <Vec<u8>>::from_hex("001900000000000000008e0000000000003c69000000000045a6c4").unwrap());
			let encoded_value = query_short_channel_ids.encode();
			assert_eq!(encoded_value, target_value);

			query_short_channel_ids = Readable::read(&mut Cursor::new(&target_value[..])).unwrap();
			assert_eq!(query_short_channel_ids.chain_hash, expected_chain_hash);
			assert_eq!(query_short_channel_ids.short_channel_ids[0], 0x000000000000008e);
			assert_eq!(query_short_channel_ids.short_channel_ids[1], 0x0000000000003c69);
			assert_eq!(query_short_channel_ids.short_channel_ids[2], 0x000000000045a6c4);
		} else {
			target_value.append(&mut <Vec<u8>>::from_hex("001601789c636000833e08659309a65878be010010a9023a").unwrap());
			let result: Result<msgs::QueryShortChannelIds, msgs::DecodeError> = Readable::read(&mut Cursor::new(&target_value[..]));
			assert!(result.is_err(), "Expected decode failure with unsupported zlib encoding");
		}
	}

	#[test]
	fn encoding_reply_short_channel_ids_end() {
		let expected_chain_hash = ChainHash::using_genesis_block(Network::Regtest);
		let mut reply_short_channel_ids_end = msgs::ReplyShortChannelIdsEnd {
			chain_hash: expected_chain_hash,
			full_information: true,
		};
		let encoded_value = reply_short_channel_ids_end.encode();
		let target_value = <Vec<u8>>::from_hex("06226e46111a0b59caaf126043eb5bbf28c34f3a5e332a1fc7b2b73cf188910f01").unwrap();
		assert_eq!(encoded_value, target_value);

		reply_short_channel_ids_end = Readable::read(&mut Cursor::new(&target_value[..])).unwrap();
		assert_eq!(reply_short_channel_ids_end.chain_hash, expected_chain_hash);
		assert_eq!(reply_short_channel_ids_end.full_information, true);
	}

	#[test]
	fn encoding_gossip_timestamp_filter(){
		let expected_chain_hash = ChainHash::using_genesis_block(Network::Regtest);
		let mut gossip_timestamp_filter = msgs::GossipTimestampFilter {
			chain_hash: expected_chain_hash,
			first_timestamp: 1590000000,
			timestamp_range: 0xffff_ffff,
		};
		let encoded_value = gossip_timestamp_filter.encode();
		let target_value = <Vec<u8>>::from_hex("06226e46111a0b59caaf126043eb5bbf28c34f3a5e332a1fc7b2b73cf188910f5ec57980ffffffff").unwrap();
		assert_eq!(encoded_value, target_value);

		gossip_timestamp_filter = Readable::read(&mut Cursor::new(&target_value[..])).unwrap();
		assert_eq!(gossip_timestamp_filter.chain_hash, expected_chain_hash);
		assert_eq!(gossip_timestamp_filter.first_timestamp, 1590000000);
		assert_eq!(gossip_timestamp_filter.timestamp_range, 0xffff_ffff);
	}

	#[test]
	fn decode_onion_hop_data_len_as_bigsize() {
		// Tests that we can decode an onion payload that is >253 bytes.
		// Previously, receiving a payload of this size could've caused us to fail to decode a valid
		// payload, because we were decoding the length (a BigSize, big-endian) as a VarInt
		// (little-endian).

		// Encode a test onion payload with a big custom TLV such that it's >253 bytes, forcing the
		// payload length to be encoded over multiple bytes rather than a single u8.
		let big_payload = encode_big_payload().unwrap();
		let mut rd = Cursor::new(&big_payload[..]);

		let node_signer = test_utils::TestKeysInterface::new(&[42; 32], Network::Testnet);
		<msgs::InboundOnionPayload as ReadableArgs<&&test_utils::TestKeysInterface>>
			::read(&mut rd, &&node_signer).unwrap();
	}
	// see above test, needs to be a separate method for use of the serialization macros.
	fn encode_big_payload() -> Result<Vec<u8>, io::Error> {
		use crate::util::ser::HighZeroBytesDroppedBigSize;
		let payload = msgs::OutboundOnionPayload::Forward {
			short_channel_id: 0xdeadbeef1bad1dea,
			amt_to_forward: 1000,
			outgoing_cltv_value: 0xffffffff,
		};
		let mut encoded_payload = Vec::new();
		let test_bytes = vec![42u8; 1000];
		if let msgs::OutboundOnionPayload::Forward { short_channel_id, amt_to_forward, outgoing_cltv_value } = payload {
			_encode_varint_length_prefixed_tlv!(&mut encoded_payload, {
				(1, test_bytes, required_vec),
				(2, HighZeroBytesDroppedBigSize(amt_to_forward), required),
				(4, HighZeroBytesDroppedBigSize(outgoing_cltv_value), required),
				(6, short_channel_id, required)
			});
		}
		Ok(encoded_payload)
	}

	#[test]
	#[cfg(feature = "std")]
	fn test_socket_address_from_str() {
		let tcpip_v4 = SocketAddress::TcpIpV4 {
			addr: Ipv4Addr::new(127, 0, 0, 1).octets(),
			port: 1234,
		};
		assert_eq!(tcpip_v4, SocketAddress::from_str("127.0.0.1:1234").unwrap());
		assert_eq!(tcpip_v4, SocketAddress::from_str(&tcpip_v4.to_string()).unwrap());

		let tcpip_v6 = SocketAddress::TcpIpV6 {
			addr: Ipv6Addr::new(0, 0, 0, 0, 0, 0, 0, 1).octets(),
			port: 1234,
		};
		assert_eq!(tcpip_v6, SocketAddress::from_str("[0:0:0:0:0:0:0:1]:1234").unwrap());
		assert_eq!(tcpip_v6, SocketAddress::from_str(&tcpip_v6.to_string()).unwrap());

		let hostname = SocketAddress::Hostname {
				hostname: Hostname::try_from("lightning-node.mydomain.com".to_string()).unwrap(),
				port: 1234,
		};
		assert_eq!(hostname, SocketAddress::from_str("lightning-node.mydomain.com:1234").unwrap());
		assert_eq!(hostname, SocketAddress::from_str(&hostname.to_string()).unwrap());

		let onion_v2 = SocketAddress::OnionV2 ([40, 4, 64, 185, 202, 19, 162, 75, 90, 200, 38, 7],);
		assert_eq!("OnionV2([40, 4, 64, 185, 202, 19, 162, 75, 90, 200, 38, 7])", &onion_v2.to_string());
		assert_eq!(Err(SocketAddressParseError::InvalidOnionV3), SocketAddress::from_str("FACEBOOKCOREWWWI.onion:9735"));

		let onion_v3 = SocketAddress::OnionV3 {
			ed25519_pubkey: [37, 24, 75, 5, 25, 73, 117, 194, 139, 102, 182, 107, 4, 105, 247, 246, 85,
			111, 177, 172, 49, 137, 167, 155, 64, 221, 163, 47, 31, 33, 71, 3],
			checksum: 48326,
			version: 121,
			port: 1234
		};
		assert_eq!(onion_v3, SocketAddress::from_str("pg6mmjiyjmcrsslvykfwnntlaru7p5svn6y2ymmju6nubxndf4pscryd.onion:1234").unwrap());
		assert_eq!(onion_v3, SocketAddress::from_str(&onion_v3.to_string()).unwrap());

		assert_eq!(Err(SocketAddressParseError::InvalidOnionV3), SocketAddress::from_str("pg6mmjiyjmcrsslvykfwnntlaru7p5svn6.onion:1234"));
		assert_eq!(Err(SocketAddressParseError::InvalidInput), SocketAddress::from_str("127.0.0.1@1234"));
		assert_eq!(Err(SocketAddressParseError::InvalidInput), "".parse::<SocketAddress>());
		assert!(SocketAddress::from_str("pg6mmjiyjmcrsslvykfwnntlaru7p5svn6y2ymmju6nubxndf4pscryd.onion.onion:9735:94").is_err());
		assert!(SocketAddress::from_str("wrong$%#.com:1234").is_err());
		assert_eq!(Err(SocketAddressParseError::InvalidPort), SocketAddress::from_str("example.com:wrong"));
		assert!("localhost".parse::<SocketAddress>().is_err());
		assert!("localhost:invalid-port".parse::<SocketAddress>().is_err());
		assert!( "invalid-onion-v3-hostname.onion:8080".parse::<SocketAddress>().is_err());
		assert!("b32.example.onion:invalid-port".parse::<SocketAddress>().is_err());
		assert!("invalid-address".parse::<SocketAddress>().is_err());
		assert!(SocketAddress::from_str("pg6mmjiyjmcrsslvykfwnntlaru7p5svn6y2ymmju6nubxndf4pscryd.onion.onion:1234").is_err());
	}

	#[test]
	#[cfg(feature = "std")]
	fn test_socket_address_to_socket_addrs() {
		assert_eq!(SocketAddress::TcpIpV4 {addr:[0u8; 4], port: 1337,}.to_socket_addrs().unwrap().next().unwrap(),
				   SocketAddr::V4(SocketAddrV4::new(Ipv4Addr::new(0,0,0,0), 1337)));
		assert_eq!(SocketAddress::TcpIpV6 {addr:[0u8; 16], port: 1337,}.to_socket_addrs().unwrap().next().unwrap(),
				   SocketAddr::V6(SocketAddrV6::new(Ipv6Addr::from([0u8; 16]), 1337, 0, 0)));
		assert_eq!(SocketAddress::Hostname { hostname: Hostname::try_from("0.0.0.0".to_string()).unwrap(), port: 0 }
					   .to_socket_addrs().unwrap().next().unwrap(), SocketAddr::V4(SocketAddrV4::new(Ipv4Addr::from([0u8; 4]),0)));
		assert!(SocketAddress::OnionV2([0u8; 12]).to_socket_addrs().is_err());
		assert!(SocketAddress::OnionV3{ ed25519_pubkey: [37, 24, 75, 5, 25, 73, 117, 194, 139, 102,
			182, 107, 4, 105, 247, 246, 85, 111, 177, 172, 49, 137, 167, 155, 64, 221, 163, 47, 31,
			33, 71, 3],
			checksum: 48326,
			version: 121,
			port: 1234 }.to_socket_addrs().is_err());
	}
}<|MERGE_RESOLUTION|>--- conflicted
+++ resolved
@@ -496,7 +496,6 @@
 	pub channel_id: ChannelId,
 }
 
-<<<<<<< HEAD
 /// #SPLICING
 /// A [`splice_created`] message to be sent to or received from a peer.
 /// Contains details of the splicing transaction
@@ -583,11 +582,10 @@
 	pub partial_signature_with_nonce: Option<PartialSignatureWithNonce>,
 	*/
 }
-=======
+
 /// A randomly chosen number that is used to identify inputs within an interactive transaction
 /// construction.
 pub type SerialId = u64;
->>>>>>> 0ac3d9ad
 
 /// A tx_add_input message for adding an input during interactive transaction construction
 ///
@@ -1588,6 +1586,8 @@
 	fn handle_splice_signed(&self, their_node_id: &PublicKey, msg: &SpliceSigned);
 	/// Handle an incoming `splice_signed_ack` message from the given peer.
 	fn handle_splice_signed_ack(&self, their_node_id: &PublicKey, msg: &SpliceSignedAck);
+	/// TODO remove
+	fn handle_tx_complete_splice(&self, their_node_id: &PublicKey, msg: &TxComplete);
 
 	// Interactive channel construction
 	/// Handle an incoming `tx_add_input message` from the given peer.
