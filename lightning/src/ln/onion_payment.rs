//! Utilities to decode payment onions and do contextless validation of incoming payments.
//!
//! Primarily features [`peel_payment_onion`], which allows the decoding of an onion statelessly
//! and can be used to predict whether we'd accept a payment.

use bitcoin::hashes::{Hash, HashEngine};
use bitcoin::hashes::hmac::{Hmac, HmacEngine};
use bitcoin::hashes::sha256::Hash as Sha256;
use bitcoin::secp256k1::{self, PublicKey, Scalar, Secp256k1};

use crate::blinded_path;
use crate::blinded_path::payment::{PaymentConstraints, PaymentRelay};
use crate::chain::channelmonitor::{HTLC_FAIL_BACK_BUFFER, LATENCY_GRACE_PERIOD_BLOCKS};
use crate::ln::PaymentHash;
use crate::ln::channelmanager::{BlindedFailure, BlindedForward, CLTV_FAR_FAR_AWAY, HTLCFailureMsg, MIN_CLTV_EXPIRY_DELTA, PendingHTLCInfo, PendingHTLCRouting};
use crate::ln::features::BlindedHopFeatures;
use crate::ln::msgs;
use crate::ln::onion_utils;
use crate::ln::onion_utils::{HTLCFailReason, INVALID_ONION_BLINDING};
use crate::sign::{NodeSigner, Recipient};
use crate::util::logger::Logger;

#[allow(unused_imports)]
use crate::prelude::*;

use core::ops::Deref;

/// Invalid inbound onion payment.
#[derive(Debug)]
pub struct InboundHTLCErr {
	/// BOLT 4 error code.
	pub err_code: u16,
	/// Data attached to this error.
	pub err_data: Vec<u8>,
	/// Error message text.
	pub msg: &'static str,
}

fn check_blinded_payment_constraints(
	amt_msat: u64, cltv_expiry: u32, constraints: &PaymentConstraints
) -> Result<(), ()> {
	if amt_msat < constraints.htlc_minimum_msat ||
		cltv_expiry > constraints.max_cltv_expiry
	{ return Err(()) }
	Ok(())
}

fn check_blinded_forward(
	inbound_amt_msat: u64, inbound_cltv_expiry: u32, payment_relay: &PaymentRelay,
	payment_constraints: &PaymentConstraints, features: &BlindedHopFeatures
) -> Result<(u64, u32), ()> {
	let amt_to_forward = blinded_path::payment::amt_to_forward_msat(
		inbound_amt_msat, payment_relay
	).ok_or(())?;
	let outgoing_cltv_value = inbound_cltv_expiry.checked_sub(
		payment_relay.cltv_expiry_delta as u32
	).ok_or(())?;
	check_blinded_payment_constraints(inbound_amt_msat, outgoing_cltv_value, payment_constraints)?;

	if features.requires_unknown_bits_from(&BlindedHopFeatures::empty()) { return Err(()) }
	Ok((amt_to_forward, outgoing_cltv_value))
}

pub(super) fn create_fwd_pending_htlc_info(
	msg: &msgs::UpdateAddHTLC, hop_data: msgs::InboundOnionPayload, hop_hmac: [u8; 32],
	new_packet_bytes: [u8; onion_utils::ONION_DATA_LEN], shared_secret: [u8; 32],
	next_packet_pubkey_opt: Option<Result<PublicKey, secp256k1::Error>>
) -> Result<PendingHTLCInfo, InboundHTLCErr> {
	debug_assert!(next_packet_pubkey_opt.is_some());
	let outgoing_packet = msgs::OnionPacket {
		version: 0,
		public_key: next_packet_pubkey_opt.unwrap_or(Err(secp256k1::Error::InvalidPublicKey)),
		hop_data: new_packet_bytes,
		hmac: hop_hmac,
	};

	let (
		short_channel_id, amt_to_forward, outgoing_cltv_value, intro_node_blinding_point
	) = match hop_data {
		msgs::InboundOnionPayload::Forward { short_channel_id, amt_to_forward, outgoing_cltv_value } =>
			(short_channel_id, amt_to_forward, outgoing_cltv_value, None),
		msgs::InboundOnionPayload::BlindedForward {
			short_channel_id, payment_relay, payment_constraints, intro_node_blinding_point, features,
		} => {
			let (amt_to_forward, outgoing_cltv_value) = check_blinded_forward(
				msg.amount_msat, msg.cltv_expiry, &payment_relay, &payment_constraints, &features
			).map_err(|()| {
				// We should be returning malformed here if `msg.blinding_point` is set, but this is
				// unreachable right now since we checked it in `decode_update_add_htlc_onion`.
				InboundHTLCErr {
					msg: "Underflow calculating outbound amount or cltv value for blinded forward",
					err_code: INVALID_ONION_BLINDING,
					err_data: vec![0; 32],
				}
			})?;
			(short_channel_id, amt_to_forward, outgoing_cltv_value, intro_node_blinding_point)
		},
		msgs::InboundOnionPayload::Receive { .. } | msgs::InboundOnionPayload::BlindedReceive { .. } =>
			return Err(InboundHTLCErr {
				msg: "Final Node OnionHopData provided for us as an intermediary node",
				err_code: 0x4000 | 22,
				err_data: Vec::new(),
			}),
	};

	Ok(PendingHTLCInfo {
		routing: PendingHTLCRouting::Forward {
			onion_packet: outgoing_packet,
			short_channel_id,
			blinded: intro_node_blinding_point.or(msg.blinding_point)
				.map(|bp| BlindedForward {
					inbound_blinding_point: bp,
					failure: intro_node_blinding_point
						.map(|_| BlindedFailure::FromIntroductionNode)
						.unwrap_or(BlindedFailure::FromBlindedNode),
				}),
		},
		payment_hash: msg.payment_hash,
		incoming_shared_secret: shared_secret,
		incoming_amt_msat: Some(msg.amount_msat),
		outgoing_amt_msat: amt_to_forward,
		outgoing_cltv_value,
		skimmed_fee_msat: None,
	})
}

pub(super) fn create_recv_pending_htlc_info(
	hop_data: msgs::InboundOnionPayload, shared_secret: [u8; 32], payment_hash: PaymentHash,
	amt_msat: u64, cltv_expiry: u32, phantom_shared_secret: Option<[u8; 32]>, allow_underpay: bool,
	counterparty_skimmed_fee_msat: Option<u64>, current_height: u32, accept_mpp_keysend: bool,
) -> Result<PendingHTLCInfo, InboundHTLCErr> {
	let (
		payment_data, keysend_preimage, custom_tlvs, onion_amt_msat, onion_cltv_expiry,
<<<<<<< HEAD
		payment_metadata, requires_blinded_error
=======
		payment_metadata, payment_context, requires_blinded_error
>>>>>>> 9a438eea
	) = match hop_data {
		msgs::InboundOnionPayload::Receive {
			payment_data, keysend_preimage, custom_tlvs, sender_intended_htlc_amt_msat,
			cltv_expiry_height, payment_metadata, ..
		} =>
			(payment_data, keysend_preimage, custom_tlvs, sender_intended_htlc_amt_msat,
<<<<<<< HEAD
			 cltv_expiry_height, payment_metadata, false),
		msgs::InboundOnionPayload::BlindedReceive {
			sender_intended_htlc_amt_msat, total_msat, cltv_expiry_height, payment_secret,
			intro_node_blinding_point, payment_constraints, ..
=======
			 cltv_expiry_height, payment_metadata, None, false),
		msgs::InboundOnionPayload::BlindedReceive {
			sender_intended_htlc_amt_msat, total_msat, cltv_expiry_height, payment_secret,
			intro_node_blinding_point, payment_constraints, payment_context, keysend_preimage,
			custom_tlvs
>>>>>>> 9a438eea
		} => {
			check_blinded_payment_constraints(
				sender_intended_htlc_amt_msat, cltv_expiry, &payment_constraints
			)
				.map_err(|()| {
					InboundHTLCErr {
						err_code: INVALID_ONION_BLINDING,
						err_data: vec![0; 32],
						msg: "Amount or cltv_expiry violated blinded payment constraints",
					}
				})?;
			let payment_data = msgs::FinalOnionHopData { payment_secret, total_msat };
<<<<<<< HEAD
			(Some(payment_data), None, Vec::new(), sender_intended_htlc_amt_msat, cltv_expiry_height,
			 None, intro_node_blinding_point.is_none())
=======
			(Some(payment_data), keysend_preimage, custom_tlvs,
			 sender_intended_htlc_amt_msat, cltv_expiry_height, None, Some(payment_context),
			 intro_node_blinding_point.is_none())
>>>>>>> 9a438eea
		}
		msgs::InboundOnionPayload::Forward { .. } => {
			return Err(InboundHTLCErr {
				err_code: 0x4000|22,
				err_data: Vec::new(),
				msg: "Got non final data with an HMAC of 0",
			})
		},
		msgs::InboundOnionPayload::BlindedForward { .. } => {
			return Err(InboundHTLCErr {
				err_code: INVALID_ONION_BLINDING,
				err_data: vec![0; 32],
				msg: "Got blinded non final data with an HMAC of 0",
			})
		}
	};
	// final_incorrect_cltv_expiry
	if onion_cltv_expiry > cltv_expiry {
		return Err(InboundHTLCErr {
			msg: "Upstream node set CLTV to less than the CLTV set by the sender",
			err_code: 18,
			err_data: cltv_expiry.to_be_bytes().to_vec()
		})
	}
	// final_expiry_too_soon
	// We have to have some headroom to broadcast on chain if we have the preimage, so make sure
	// we have at least HTLC_FAIL_BACK_BUFFER blocks to go.
	//
	// Also, ensure that, in the case of an unknown preimage for the received payment hash, our
	// payment logic has enough time to fail the HTLC backward before our onchain logic triggers a
	// channel closure (see HTLC_FAIL_BACK_BUFFER rationale).
	if cltv_expiry <= current_height + HTLC_FAIL_BACK_BUFFER + 1 {
		let mut err_data = Vec::with_capacity(12);
		err_data.extend_from_slice(&amt_msat.to_be_bytes());
		err_data.extend_from_slice(&current_height.to_be_bytes());
		return Err(InboundHTLCErr {
			err_code: 0x4000 | 15, err_data,
			msg: "The final CLTV expiry is too soon to handle",
		});
	}
	if (!allow_underpay && onion_amt_msat > amt_msat) ||
		(allow_underpay && onion_amt_msat >
		 amt_msat.saturating_add(counterparty_skimmed_fee_msat.unwrap_or(0)))
	{
		return Err(InboundHTLCErr {
			err_code: 19,
			err_data: amt_msat.to_be_bytes().to_vec(),
			msg: "Upstream node sent less than we were supposed to receive in payment",
		});
	}

	let routing = if let Some(payment_preimage) = keysend_preimage {
		// We need to check that the sender knows the keysend preimage before processing this
		// payment further. Otherwise, an intermediary routing hop forwarding non-keysend-HTLC X
		// could discover the final destination of X, by probing the adjacent nodes on the route
		// with a keysend payment of identical payment hash to X and observing the processing
		// time discrepancies due to a hash collision with X.
		let hashed_preimage = PaymentHash(Sha256::hash(&payment_preimage.0).to_byte_array());
		if hashed_preimage != payment_hash {
			return Err(InboundHTLCErr {
				err_code: 0x4000|22,
				err_data: Vec::new(),
				msg: "Payment preimage didn't match payment hash",
			});
		}
		if !accept_mpp_keysend && payment_data.is_some() {
			return Err(InboundHTLCErr {
				err_code: 0x4000|22,
				err_data: Vec::new(),
				msg: "We don't support MPP keysend payments",
			});
		}
		PendingHTLCRouting::ReceiveKeysend {
			payment_data,
			payment_preimage,
			payment_metadata,
			incoming_cltv_expiry: onion_cltv_expiry,
			custom_tlvs,
			requires_blinded_error,
		}
	} else if let Some(data) = payment_data {
		PendingHTLCRouting::Receive {
			payment_data: data,
			payment_metadata,
<<<<<<< HEAD
=======
			payment_context,
>>>>>>> 9a438eea
			incoming_cltv_expiry: onion_cltv_expiry,
			phantom_shared_secret,
			custom_tlvs,
			requires_blinded_error,
		}
	} else {
		return Err(InboundHTLCErr {
			err_code: 0x4000|0x2000|3,
			err_data: Vec::new(),
			msg: "We require payment_secrets",
		});
	};
	Ok(PendingHTLCInfo {
		routing,
		payment_hash,
		incoming_shared_secret: shared_secret,
		incoming_amt_msat: Some(amt_msat),
		outgoing_amt_msat: onion_amt_msat,
		outgoing_cltv_value: onion_cltv_expiry,
		skimmed_fee_msat: counterparty_skimmed_fee_msat,
	})
}

/// Peel one layer off an incoming onion, returning a [`PendingHTLCInfo`] that contains information
/// about the intended next-hop for the HTLC.
///
/// This does all the relevant context-free checks that LDK requires for payment relay or
/// acceptance. If the payment is to be received, and the amount matches the expected amount for
/// a given invoice, this indicates the [`msgs::UpdateAddHTLC`], once fully committed in the
/// channel, will generate an [`Event::PaymentClaimable`].
///
/// [`Event::PaymentClaimable`]: crate::events::Event::PaymentClaimable
pub fn peel_payment_onion<NS: Deref, L: Deref, T: secp256k1::Verification>(
	msg: &msgs::UpdateAddHTLC, node_signer: &NS, logger: &L, secp_ctx: &Secp256k1<T>,
	cur_height: u32, accept_mpp_keysend: bool, allow_skimmed_fees: bool,
) -> Result<PendingHTLCInfo, InboundHTLCErr>
where
	NS::Target: NodeSigner,
	L::Target: Logger,
{
	let (hop, shared_secret, next_packet_details_opt) =
		decode_incoming_update_add_htlc_onion(msg, node_signer, logger, secp_ctx
	).map_err(|e| {
		let (err_code, err_data) = match e {
			HTLCFailureMsg::Malformed(m) => (m.failure_code, Vec::new()),
			HTLCFailureMsg::Relay(r) => (0x4000 | 22, r.reason.data),
		};
		let msg = "Failed to decode update add htlc onion";
		InboundHTLCErr { msg, err_code, err_data }
	})?;
	Ok(match hop {
		onion_utils::Hop::Forward { next_hop_data, next_hop_hmac, new_packet_bytes } => {
			let NextPacketDetails {
				next_packet_pubkey, outgoing_amt_msat: _, outgoing_scid: _, outgoing_cltv_value
			} = match next_packet_details_opt {
				Some(next_packet_details) => next_packet_details,
				// Forward should always include the next hop details
				None => return Err(InboundHTLCErr {
					msg: "Failed to decode update add htlc onion",
					err_code: 0x4000 | 22,
					err_data: Vec::new(),
				}),
			};

			if let Err((err_msg, code)) = check_incoming_htlc_cltv(
				cur_height, outgoing_cltv_value, msg.cltv_expiry
			) {
				return Err(InboundHTLCErr {
					msg: err_msg,
					err_code: code,
					err_data: Vec::new(),
				});
			}

			// TODO: If this is potentially a phantom payment we should decode the phantom payment
			// onion here and check it.

			create_fwd_pending_htlc_info(
				msg, next_hop_data, next_hop_hmac, new_packet_bytes, shared_secret,
				Some(next_packet_pubkey)
			)?
		},
		onion_utils::Hop::Receive(received_data) => {
			create_recv_pending_htlc_info(
				received_data, shared_secret, msg.payment_hash, msg.amount_msat, msg.cltv_expiry,
				None, allow_skimmed_fees, msg.skimmed_fee_msat, cur_height, accept_mpp_keysend,
			)?
		}
	})
}

pub(super) struct NextPacketDetails {
	pub(super) next_packet_pubkey: Result<PublicKey, secp256k1::Error>,
	pub(super) outgoing_scid: u64,
	pub(super) outgoing_amt_msat: u64,
	pub(super) outgoing_cltv_value: u32,
}

pub(super) fn decode_incoming_update_add_htlc_onion<NS: Deref, L: Deref, T: secp256k1::Verification>(
	msg: &msgs::UpdateAddHTLC, node_signer: &NS, logger: &L, secp_ctx: &Secp256k1<T>,
) -> Result<(onion_utils::Hop, [u8; 32], Option<NextPacketDetails>), HTLCFailureMsg>
where
	NS::Target: NodeSigner,
	L::Target: Logger,
{
	macro_rules! return_malformed_err {
		($msg: expr, $err_code: expr) => {
			{
				log_info!(logger, "Failed to accept/forward incoming HTLC: {}", $msg);
				let (sha256_of_onion, failure_code) = if msg.blinding_point.is_some() {
					([0; 32], INVALID_ONION_BLINDING)
				} else {
					(Sha256::hash(&msg.onion_routing_packet.hop_data).to_byte_array(), $err_code)
				};
				return Err(HTLCFailureMsg::Malformed(msgs::UpdateFailMalformedHTLC {
					channel_id: msg.channel_id,
					htlc_id: msg.htlc_id,
					sha256_of_onion,
					failure_code,
				}));
			}
		}
	}

	if let Err(_) = msg.onion_routing_packet.public_key {
		return_malformed_err!("invalid ephemeral pubkey", 0x8000 | 0x4000 | 6);
	}

	let blinded_node_id_tweak = msg.blinding_point.map(|bp| {
		let blinded_tlvs_ss = node_signer.ecdh(Recipient::Node, &bp, None).unwrap().secret_bytes();
		let mut hmac = HmacEngine::<Sha256>::new(b"blinded_node_id");
		hmac.input(blinded_tlvs_ss.as_ref());
		Scalar::from_be_bytes(Hmac::from_engine(hmac).to_byte_array()).unwrap()
	});
	let shared_secret = node_signer.ecdh(
		Recipient::Node, &msg.onion_routing_packet.public_key.unwrap(), blinded_node_id_tweak.as_ref()
	).unwrap().secret_bytes();

	if msg.onion_routing_packet.version != 0 {
		//TODO: Spec doesn't indicate if we should only hash hop_data here (and in other
		//sha256_of_onion error data packets), or the entire onion_routing_packet. Either way,
		//the hash doesn't really serve any purpose - in the case of hashing all data, the
		//receiving node would have to brute force to figure out which version was put in the
		//packet by the node that send us the message, in the case of hashing the hop_data, the
		//node knows the HMAC matched, so they already know what is there...
		return_malformed_err!("Unknown onion packet version", 0x8000 | 0x4000 | 4);
	}
	macro_rules! return_err {
		($msg: expr, $err_code: expr, $data: expr) => {
			{
				if msg.blinding_point.is_some() {
					return_malformed_err!($msg, INVALID_ONION_BLINDING)
				}

				log_info!(logger, "Failed to accept/forward incoming HTLC: {}", $msg);
				return Err(HTLCFailureMsg::Relay(msgs::UpdateFailHTLC {
					channel_id: msg.channel_id,
					htlc_id: msg.htlc_id,
					reason: HTLCFailReason::reason($err_code, $data.to_vec())
						.get_encrypted_failure_packet(&shared_secret, &None),
				}));
			}
		}
	}

	let next_hop = match onion_utils::decode_next_payment_hop(
		shared_secret, &msg.onion_routing_packet.hop_data[..], msg.onion_routing_packet.hmac,
		msg.payment_hash, msg.blinding_point, node_signer
	) {
		Ok(res) => res,
		Err(onion_utils::OnionDecodeErr::Malformed { err_msg, err_code }) => {
			return_malformed_err!(err_msg, err_code);
		},
		Err(onion_utils::OnionDecodeErr::Relay { err_msg, err_code }) => {
			return_err!(err_msg, err_code, &[0; 0]);
		},
	};

	let next_packet_details = match next_hop {
		onion_utils::Hop::Forward {
			next_hop_data: msgs::InboundOnionPayload::Forward {
				short_channel_id, amt_to_forward, outgoing_cltv_value
			}, ..
		} => {
			let next_packet_pubkey = onion_utils::next_hop_pubkey(secp_ctx,
				msg.onion_routing_packet.public_key.unwrap(), &shared_secret);
			NextPacketDetails {
				next_packet_pubkey, outgoing_scid: short_channel_id,
				outgoing_amt_msat: amt_to_forward, outgoing_cltv_value
			}
		},
		onion_utils::Hop::Forward {
			next_hop_data: msgs::InboundOnionPayload::BlindedForward {
				short_channel_id, ref payment_relay, ref payment_constraints, ref features, ..
			}, ..
		} => {
			let (amt_to_forward, outgoing_cltv_value) = match check_blinded_forward(
				msg.amount_msat, msg.cltv_expiry, &payment_relay, &payment_constraints, &features
			) {
				Ok((amt, cltv)) => (amt, cltv),
				Err(()) => {
					return_err!("Underflow calculating outbound amount or cltv value for blinded forward",
						INVALID_ONION_BLINDING, &[0; 32]);
				}
			};
			let next_packet_pubkey = onion_utils::next_hop_pubkey(&secp_ctx,
				msg.onion_routing_packet.public_key.unwrap(), &shared_secret);
			NextPacketDetails {
				next_packet_pubkey, outgoing_scid: short_channel_id, outgoing_amt_msat: amt_to_forward,
				outgoing_cltv_value
			}
		},
		onion_utils::Hop::Receive { .. } => return Ok((next_hop, shared_secret, None)),
		onion_utils::Hop::Forward { next_hop_data: msgs::InboundOnionPayload::Receive { .. }, .. } |
			onion_utils::Hop::Forward { next_hop_data: msgs::InboundOnionPayload::BlindedReceive { .. }, .. } =>
		{
			return_err!("Final Node OnionHopData provided for us as an intermediary node", 0x4000 | 22, &[0; 0]);
		}
	};

	Ok((next_hop, shared_secret, Some(next_packet_details)))
}

pub(super) fn check_incoming_htlc_cltv(
	cur_height: u32, outgoing_cltv_value: u32, cltv_expiry: u32
) -> Result<(), (&'static str, u16)> {
	if (cltv_expiry as u64) < (outgoing_cltv_value) as u64 + MIN_CLTV_EXPIRY_DELTA as u64 {
		return Err((
			"Forwarding node has tampered with the intended HTLC values or origin node has an obsolete cltv_expiry_delta",
			0x1000 | 13, // incorrect_cltv_expiry
		));
	}
	// Theoretically, channel counterparty shouldn't send us a HTLC expiring now,
	// but we want to be robust wrt to counterparty packet sanitization (see
	// HTLC_FAIL_BACK_BUFFER rationale).
	if cltv_expiry <= cur_height + HTLC_FAIL_BACK_BUFFER as u32 { // expiry_too_soon
		return Err(("CLTV expiry is too close", 0x1000 | 14));
	}
	if cltv_expiry > cur_height + CLTV_FAR_FAR_AWAY as u32 { // expiry_too_far
		return Err(("CLTV expiry is too far in the future", 21));
	}
	// If the HTLC expires ~now, don't bother trying to forward it to our
	// counterparty. They should fail it anyway, but we don't want to bother with
	// the round-trips or risk them deciding they definitely want the HTLC and
	// force-closing to ensure they get it if we're offline.
	// We previously had a much more aggressive check here which tried to ensure
	// our counterparty receives an HTLC which has *our* risk threshold met on it,
	// but there is no need to do that, and since we're a bit conservative with our
	// risk threshold it just results in failing to forward payments.
	if (outgoing_cltv_value) as u64 <= (cur_height + LATENCY_GRACE_PERIOD_BLOCKS) as u64 {
		return Err(("Outgoing CLTV value is too soon", 0x1000 | 14));
	}

	Ok(())
}

#[cfg(test)]
mod tests {
	use bitcoin::hashes::Hash;
	use bitcoin::hashes::sha256::Hash as Sha256;
	use bitcoin::secp256k1::{PublicKey, Secp256k1, SecretKey};
	use crate::ln::{PaymentPreimage, PaymentHash, PaymentSecret};
	use crate::ln::ChannelId;
	use crate::ln::channelmanager::RecipientOnionFields;
	use crate::ln::features::{ChannelFeatures, NodeFeatures};
	use crate::ln::msgs;
	use crate::ln::onion_utils::create_payment_onion;
	use crate::routing::router::{Path, RouteHop};
	use crate::util::test_utils;

	#[test]
	fn fail_construct_onion_on_too_big_payloads() {
		// Ensure that if we call `construct_onion_packet` and friends where payloads are too large for
		// the allotted packet length, we'll fail to construct. Previously, senders would happily
		// construct invalid packets by array-shifting the final node's HMAC out of the packet when
		// adding an intermediate onion layer, causing the receiver to error with "final payload
		// provided for us as an intermediate node."
		let secp_ctx = Secp256k1::new();
		let bob = crate::sign::KeysManager::new(&[2; 32], 42, 42);
		let bob_pk = PublicKey::from_secret_key(&secp_ctx, &bob.get_node_secret_key());
		let charlie = crate::sign::KeysManager::new(&[3; 32], 42, 42);
		let charlie_pk = PublicKey::from_secret_key(&secp_ctx, &charlie.get_node_secret_key());

		let (
			session_priv, total_amt_msat, cur_height, mut recipient_onion, keysend_preimage, payment_hash,
			prng_seed, hops, ..
		) = payment_onion_args(bob_pk, charlie_pk);

		// Ensure the onion will not fit all the payloads by adding a large custom TLV.
		recipient_onion.custom_tlvs.push((13377331, vec![0; 1156]));

		let path = Path { hops, blinded_tail: None, };
		let onion_keys = super::onion_utils::construct_onion_keys(&secp_ctx, &path, &session_priv).unwrap();
		let (onion_payloads, ..) = super::onion_utils::build_onion_payloads(
			&path, total_amt_msat, recipient_onion, cur_height + 1, &Some(keysend_preimage)
		).unwrap();

		assert!(super::onion_utils::construct_onion_packet(
				onion_payloads, onion_keys, prng_seed, &payment_hash
		).is_err());
	}

	#[test]
	fn test_peel_payment_onion() {
		use super::*;
		let secp_ctx = Secp256k1::new();

		let bob = crate::sign::KeysManager::new(&[2; 32], 42, 42);
		let bob_pk = PublicKey::from_secret_key(&secp_ctx, &bob.get_node_secret_key());
		let charlie = crate::sign::KeysManager::new(&[3; 32], 42, 42);
		let charlie_pk = PublicKey::from_secret_key(&secp_ctx, &charlie.get_node_secret_key());

		let (session_priv, total_amt_msat, cur_height, recipient_onion, preimage, payment_hash,
			prng_seed, hops, recipient_amount, pay_secret) = payment_onion_args(bob_pk, charlie_pk);

		let path = Path {
			hops: hops,
			blinded_tail: None,
		};

		let (onion, amount_msat, cltv_expiry) = create_payment_onion(
			&secp_ctx, &path, &session_priv, total_amt_msat, recipient_onion, cur_height,
			&payment_hash, &Some(preimage), prng_seed
		).unwrap();

		let msg = make_update_add_msg(amount_msat, cltv_expiry, payment_hash, onion);
		let logger = test_utils::TestLogger::with_id("bob".to_string());

		let peeled = peel_payment_onion(&msg, &&bob, &&logger, &secp_ctx, cur_height, true, false)
			.map_err(|e| e.msg).unwrap();

		let next_onion = match peeled.routing {
			PendingHTLCRouting::Forward { onion_packet, .. } => {
				onion_packet
			},
			_ => panic!("expected a forwarded onion"),
		};

		let msg2 = make_update_add_msg(amount_msat, cltv_expiry, payment_hash, next_onion);
		let peeled2 = peel_payment_onion(&msg2, &&charlie, &&logger, &secp_ctx, cur_height, true, false)
			.map_err(|e| e.msg).unwrap();

		match peeled2.routing {
			PendingHTLCRouting::ReceiveKeysend { payment_preimage, payment_data, incoming_cltv_expiry, .. } => {
				assert_eq!(payment_preimage, preimage);
				assert_eq!(peeled2.outgoing_amt_msat, recipient_amount);
				assert_eq!(incoming_cltv_expiry, peeled2.outgoing_cltv_value);
				let msgs::FinalOnionHopData{total_msat, payment_secret} = payment_data.unwrap();
				assert_eq!(total_msat, total_amt_msat);
				assert_eq!(payment_secret, pay_secret);
			},
			_ => panic!("expected a received keysend"),
		};
	}

	fn make_update_add_msg(
		amount_msat: u64, cltv_expiry: u32, payment_hash: PaymentHash,
		onion_routing_packet: msgs::OnionPacket
	) -> msgs::UpdateAddHTLC {
		msgs::UpdateAddHTLC {
			channel_id: ChannelId::from_bytes([0; 32]),
			htlc_id: 0,
			amount_msat,
			cltv_expiry,
			payment_hash,
			onion_routing_packet,
			skimmed_fee_msat: None,
			blinding_point: None,
		}
	}

	fn payment_onion_args(hop_pk: PublicKey, recipient_pk: PublicKey) -> (
		SecretKey, u64, u32, RecipientOnionFields, PaymentPreimage, PaymentHash, [u8; 32],
		Vec<RouteHop>, u64, PaymentSecret,
	) {
		let session_priv_bytes = [42; 32];
		let session_priv = SecretKey::from_slice(&session_priv_bytes).unwrap();
		let total_amt_msat = 1000;
		let cur_height = 1000;
		let pay_secret = PaymentSecret([99; 32]);
		let recipient_onion = RecipientOnionFields::secret_only(pay_secret);
		let preimage_bytes = [43; 32];
		let preimage = PaymentPreimage(preimage_bytes);
		let rhash_bytes = Sha256::hash(&preimage_bytes).to_byte_array();
		let payment_hash = PaymentHash(rhash_bytes);
		let prng_seed = [44; 32];

		// make a route alice -> bob -> charlie
		let hop_fee = 1;
		let recipient_amount = total_amt_msat - hop_fee;
		let hops = vec![
			RouteHop {
				pubkey: hop_pk,
				fee_msat: hop_fee,
				cltv_expiry_delta: 42,
				short_channel_id: 1,
				node_features: NodeFeatures::empty(),
				channel_features: ChannelFeatures::empty(),
				maybe_announced_channel: false,
			},
			RouteHop {
				pubkey: recipient_pk,
				fee_msat: recipient_amount,
				cltv_expiry_delta: 42,
				short_channel_id: 2,
				node_features: NodeFeatures::empty(),
				channel_features: ChannelFeatures::empty(),
				maybe_announced_channel: false,
			}
		];

		(session_priv, total_amt_msat, cur_height, recipient_onion, preimage, payment_hash,
			prng_seed, hops, recipient_amount, pay_secret)
	}

}<|MERGE_RESOLUTION|>--- conflicted
+++ resolved
@@ -131,29 +131,18 @@
 ) -> Result<PendingHTLCInfo, InboundHTLCErr> {
 	let (
 		payment_data, keysend_preimage, custom_tlvs, onion_amt_msat, onion_cltv_expiry,
-<<<<<<< HEAD
-		payment_metadata, requires_blinded_error
-=======
 		payment_metadata, payment_context, requires_blinded_error
->>>>>>> 9a438eea
 	) = match hop_data {
 		msgs::InboundOnionPayload::Receive {
 			payment_data, keysend_preimage, custom_tlvs, sender_intended_htlc_amt_msat,
 			cltv_expiry_height, payment_metadata, ..
 		} =>
 			(payment_data, keysend_preimage, custom_tlvs, sender_intended_htlc_amt_msat,
-<<<<<<< HEAD
-			 cltv_expiry_height, payment_metadata, false),
-		msgs::InboundOnionPayload::BlindedReceive {
-			sender_intended_htlc_amt_msat, total_msat, cltv_expiry_height, payment_secret,
-			intro_node_blinding_point, payment_constraints, ..
-=======
 			 cltv_expiry_height, payment_metadata, None, false),
 		msgs::InboundOnionPayload::BlindedReceive {
 			sender_intended_htlc_amt_msat, total_msat, cltv_expiry_height, payment_secret,
 			intro_node_blinding_point, payment_constraints, payment_context, keysend_preimage,
 			custom_tlvs
->>>>>>> 9a438eea
 		} => {
 			check_blinded_payment_constraints(
 				sender_intended_htlc_amt_msat, cltv_expiry, &payment_constraints
@@ -166,14 +155,9 @@
 					}
 				})?;
 			let payment_data = msgs::FinalOnionHopData { payment_secret, total_msat };
-<<<<<<< HEAD
-			(Some(payment_data), None, Vec::new(), sender_intended_htlc_amt_msat, cltv_expiry_height,
-			 None, intro_node_blinding_point.is_none())
-=======
 			(Some(payment_data), keysend_preimage, custom_tlvs,
 			 sender_intended_htlc_amt_msat, cltv_expiry_height, None, Some(payment_context),
 			 intro_node_blinding_point.is_none())
->>>>>>> 9a438eea
 		}
 		msgs::InboundOnionPayload::Forward { .. } => {
 			return Err(InboundHTLCErr {
@@ -258,10 +242,7 @@
 		PendingHTLCRouting::Receive {
 			payment_data: data,
 			payment_metadata,
-<<<<<<< HEAD
-=======
 			payment_context,
->>>>>>> 9a438eea
 			incoming_cltv_expiry: onion_cltv_expiry,
 			phantom_shared_secret,
 			custom_tlvs,
