// This file is Copyright its original authors, visible in version control
// history.
//
// This file is licensed under the Apache License, Version 2.0 <LICENSE-APACHE
// or http://www.apache.org/licenses/LICENSE-2.0> or the MIT license
// <LICENSE-MIT or http://opensource.org/licenses/MIT>, at your option.
// You may not use this file except in accordance with one or both of these
// licenses.

//! The router finds paths within a [`NetworkGraph`] for a payment.

use bitcoin::secp256k1::{PublicKey, Secp256k1, self};

use crate::blinded_path::{BlindedHop, Direction, IntroductionNode};
use crate::blinded_path::payment::{BlindedPaymentPath, ForwardTlvs, PaymentConstraints, PaymentForwardNode, PaymentRelay, ReceiveTlvs};
use crate::types::payment::{PaymentHash, PaymentPreimage};
use crate::ln::channel_state::ChannelDetails;
use crate::ln::channelmanager::{PaymentId, MIN_FINAL_CLTV_EXPIRY_DELTA, RecipientOnionFields};
use crate::types::features::{BlindedHopFeatures, Bolt11InvoiceFeatures, Bolt12InvoiceFeatures, ChannelFeatures, NodeFeatures};
use crate::ln::msgs::{DecodeError, ErrorAction, LightningError, MAX_VALUE_MSAT};
use crate::ln::onion_utils;
#[cfg(async_payments)]
use crate::offers::static_invoice::StaticInvoice;
use crate::offers::invoice::Bolt12Invoice;
use crate::routing::gossip::{DirectedChannelInfo, EffectiveCapacity, ReadOnlyNetworkGraph, NetworkGraph, NodeId};
use crate::routing::scoring::{ChannelUsage, LockableScore, ScoreLookUp};
use crate::sign::EntropySource;
use crate::sync::Mutex;
use crate::util::ser::{Writeable, Readable, ReadableArgs, Writer};
use crate::util::logger::{Level, Logger};
use crate::crypto::chacha20::ChaCha20;

use crate::io;
use crate::prelude::*;
use alloc::collections::BinaryHeap;
use core::{cmp, fmt};
use core::ops::Deref;

use lightning_types::routing::RoutingFees;

pub use lightning_types::routing::{RouteHint, RouteHintHop};

/// A [`Router`] implemented using [`find_route`].
///
/// # Privacy
///
/// Creating [`BlindedPaymentPath`]s may affect privacy since, if a suitable path cannot be found,
/// it will create a one-hop path using the recipient as the introduction node if it is a announced
/// node. Otherwise, there is no way to find a path to the introduction node in order to send a
/// payment, and thus an `Err` is returned.
pub struct DefaultRouter<G: Deref<Target = NetworkGraph<L>>, L: Deref, ES: Deref, S: Deref> where
	L::Target: Logger,
	S::Target: for <'a> LockableScore<'a>,
	ES::Target: EntropySource,
{
	network_graph: G,
	logger: L,
	entropy_source: ES,
	scorer: S,
	score_params: crate::routing::scoring::ProbabilisticScoringFeeParameters,
}

impl<G: Deref<Target = NetworkGraph<L>>, L: Deref, ES: Deref, S: Deref> DefaultRouter<G, L, ES, S> where
	L::Target: Logger,
	S::Target: for <'a> LockableScore<'a>,
	ES::Target: EntropySource,
{
	/// Creates a new router.
	pub fn new(network_graph: G, logger: L, entropy_source: ES, scorer: S, score_params: crate::routing::scoring::ProbabilisticScoringFeeParameters) -> Self {
		Self { network_graph, logger, entropy_source, scorer, score_params }
	}
}

impl<G: Deref<Target = NetworkGraph<L>>, L: Deref, ES: Deref, S: Deref> Router for DefaultRouter<G, L, ES, S> where
	L::Target: Logger,
	S::Target: for <'a> LockableScore<'a>,
	ES::Target: EntropySource,
{
	fn find_route(
		&self,
		payer: &PublicKey,
		params: &RouteParameters,
		first_hops: Option<&[&ChannelDetails]>,
		inflight_htlcs: InFlightHtlcs
	) -> Result<Route, LightningError> {
		let random_seed_bytes = self.entropy_source.get_secure_random_bytes();
		find_route(
			payer, params, &self.network_graph, first_hops, &*self.logger,
			&ScorerAccountingForInFlightHtlcs::new(self.scorer.read_lock(), &inflight_htlcs),
			&self.score_params,
			&random_seed_bytes
		)
	}

	fn create_blinded_payment_paths<
		T: secp256k1::Signing + secp256k1::Verification
	> (
		&self, recipient: PublicKey, first_hops: Vec<ChannelDetails>, tlvs: ReceiveTlvs,
		amount_msats: u64, secp_ctx: &Secp256k1<T>
	) -> Result<Vec<BlindedPaymentPath>, ()> {
		// Limit the number of blinded paths that are computed.
		const MAX_PAYMENT_PATHS: usize = 3;

		// Ensure peers have at least three channels so that it is more difficult to infer the
		// recipient's node_id.
		const MIN_PEER_CHANNELS: usize = 3;

		let has_one_peer = first_hops
			.first()
			.map(|details| details.counterparty.node_id)
			.map(|node_id| first_hops
				.iter()
				.skip(1)
				.all(|details| details.counterparty.node_id == node_id)
			)
			.unwrap_or(false);

		let network_graph = self.network_graph.deref().read_only();
		let is_recipient_announced =
			network_graph.nodes().contains_key(&NodeId::from_pubkey(&recipient));

		let paths = first_hops.into_iter()
			.filter(|details| details.counterparty.features.supports_route_blinding())
			.filter(|details| amount_msats <= details.inbound_capacity_msat)
			.filter(|details| amount_msats >= details.inbound_htlc_minimum_msat.unwrap_or(0))
			.filter(|details| amount_msats <= details.inbound_htlc_maximum_msat.unwrap_or(u64::MAX))
			// Limit to peers with announced channels unless the recipient is unannounced.
			.filter(|details| network_graph
					.node(&NodeId::from_pubkey(&details.counterparty.node_id))
					.map(|node| !is_recipient_announced || node.channels.len() >= MIN_PEER_CHANNELS)
					// Allow payments directly with the only peer when unannounced.
					.unwrap_or(!is_recipient_announced && has_one_peer)
			)
			.filter_map(|details| {
				let short_channel_id = match details.get_inbound_payment_scid() {
					Some(short_channel_id) => short_channel_id,
					None => return None,
				};
				let payment_relay: PaymentRelay = match details.counterparty.forwarding_info {
					Some(forwarding_info) => match forwarding_info.try_into() {
						Ok(payment_relay) => payment_relay,
						Err(()) => return None,
					},
					None => return None,
				};

				let cltv_expiry_delta = payment_relay.cltv_expiry_delta as u32;
				let payment_constraints = PaymentConstraints {
					max_cltv_expiry: tlvs.tlvs().payment_constraints.max_cltv_expiry + cltv_expiry_delta,
					htlc_minimum_msat: details.inbound_htlc_minimum_msat.unwrap_or(0),
				};
				Some(PaymentForwardNode {
					tlvs: ForwardTlvs {
						short_channel_id,
						payment_relay,
						payment_constraints,
						next_blinding_override: None,
						features: BlindedHopFeatures::empty(),
					},
					node_id: details.counterparty.node_id,
					htlc_maximum_msat: details.inbound_htlc_maximum_msat.unwrap_or(u64::MAX),
				})
			})
			.map(|forward_node| {
				BlindedPaymentPath::new(
					vec![forward_node], recipient, tlvs.clone(), u64::MAX, MIN_FINAL_CLTV_EXPIRY_DELTA,
					&*self.entropy_source, secp_ctx
				)
			})
			.take(MAX_PAYMENT_PATHS)
			.collect::<Result<Vec<_>, _>>();

		match paths {
			Ok(paths) if !paths.is_empty() => Ok(paths),
			_ => {
				if network_graph.nodes().contains_key(&NodeId::from_pubkey(&recipient)) {
					BlindedPaymentPath::new(
						Vec::new(), recipient, tlvs, u64::MAX, MIN_FINAL_CLTV_EXPIRY_DELTA, &*self.entropy_source,
						secp_ctx
					).map(|path| vec![path])
				} else {
					Err(())
				}
			},
		}
	}
}

/// A `Router` that returns a fixed route one time, erroring otherwise. Useful for
/// `ChannelManager::send_payment_with_route` to support sending to specific routes without
/// requiring a custom `Router` implementation.
pub(crate) struct FixedRouter {
	// Use an `Option` to avoid needing to clone the route when `find_route` is called.
	route: Mutex<Option<Route>>,
}

impl FixedRouter {
	pub(crate) fn new(route: Route) -> Self {
		Self { route: Mutex::new(Some(route)) }
	}
}

impl Router for FixedRouter {
	fn find_route(
		&self, _payer: &PublicKey, _route_params: &RouteParameters,
		_first_hops: Option<&[&ChannelDetails]>, _inflight_htlcs: InFlightHtlcs
	) -> Result<Route, LightningError> {
		self.route.lock().unwrap().take().ok_or_else(|| {
			LightningError {
				err: "Can't use this router to return multiple routes".to_owned(),
				action: ErrorAction::IgnoreError,
			}
		})
	}

	fn create_blinded_payment_paths<
		T: secp256k1::Signing + secp256k1::Verification
	> (
		&self, _recipient: PublicKey, _first_hops: Vec<ChannelDetails>, _tlvs: ReceiveTlvs,
		_amount_msats: u64, _secp_ctx: &Secp256k1<T>
	) -> Result<Vec<BlindedPaymentPath>, ()> {
		// Should be unreachable as this router is only intended to provide a one-time payment route.
		debug_assert!(false);
		Err(())
	}
}

/// A trait defining behavior for routing a payment.
pub trait Router {
	/// Finds a [`Route`] for a payment between the given `payer` and a payee.
	///
	/// The `payee` and the payment's value are given in [`RouteParameters::payment_params`]
	/// and [`RouteParameters::final_value_msat`], respectively.
	fn find_route(
		&self, payer: &PublicKey, route_params: &RouteParameters,
		first_hops: Option<&[&ChannelDetails]>, inflight_htlcs: InFlightHtlcs
	) -> Result<Route, LightningError>;

	/// Finds a [`Route`] for a payment between the given `payer` and a payee.
	///
	/// The `payee` and the payment's value are given in [`RouteParameters::payment_params`]
	/// and [`RouteParameters::final_value_msat`], respectively.
	///
	/// Includes a [`PaymentHash`] and a [`PaymentId`] to be able to correlate the request with a specific
	/// payment.
	fn find_route_with_id(
		&self, payer: &PublicKey, route_params: &RouteParameters,
		first_hops: Option<&[&ChannelDetails]>, inflight_htlcs: InFlightHtlcs,
		_payment_hash: PaymentHash, _payment_id: PaymentId
	) -> Result<Route, LightningError> {
		self.find_route(payer, route_params, first_hops, inflight_htlcs)
	}

	/// Creates [`BlindedPaymentPath`]s for payment to the `recipient` node. The channels in `first_hops`
	/// are assumed to be with the `recipient`'s peers. The payment secret and any constraints are
	/// given in `tlvs`.
	fn create_blinded_payment_paths<
		T: secp256k1::Signing + secp256k1::Verification
	> (
		&self, recipient: PublicKey, first_hops: Vec<ChannelDetails>, tlvs: ReceiveTlvs,
		amount_msats: u64, secp_ctx: &Secp256k1<T>
	) -> Result<Vec<BlindedPaymentPath>, ()>;
}

/// [`ScoreLookUp`] implementation that factors in in-flight HTLC liquidity.
///
/// Useful for custom [`Router`] implementations to wrap their [`ScoreLookUp`] on-the-fly when calling
/// [`find_route`].
///
/// [`ScoreLookUp`]: crate::routing::scoring::ScoreLookUp
pub struct ScorerAccountingForInFlightHtlcs<'a, S: Deref> where S::Target: ScoreLookUp {
	scorer: S,
	// Maps a channel's short channel id and its direction to the liquidity used up.
	inflight_htlcs: &'a InFlightHtlcs,
}
impl<'a, S: Deref> ScorerAccountingForInFlightHtlcs<'a, S> where S::Target: ScoreLookUp {
	/// Initialize a new `ScorerAccountingForInFlightHtlcs`.
	pub fn new(scorer: S, inflight_htlcs: &'a InFlightHtlcs) -> Self {
		ScorerAccountingForInFlightHtlcs {
			scorer,
			inflight_htlcs
		}
	}
}

impl<'a, S: Deref> ScoreLookUp for ScorerAccountingForInFlightHtlcs<'a, S> where S::Target: ScoreLookUp {
	#[cfg(not(c_bindings))]
	type ScoreParams = <S::Target as ScoreLookUp>::ScoreParams;
	fn channel_penalty_msat(&self, candidate: &CandidateRouteHop, usage: ChannelUsage, score_params: &crate::routing::scoring::ProbabilisticScoringFeeParameters) -> u64 {
		let target = match candidate.target() {
			Some(target) => target,
			None => return self.scorer.channel_penalty_msat(candidate, usage, score_params),
		};
		let short_channel_id = match candidate.short_channel_id() {
			Some(short_channel_id) => short_channel_id,
			None => return self.scorer.channel_penalty_msat(candidate, usage, score_params),
		};
		let source = candidate.source();
		if let Some(used_liquidity) = self.inflight_htlcs.used_liquidity_msat(
			&source, &target, short_channel_id
		) {
			let usage = ChannelUsage {
				inflight_htlc_msat: usage.inflight_htlc_msat.saturating_add(used_liquidity),
				..usage
			};

			self.scorer.channel_penalty_msat(candidate, usage, score_params)
		} else {
			self.scorer.channel_penalty_msat(candidate, usage, score_params)
		}
	}
}

/// A data structure for tracking in-flight HTLCs. May be used during pathfinding to account for
/// in-use channel liquidity.
#[derive(Clone)]
pub struct InFlightHtlcs(
	// A map with liquidity value (in msat) keyed by a short channel id and the direction the HTLC
	// is traveling in. The direction boolean is determined by checking if the HTLC source's public
	// key is less than its destination. See `InFlightHtlcs::used_liquidity_msat` for more
	// details.
	HashMap<(u64, bool), u64>
);

impl InFlightHtlcs {
	/// Constructs an empty `InFlightHtlcs`.
	pub fn new() -> Self { InFlightHtlcs(new_hash_map()) }

	/// Takes in a path with payer's node id and adds the path's details to `InFlightHtlcs`.
	pub fn process_path(&mut self, path: &Path, payer_node_id: PublicKey) {
		if path.hops.is_empty() { return };

		let mut cumulative_msat = 0;
		if let Some(tail) = &path.blinded_tail {
			cumulative_msat += tail.final_value_msat;
		}

		// total_inflight_map needs to be direction-sensitive when keeping track of the HTLC value
		// that is held up. However, the `hops` array, which is a path returned by `find_route` in
		// the router excludes the payer node. In the following lines, the payer's information is
		// hardcoded with an inflight value of 0 so that we can correctly represent the first hop
		// in our sliding window of two.
		let reversed_hops_with_payer = path.hops.iter().rev().skip(1)
			.map(|hop| hop.pubkey)
			.chain(core::iter::once(payer_node_id));

		// Taking the reversed vector from above, we zip it with just the reversed hops list to
		// work "backwards" of the given path, since the last hop's `fee_msat` actually represents
		// the total amount sent.
		for (next_hop, prev_hop) in path.hops.iter().rev().zip(reversed_hops_with_payer) {
			cumulative_msat += next_hop.fee_msat;
			self.0
				.entry((next_hop.short_channel_id, NodeId::from_pubkey(&prev_hop) < NodeId::from_pubkey(&next_hop.pubkey)))
				.and_modify(|used_liquidity_msat| *used_liquidity_msat += cumulative_msat)
				.or_insert(cumulative_msat);
		}
	}

	/// Adds a known HTLC given the public key of the HTLC source, target, and short channel
	/// id.
	pub fn add_inflight_htlc(&mut self, source: &NodeId, target: &NodeId, channel_scid: u64, used_msat: u64){
		self.0
			.entry((channel_scid, source < target))
			.and_modify(|used_liquidity_msat| *used_liquidity_msat += used_msat)
			.or_insert(used_msat);
	}

	/// Returns liquidity in msat given the public key of the HTLC source, target, and short channel
	/// id.
	pub fn used_liquidity_msat(&self, source: &NodeId, target: &NodeId, channel_scid: u64) -> Option<u64> {
		self.0.get(&(channel_scid, source < target)).map(|v| *v)
	}
}

impl Writeable for InFlightHtlcs {
	fn write<W: Writer>(&self, writer: &mut W) -> Result<(), io::Error> { self.0.write(writer) }
}

impl Readable for InFlightHtlcs {
	fn read<R: io::Read>(reader: &mut R) -> Result<Self, DecodeError> {
		let infight_map: HashMap<(u64, bool), u64> = Readable::read(reader)?;
		Ok(Self(infight_map))
	}
}

/// A hop in a route, and additional metadata about it. "Hop" is defined as a node and the channel
/// that leads to it.
#[derive(Clone, Debug, Hash, PartialEq, Eq)]
pub struct RouteHop {
	/// The node_id of the node at this hop.
	pub pubkey: PublicKey,
	/// The node_announcement features of the node at this hop. For the last hop, these may be
	/// amended to match the features present in the invoice this node generated.
	pub node_features: NodeFeatures,
	/// The channel that should be used from the previous hop to reach this node.
	pub short_channel_id: u64,
	/// The channel_announcement features of the channel that should be used from the previous hop
	/// to reach this node.
	pub channel_features: ChannelFeatures,
	/// The fee taken on this hop (for paying for the use of the *next* channel in the path).
	/// If this is the last hop in [`Path::hops`]:
	/// * if we're sending to a [`BlindedPaymentPath`], this is the fee paid for use of the entire
	///   blinded path
	/// * otherwise, this is the full value of this [`Path`]'s part of the payment
	pub fee_msat: u64,
	/// The CLTV delta added for this hop.
	/// If this is the last hop in [`Path::hops`]:
	/// * if we're sending to a [`BlindedPaymentPath`], this is the CLTV delta for the entire blinded
	///   path
	/// * otherwise, this is the CLTV delta expected at the destination
	pub cltv_expiry_delta: u32,
	/// Indicates whether this hop is possibly announced in the public network graph.
	///
	/// Will be `true` if there is a possibility that the channel is publicly known, i.e., if we
	/// either know for sure it's announced in the public graph, or if any public channels exist
	/// for which the given `short_channel_id` could be an alias for. Will be `false` if we believe
	/// the channel to be unannounced.
	///
	/// Will be `true` for objects serialized with LDK version 0.0.116 and before.
	pub maybe_announced_channel: bool,
}

impl_writeable_tlv_based!(RouteHop, {
	(0, pubkey, required),
	(1, maybe_announced_channel, (default_value, true)),
	(2, node_features, required),
	(4, short_channel_id, required),
	(6, channel_features, required),
	(8, fee_msat, required),
	(10, cltv_expiry_delta, required),
});

/// The blinded portion of a [`Path`], if we're routing to a recipient who provided blinded paths in
/// their [`Bolt12Invoice`].
///
/// [`Bolt12Invoice`]: crate::offers::invoice::Bolt12Invoice
#[derive(Clone, Debug, Hash, PartialEq, Eq)]
pub struct BlindedTail {
	/// The hops of the [`BlindedPaymentPath`] provided by the recipient.
	pub hops: Vec<BlindedHop>,
	/// The blinding point of the [`BlindedPaymentPath`] provided by the recipient.
	pub blinding_point: PublicKey,
	/// Excess CLTV delta added to the recipient's CLTV expiry to deter intermediate nodes from
	/// inferring the destination. May be 0.
	pub excess_final_cltv_expiry_delta: u32,
	/// The total amount paid on this [`Path`], excluding the fees.
	pub final_value_msat: u64,
}

impl_writeable_tlv_based!(BlindedTail, {
	(0, hops, required_vec),
	(2, blinding_point, required),
	(4, excess_final_cltv_expiry_delta, required),
	(6, final_value_msat, required),
});

/// A path in a [`Route`] to the payment recipient. Must always be at least length one.
/// If no [`Path::blinded_tail`] is present, then [`Path::hops`] length may be up to 19.
#[derive(Clone, Debug, Hash, PartialEq, Eq)]
pub struct Path {
	/// The list of unblinded hops in this [`Path`]. Must be at least length one.
	pub hops: Vec<RouteHop>,
	/// The blinded path at which this path terminates, if we're sending to one, and its metadata.
	pub blinded_tail: Option<BlindedTail>,
}

impl Path {
	/// Gets the fees for a given path, excluding any excess paid to the recipient.
	pub fn fee_msat(&self) -> u64 {
		match &self.blinded_tail {
			Some(_) => self.hops.iter().map(|hop| hop.fee_msat).sum::<u64>(),
			None => {
				// Do not count last hop of each path since that's the full value of the payment
				self.hops.split_last().map_or(0,
					|(_, path_prefix)| path_prefix.iter().map(|hop| hop.fee_msat).sum())
			}
		}
	}

	/// Gets the total amount paid on this [`Path`], excluding the fees.
	pub fn final_value_msat(&self) -> u64 {
		match &self.blinded_tail {
			Some(blinded_tail) => blinded_tail.final_value_msat,
			None => self.hops.last().map_or(0, |hop| hop.fee_msat)
		}
	}

	/// Gets the final hop's CLTV expiry delta.
	pub fn final_cltv_expiry_delta(&self) -> Option<u32> {
		match &self.blinded_tail {
			Some(_) => None,
			None => self.hops.last().map(|hop| hop.cltv_expiry_delta)
		}
	}
}

/// A route directs a payment from the sender (us) to the recipient. If the recipient supports MPP,
/// it can take multiple paths. Each path is composed of one or more hops through the network.
#[derive(Clone, Debug, Hash, PartialEq, Eq)]
pub struct Route {
	/// The list of [`Path`]s taken for a single (potentially-)multi-part payment. If no
	/// [`BlindedTail`]s are present, then the pubkey of the last [`RouteHop`] in each path must be
	/// the same.
	pub paths: Vec<Path>,
	/// The `route_params` parameter passed to [`find_route`].
	///
	/// This is used by `ChannelManager` to track information which may be required for retries.
	///
	/// Will be `None` for objects serialized with LDK versions prior to 0.0.117.
	pub route_params: Option<RouteParameters>,
}

impl Route {
	/// Returns the total amount of fees paid on this [`Route`].
	///
	/// For objects serialized with LDK 0.0.117 and after, this includes any extra payment made to
	/// the recipient, which can happen in excess of the amount passed to [`find_route`] via
	/// [`RouteParameters::final_value_msat`], if we had to reach the [`htlc_minimum_msat`] limits.
	///
	/// [`htlc_minimum_msat`]: https://github.com/lightning/bolts/blob/master/07-routing-gossip.md#the-channel_update-message
	pub fn get_total_fees(&self) -> u64 {
		let overpaid_value_msat = self.route_params.as_ref()
			.map_or(0, |p| self.get_total_amount().saturating_sub(p.final_value_msat));
		overpaid_value_msat + self.paths.iter().map(|path| path.fee_msat()).sum::<u64>()
	}

	/// Returns the total amount paid on this [`Route`], excluding the fees.
	///
	/// Might be more than requested as part of the given [`RouteParameters::final_value_msat`] if
	/// we had to reach the [`htlc_minimum_msat`] limits.
	///
	/// [`htlc_minimum_msat`]: https://github.com/lightning/bolts/blob/master/07-routing-gossip.md#the-channel_update-message
	pub fn get_total_amount(&self) -> u64 {
		self.paths.iter().map(|path| path.final_value_msat()).sum()
	}
}

impl fmt::Display for Route {
	fn fmt(&self, f: &mut fmt::Formatter) -> Result<(), fmt::Error> {
		log_route!(self).fmt(f)
	}
}

const SERIALIZATION_VERSION: u8 = 1;
const MIN_SERIALIZATION_VERSION: u8 = 1;

impl Writeable for Route {
	fn write<W: crate::util::ser::Writer>(&self, writer: &mut W) -> Result<(), io::Error> {
		write_ver_prefix!(writer, SERIALIZATION_VERSION, MIN_SERIALIZATION_VERSION);
		(self.paths.len() as u64).write(writer)?;
		let mut blinded_tails = Vec::new();
		for (idx, path) in self.paths.iter().enumerate() {
			(path.hops.len() as u8).write(writer)?;
			for hop in path.hops.iter() {
				hop.write(writer)?;
			}
			if let Some(blinded_tail) = &path.blinded_tail {
				if blinded_tails.is_empty() {
					blinded_tails = Vec::with_capacity(path.hops.len());
					for _ in 0..idx {
						blinded_tails.push(None);
					}
				}
				blinded_tails.push(Some(blinded_tail));
			} else if !blinded_tails.is_empty() { blinded_tails.push(None); }
		}
		write_tlv_fields!(writer, {
			// For compatibility with LDK versions prior to 0.0.117, we take the individual
			// RouteParameters' fields and reconstruct them on read.
			(1, self.route_params.as_ref().map(|p| &p.payment_params), option),
			(2, blinded_tails, optional_vec),
			(3, self.route_params.as_ref().map(|p| p.final_value_msat), option),
			(5, self.route_params.as_ref().and_then(|p| p.max_total_routing_fee_msat), option),
		});
		Ok(())
	}
}

impl Readable for Route {
	fn read<R: io::Read>(reader: &mut R) -> Result<Route, DecodeError> {
		let _ver = read_ver_prefix!(reader, SERIALIZATION_VERSION);
		let path_count: u64 = Readable::read(reader)?;
		if path_count == 0 { return Err(DecodeError::InvalidValue); }
		let mut paths = Vec::with_capacity(cmp::min(path_count, 128) as usize);
		let mut min_final_cltv_expiry_delta = u32::max_value();
		for _ in 0..path_count {
			let hop_count: u8 = Readable::read(reader)?;
			let mut hops: Vec<RouteHop> = Vec::with_capacity(hop_count as usize);
			for _ in 0..hop_count {
				hops.push(Readable::read(reader)?);
			}
			if hops.is_empty() { return Err(DecodeError::InvalidValue); }
			min_final_cltv_expiry_delta =
				cmp::min(min_final_cltv_expiry_delta, hops.last().unwrap().cltv_expiry_delta);
			paths.push(Path { hops, blinded_tail: None });
		}
		_init_and_read_len_prefixed_tlv_fields!(reader, {
			(1, payment_params, (option: ReadableArgs, min_final_cltv_expiry_delta)),
			(2, blinded_tails, optional_vec),
			(3, final_value_msat, option),
			(5, max_total_routing_fee_msat, option)
		});
		let blinded_tails = blinded_tails.unwrap_or(Vec::new());
		if blinded_tails.len() != 0 {
			if blinded_tails.len() != paths.len() { return Err(DecodeError::InvalidValue) }
			for (path, blinded_tail_opt) in paths.iter_mut().zip(blinded_tails.into_iter()) {
				path.blinded_tail = blinded_tail_opt;
			}
		}

		// If we previously wrote the corresponding fields, reconstruct RouteParameters.
		let route_params = match (payment_params, final_value_msat) {
			(Some(payment_params), Some(final_value_msat)) => {
				Some(RouteParameters { payment_params, final_value_msat, max_total_routing_fee_msat })
			}
			_ => None,
		};

		Ok(Route { paths, route_params })
	}
}

/// Parameters needed to find a [`Route`].
///
/// Passed to [`find_route`] and [`build_route_from_hops`].
#[derive(Clone, Debug, Hash, PartialEq, Eq)]
pub struct RouteParameters {
	/// The parameters of the failed payment path.
	pub payment_params: PaymentParameters,

	/// The amount in msats sent on the failed payment path.
	pub final_value_msat: u64,

	/// The maximum total fees, in millisatoshi, that may accrue during route finding.
	///
	/// This limit also applies to the total fees that may arise while retrying failed payment
	/// paths.
	///
	/// Note that values below a few sats may result in some paths being spuriously ignored.
	pub max_total_routing_fee_msat: Option<u64>,
}

impl RouteParameters {
	/// Constructs [`RouteParameters`] from the given [`PaymentParameters`] and a payment amount.
	///
	/// [`Self::max_total_routing_fee_msat`] defaults to 1% of the payment amount + 50 sats
	pub fn from_payment_params_and_value(payment_params: PaymentParameters, final_value_msat: u64) -> Self {
		Self { payment_params, final_value_msat, max_total_routing_fee_msat: Some(final_value_msat / 100 + 50_000) }
	}

	/// Sets the maximum number of hops that can be included in a payment path, based on the provided
	/// [`RecipientOnionFields`] and blinded paths.
	pub fn set_max_path_length(
		&mut self, recipient_onion: &RecipientOnionFields, is_keysend: bool, best_block_height: u32
	) -> Result<(), ()> {
		let keysend_preimage_opt = is_keysend.then(|| PaymentPreimage([42; 32]));
		// TODO: no way to account for the invoice request here yet
		onion_utils::set_max_path_length(
			self, recipient_onion, keysend_preimage_opt, None, best_block_height
		)
	}
}

impl Writeable for RouteParameters {
	fn write<W: Writer>(&self, writer: &mut W) -> Result<(), io::Error> {
		write_tlv_fields!(writer, {
			(0, self.payment_params, required),
			(1, self.max_total_routing_fee_msat, option),
			(2, self.final_value_msat, required),
			// LDK versions prior to 0.0.114 had the `final_cltv_expiry_delta` parameter in
			// `RouteParameters` directly. For compatibility, we write it here.
			(4, self.payment_params.payee.final_cltv_expiry_delta(), option),
		});
		Ok(())
	}
}

impl Readable for RouteParameters {
	fn read<R: io::Read>(reader: &mut R) -> Result<Self, DecodeError> {
		_init_and_read_len_prefixed_tlv_fields!(reader, {
			(0, payment_params, (required: ReadableArgs, 0)),
			(1, max_total_routing_fee_msat, option),
			(2, final_value_msat, required),
			(4, final_cltv_delta, option),
		});
		let mut payment_params: PaymentParameters = payment_params.0.unwrap();
		if let Payee::Clear { ref mut final_cltv_expiry_delta, .. } = payment_params.payee {
			if final_cltv_expiry_delta == &0 {
				*final_cltv_expiry_delta = final_cltv_delta.ok_or(DecodeError::InvalidValue)?;
			}
		}
		Ok(Self {
			payment_params,
			final_value_msat: final_value_msat.0.unwrap(),
			max_total_routing_fee_msat,
		})
	}
}

/// Maximum total CTLV difference we allow for a full payment path.
pub const DEFAULT_MAX_TOTAL_CLTV_EXPIRY_DELTA: u32 = 1008;

/// Maximum number of paths we allow an (MPP) payment to have.
// The default limit is currently set rather arbitrary - there aren't any real fundamental path-count
// limits, but for now more than 10 paths likely carries too much one-path failure.
pub const DEFAULT_MAX_PATH_COUNT: u8 = 10;

const DEFAULT_MAX_CHANNEL_SATURATION_POW_HALF: u8 = 2;

// The median hop CLTV expiry delta currently seen in the network.
const MEDIAN_HOP_CLTV_EXPIRY_DELTA: u32 = 40;

/// Estimated maximum number of hops that can be included in a payment path. May be inaccurate if
/// payment metadata, custom TLVs, or blinded paths are included in the payment.
// During routing, we only consider paths shorter than our maximum length estimate.
// In the TLV onion format, there is no fixed maximum length, but the `hop_payloads`
// field is always 1300 bytes. As the `tlv_payload` for each hop may vary in length, we have to
// estimate how many hops the route may have so that it actually fits the `hop_payloads` field.
//
// We estimate 3+32 (payload length and HMAC) + 2+8 (amt_to_forward) + 2+4 (outgoing_cltv_value) +
// 2+8 (short_channel_id) = 61 bytes for each intermediate hop and 3+32
// (payload length and HMAC) + 2+8 (amt_to_forward) + 2+4 (outgoing_cltv_value) + 2+32+8
// (payment_secret and total_msat) = 93 bytes for the final hop.
// Since the length of the potentially included `payment_metadata` is unknown to us, we round
// down from (1300-93) / 61 = 19.78... to arrive at a conservative estimate of 19.
pub const MAX_PATH_LENGTH_ESTIMATE: u8 = 19;

/// Information used to route a payment.
#[derive(Clone, Debug, Hash, PartialEq, Eq)]
pub struct PaymentParameters {
	/// Information about the payee, such as their features and route hints for their channels.
	pub payee: Payee,

	/// Expiration of a payment to the payee, in seconds relative to the UNIX epoch.
	pub expiry_time: Option<u64>,

	/// The maximum total CLTV delta we accept for the route.
	/// Defaults to [`DEFAULT_MAX_TOTAL_CLTV_EXPIRY_DELTA`].
	pub max_total_cltv_expiry_delta: u32,

	/// The maximum number of paths that may be used by (MPP) payments.
	/// Defaults to [`DEFAULT_MAX_PATH_COUNT`].
	pub max_path_count: u8,

	/// The maximum number of [`Path::hops`] in any returned path.
	/// Defaults to [`MAX_PATH_LENGTH_ESTIMATE`].
	pub max_path_length: u8,

	/// Selects the maximum share of a channel's total capacity which will be sent over a channel,
	/// as a power of 1/2. A higher value prefers to send the payment using more MPP parts whereas
	/// a lower value prefers to send larger MPP parts, potentially saturating channels and
	/// increasing failure probability for those paths.
	///
	/// Note that this restriction will be relaxed during pathfinding after paths which meet this
	/// restriction have been found. While paths which meet this criteria will be searched for, it
	/// is ultimately up to the scorer to select them over other paths.
	///
	/// A value of 0 will allow payments up to and including a channel's total announced usable
	/// capacity, a value of one will only use up to half its capacity, two 1/4, etc.
	///
	/// Default value: 2
	pub max_channel_saturation_power_of_half: u8,

	/// A list of SCIDs which this payment was previously attempted over and which caused the
	/// payment to fail. Future attempts for the same payment shouldn't be relayed through any of
	/// these SCIDs.
	pub previously_failed_channels: Vec<u64>,

	/// A list of indices corresponding to blinded paths in [`Payee::Blinded::route_hints`] which this
	/// payment was previously attempted over and which caused the payment to fail. Future attempts
	/// for the same payment shouldn't be relayed through any of these blinded paths.
	pub previously_failed_blinded_path_idxs: Vec<u64>,
}

impl Writeable for PaymentParameters {
	fn write<W: Writer>(&self, writer: &mut W) -> Result<(), io::Error> {
		let mut clear_hints = &vec![];
		let mut blinded_hints = None;
		match &self.payee {
			Payee::Clear { route_hints, .. } => clear_hints = route_hints,
			Payee::Blinded { route_hints, .. } => {
				let hints_iter = route_hints.iter().map(|path| (&path.payinfo, path.inner_blinded_path()));
				blinded_hints = Some(crate::util::ser::IterableOwned(hints_iter));
			}
		}
		write_tlv_fields!(writer, {
			(0, self.payee.node_id(), option),
			(1, self.max_total_cltv_expiry_delta, required),
			(2, self.payee.features(), option),
			(3, self.max_path_count, required),
			(4, *clear_hints, required_vec),
			(5, self.max_channel_saturation_power_of_half, required),
			(6, self.expiry_time, option),
			(7, self.previously_failed_channels, required_vec),
			(8, blinded_hints, option),
			(9, self.payee.final_cltv_expiry_delta(), option),
			(11, self.previously_failed_blinded_path_idxs, required_vec),
			(13, self.max_path_length, required),
		});
		Ok(())
	}
}

impl ReadableArgs<u32> for PaymentParameters {
	fn read<R: io::Read>(reader: &mut R, default_final_cltv_expiry_delta: u32) -> Result<Self, DecodeError> {
		_init_and_read_len_prefixed_tlv_fields!(reader, {
			(0, payee_pubkey, option),
			(1, max_total_cltv_expiry_delta, (default_value, DEFAULT_MAX_TOTAL_CLTV_EXPIRY_DELTA)),
			(2, features, (option: ReadableArgs, payee_pubkey.is_some())),
			(3, max_path_count, (default_value, DEFAULT_MAX_PATH_COUNT)),
			(4, clear_route_hints, required_vec),
			(5, max_channel_saturation_power_of_half, (default_value, DEFAULT_MAX_CHANNEL_SATURATION_POW_HALF)),
			(6, expiry_time, option),
			(7, previously_failed_channels, optional_vec),
			(8, blinded_route_hints, optional_vec),
			(9, final_cltv_expiry_delta, (default_value, default_final_cltv_expiry_delta)),
			(11, previously_failed_blinded_path_idxs, optional_vec),
			(13, max_path_length, (default_value, MAX_PATH_LENGTH_ESTIMATE)),
		});
		let blinded_route_hints = blinded_route_hints.unwrap_or(vec![]);
		let payee = if blinded_route_hints.len() != 0 {
			if clear_route_hints.len() != 0 || payee_pubkey.is_some() { return Err(DecodeError::InvalidValue) }
			Payee::Blinded {
				route_hints: blinded_route_hints
					.into_iter()
					.map(|(payinfo, path)| BlindedPaymentPath::from_parts(path, payinfo))
					.collect(),
				features: features.and_then(|f: Features| f.bolt12()),
			}
		} else {
			Payee::Clear {
				route_hints: clear_route_hints,
				node_id: payee_pubkey.ok_or(DecodeError::InvalidValue)?,
				features: features.and_then(|f| f.bolt11()),
				final_cltv_expiry_delta: final_cltv_expiry_delta.0.unwrap(),
			}
		};
		Ok(Self {
			max_total_cltv_expiry_delta: _init_tlv_based_struct_field!(max_total_cltv_expiry_delta, (default_value, unused)),
			max_path_count: _init_tlv_based_struct_field!(max_path_count, (default_value, unused)),
			payee,
			max_channel_saturation_power_of_half: _init_tlv_based_struct_field!(max_channel_saturation_power_of_half, (default_value, unused)),
			expiry_time,
			previously_failed_channels: previously_failed_channels.unwrap_or(Vec::new()),
			previously_failed_blinded_path_idxs: previously_failed_blinded_path_idxs.unwrap_or(Vec::new()),
			max_path_length: _init_tlv_based_struct_field!(max_path_length, (default_value, unused)),
		})
	}
}


impl PaymentParameters {
	/// Creates a payee with the node id of the given `pubkey`.
	///
	/// The `final_cltv_expiry_delta` should match the expected final CLTV delta the recipient has
	/// provided.
	pub fn from_node_id(payee_pubkey: PublicKey, final_cltv_expiry_delta: u32) -> Self {
		Self {
			payee: Payee::Clear { node_id: payee_pubkey, route_hints: vec![], features: None, final_cltv_expiry_delta },
			expiry_time: None,
			max_total_cltv_expiry_delta: DEFAULT_MAX_TOTAL_CLTV_EXPIRY_DELTA,
			max_path_count: DEFAULT_MAX_PATH_COUNT,
			max_path_length: MAX_PATH_LENGTH_ESTIMATE,
			max_channel_saturation_power_of_half: DEFAULT_MAX_CHANNEL_SATURATION_POW_HALF,
			previously_failed_channels: Vec::new(),
			previously_failed_blinded_path_idxs: Vec::new(),
		}
	}

	/// Creates a payee with the node id of the given `pubkey` to use for keysend payments.
	///
	/// The `final_cltv_expiry_delta` should match the expected final CLTV delta the recipient has
	/// provided.
	///
	/// Note that MPP keysend is not widely supported yet. The `allow_mpp` lets you choose
	/// whether your router will be allowed to find a multi-part route for this payment. If you
	/// set `allow_mpp` to true, you should ensure a payment secret is set on send, likely via
	/// [`RecipientOnionFields::secret_only`].
	///
	/// [`RecipientOnionFields::secret_only`]: crate::ln::channelmanager::RecipientOnionFields::secret_only
	pub fn for_keysend(payee_pubkey: PublicKey, final_cltv_expiry_delta: u32, allow_mpp: bool) -> Self {
		Self::from_node_id(payee_pubkey, final_cltv_expiry_delta)
			.with_bolt11_features(Bolt11InvoiceFeatures::for_keysend(allow_mpp))
			.expect("PaymentParameters::from_node_id should always initialize the payee as unblinded")
	}

	/// Creates parameters for paying to a blinded payee from the provided invoice. Sets
	/// [`Payee::Blinded::route_hints`], [`Payee::Blinded::features`], and
	/// [`PaymentParameters::expiry_time`].
	pub fn from_bolt12_invoice(invoice: &Bolt12Invoice) -> Self {
		Self::blinded(invoice.payment_paths().to_vec())
			.with_bolt12_features(invoice.invoice_features().clone()).unwrap()
			.with_expiry_time(invoice.created_at().as_secs().saturating_add(invoice.relative_expiry().as_secs()))
	}

	/// Creates parameters for paying to a blinded payee from the provided invoice. Sets
	/// [`Payee::Blinded::route_hints`], [`Payee::Blinded::features`], and
	/// [`PaymentParameters::expiry_time`].
	#[cfg(async_payments)]
	pub fn from_static_invoice(invoice: &StaticInvoice) -> Self {
		Self::blinded(invoice.payment_paths().to_vec())
			.with_bolt12_features(invoice.invoice_features().clone()).unwrap()
			.with_expiry_time(invoice.created_at().as_secs().saturating_add(invoice.relative_expiry().as_secs()))
	}

	/// Creates parameters for paying to a blinded payee from the provided blinded route hints.
	pub fn blinded(blinded_route_hints: Vec<BlindedPaymentPath>) -> Self {
		Self {
			payee: Payee::Blinded { route_hints: blinded_route_hints, features: None },
			expiry_time: None,
			max_total_cltv_expiry_delta: DEFAULT_MAX_TOTAL_CLTV_EXPIRY_DELTA,
			max_path_count: DEFAULT_MAX_PATH_COUNT,
			max_path_length: MAX_PATH_LENGTH_ESTIMATE,
			max_channel_saturation_power_of_half: DEFAULT_MAX_CHANNEL_SATURATION_POW_HALF,
			previously_failed_channels: Vec::new(),
			previously_failed_blinded_path_idxs: Vec::new(),
		}
	}

	/// Includes the payee's features. Errors if the parameters were not initialized with
	/// [`PaymentParameters::from_bolt12_invoice`].
	///
	/// This is not exported to bindings users since bindings don't support move semantics
	pub fn with_bolt12_features(self, features: Bolt12InvoiceFeatures) -> Result<Self, ()> {
		match self.payee {
			Payee::Clear { .. } => Err(()),
			Payee::Blinded { route_hints, .. } =>
				Ok(Self { payee: Payee::Blinded { route_hints, features: Some(features) }, ..self })
		}
	}

	/// Includes the payee's features. Errors if the parameters were initialized with
	/// [`PaymentParameters::from_bolt12_invoice`].
	///
	/// This is not exported to bindings users since bindings don't support move semantics
	pub fn with_bolt11_features(self, features: Bolt11InvoiceFeatures) -> Result<Self, ()> {
		match self.payee {
			Payee::Blinded { .. } => Err(()),
			Payee::Clear { route_hints, node_id, final_cltv_expiry_delta, .. } =>
				Ok(Self {
					payee: Payee::Clear {
						route_hints, node_id, features: Some(features), final_cltv_expiry_delta
					}, ..self
				})
		}
	}

	/// Includes hints for routing to the payee. Errors if the parameters were initialized with
	/// [`PaymentParameters::from_bolt12_invoice`].
	///
	/// This is not exported to bindings users since bindings don't support move semantics
	pub fn with_route_hints(self, route_hints: Vec<RouteHint>) -> Result<Self, ()> {
		match self.payee {
			Payee::Blinded { .. } => Err(()),
			Payee::Clear { node_id, features, final_cltv_expiry_delta, .. } =>
				Ok(Self {
					payee: Payee::Clear {
						route_hints, node_id, features, final_cltv_expiry_delta,
					}, ..self
				})
		}
	}

	/// Includes a payment expiration in seconds relative to the UNIX epoch.
	///
	/// This is not exported to bindings users since bindings don't support move semantics
	pub fn with_expiry_time(self, expiry_time: u64) -> Self {
		Self { expiry_time: Some(expiry_time), ..self }
	}

	/// Includes a limit for the total CLTV expiry delta which is considered during routing
	///
	/// This is not exported to bindings users since bindings don't support move semantics
	pub fn with_max_total_cltv_expiry_delta(self, max_total_cltv_expiry_delta: u32) -> Self {
		Self { max_total_cltv_expiry_delta, ..self }
	}

	/// Includes a limit for the maximum number of payment paths that may be used.
	///
	/// This is not exported to bindings users since bindings don't support move semantics
	pub fn with_max_path_count(self, max_path_count: u8) -> Self {
		Self { max_path_count, ..self }
	}

	/// Includes a limit for the maximum share of a channel's total capacity that can be sent over, as
	/// a power of 1/2. See [`PaymentParameters::max_channel_saturation_power_of_half`].
	///
	/// This is not exported to bindings users since bindings don't support move semantics
	pub fn with_max_channel_saturation_power_of_half(self, max_channel_saturation_power_of_half: u8) -> Self {
		Self { max_channel_saturation_power_of_half, ..self }
	}

	pub(crate) fn insert_previously_failed_blinded_path(&mut self, failed_blinded_tail: &BlindedTail) {
		let mut found_blinded_tail = false;
		for (idx, path) in self.payee.blinded_route_hints().iter().enumerate() {
			if &failed_blinded_tail.hops == path.blinded_hops() &&
				failed_blinded_tail.blinding_point == path.blinding_point()
			{
				self.previously_failed_blinded_path_idxs.push(idx as u64);
				found_blinded_tail = true;
			}
		}
		debug_assert!(found_blinded_tail);
	}
}

/// The recipient of a payment, differing based on whether they've hidden their identity with route
/// blinding.
#[derive(Clone, Debug, Hash, PartialEq, Eq)]
pub enum Payee {
	/// The recipient provided blinded paths and payinfo to reach them. The blinded paths themselves
	/// will be included in the final [`Route`].
	Blinded {
		/// Aggregated routing info and blinded paths, for routing to the payee without knowing their
		/// node id.
		route_hints: Vec<BlindedPaymentPath>,
		/// Features supported by the payee.
		///
		/// May be set from the payee's invoice. May be `None` if the invoice does not contain any
		/// features.
		features: Option<Bolt12InvoiceFeatures>,
	},
	/// The recipient included these route hints in their BOLT11 invoice.
	Clear {
		/// The node id of the payee.
		node_id: PublicKey,
		/// Hints for routing to the payee, containing channels connecting the payee to public nodes.
		route_hints: Vec<RouteHint>,
		/// Features supported by the payee.
		///
		/// May be set from the payee's invoice or via [`for_keysend`]. May be `None` if the invoice
		/// does not contain any features.
		///
		/// [`for_keysend`]: PaymentParameters::for_keysend
		features: Option<Bolt11InvoiceFeatures>,
		/// The minimum CLTV delta at the end of the route. This value must not be zero.
		final_cltv_expiry_delta: u32,
	},
}

impl Payee {
	fn node_id(&self) -> Option<PublicKey> {
		match self {
			Self::Clear { node_id, .. } => Some(*node_id),
			_ => None,
		}
	}
	fn node_features(&self) -> Option<NodeFeatures> {
		match self {
			Self::Clear { features, .. } => features.as_ref().map(|f| f.to_context()),
			Self::Blinded { features, .. } => features.as_ref().map(|f| f.to_context()),
		}
	}
	fn supports_basic_mpp(&self) -> bool {
		match self {
			Self::Clear { features, .. } => features.as_ref().map_or(false, |f| f.supports_basic_mpp()),
			Self::Blinded { features, .. } => features.as_ref().map_or(false, |f| f.supports_basic_mpp()),
		}
	}
	fn features(&self) -> Option<FeaturesRef> {
		match self {
			Self::Clear { features, .. } => features.as_ref().map(|f| FeaturesRef::Bolt11(f)),
			Self::Blinded { features, .. } => features.as_ref().map(|f| FeaturesRef::Bolt12(f)),
		}
	}
	fn final_cltv_expiry_delta(&self) -> Option<u32> {
		match self {
			Self::Clear { final_cltv_expiry_delta, .. } => Some(*final_cltv_expiry_delta),
			_ => None,
		}
	}
	pub(crate) fn blinded_route_hints(&self) -> &[BlindedPaymentPath] {
		match self {
			Self::Blinded { route_hints, .. } => &route_hints[..],
			Self::Clear { .. } => &[]
		}
	}

	pub(crate) fn blinded_route_hints_mut(&mut self) -> &mut [BlindedPaymentPath] {
		match self {
			Self::Blinded { route_hints, .. } => &mut route_hints[..],
			Self::Clear { .. } => &mut []
		}
	}

	fn unblinded_route_hints(&self) -> &[RouteHint] {
		match self {
			Self::Blinded { .. } => &[],
			Self::Clear { route_hints, .. } => &route_hints[..]
		}
	}
}

enum FeaturesRef<'a> {
	Bolt11(&'a Bolt11InvoiceFeatures),
	Bolt12(&'a Bolt12InvoiceFeatures),
}
enum Features {
	Bolt11(Bolt11InvoiceFeatures),
	Bolt12(Bolt12InvoiceFeatures),
}

impl Features {
	fn bolt12(self) -> Option<Bolt12InvoiceFeatures> {
		match self {
			Self::Bolt12(f) => Some(f),
			_ => None,
		}
	}
	fn bolt11(self) -> Option<Bolt11InvoiceFeatures> {
		match self {
			Self::Bolt11(f) => Some(f),
			_ => None,
		}
	}
}

impl<'a> Writeable for FeaturesRef<'a> {
	fn write<W: Writer>(&self, w: &mut W) -> Result<(), io::Error> {
		match self {
			Self::Bolt11(f) => Ok(f.write(w)?),
			Self::Bolt12(f) => Ok(f.write(w)?),
		}
	}
}

impl ReadableArgs<bool> for Features {
	fn read<R: io::Read>(reader: &mut R, bolt11: bool) -> Result<Self, DecodeError> {
		if bolt11 { return Ok(Self::Bolt11(Readable::read(reader)?)) }
		Ok(Self::Bolt12(Readable::read(reader)?))
	}
}

impl Writeable for RouteHint {
	fn write<W: crate::util::ser::Writer>(&self, writer: &mut W) -> Result<(), io::Error> {
		(self.0.len() as u64).write(writer)?;
		for hop in self.0.iter() {
			hop.write(writer)?;
		}
		Ok(())
	}
}

impl Readable for RouteHint {
	fn read<R: io::Read>(reader: &mut R) -> Result<Self, DecodeError> {
		let hop_count: u64 = Readable::read(reader)?;
		let mut hops = Vec::with_capacity(cmp::min(hop_count, 16) as usize);
		for _ in 0..hop_count {
			hops.push(Readable::read(reader)?);
		}
		Ok(Self(hops))
	}
}

impl_writeable_tlv_based!(RouteHintHop, {
	(0, src_node_id, required),
	(1, htlc_minimum_msat, option),
	(2, short_channel_id, required),
	(3, htlc_maximum_msat, option),
	(4, fees, required),
	(6, cltv_expiry_delta, required),
});

#[derive(Eq, PartialEq)]
#[repr(align(64))] // Force the size to 64 bytes
struct RouteGraphNode {
	node_id: NodeId,
	node_counter: u32,
	score: u64,
	// The maximum value a yet-to-be-constructed payment path might flow through this node.
	// This value is upper-bounded by us by:
	// - how much is needed for a path being constructed
	// - how much value can channels following this node (up to the destination) can contribute,
	//   considering their capacity and fees
	value_contribution_msat: u64,
	total_cltv_delta: u32,
	/// The number of hops walked up to this node.
	path_length_to_node: u8,
}

impl cmp::Ord for RouteGraphNode {
	fn cmp(&self, other: &RouteGraphNode) -> cmp::Ordering {
		other.score.cmp(&self.score)
			.then_with(|| self.value_contribution_msat.cmp(&other.value_contribution_msat))
			.then_with(|| other.path_length_to_node.cmp(&self.path_length_to_node))
			.then_with(|| other.node_counter.cmp(&self.node_counter))
	}
}

impl cmp::PartialOrd for RouteGraphNode {
	fn partial_cmp(&self, other: &RouteGraphNode) -> Option<cmp::Ordering> {
		Some(self.cmp(other))
	}
}

// While RouteGraphNode can be laid out with fewer bytes, performance appears to be improved
// substantially when it is laid out at exactly 64 bytes.
const _GRAPH_NODE_SMALL: usize = 64 - core::mem::size_of::<RouteGraphNode>();
const _GRAPH_NODE_FIXED_SIZE: usize = core::mem::size_of::<RouteGraphNode>() - 64;

/// A [`CandidateRouteHop::FirstHop`] entry.
#[derive(Clone, Debug)]
pub struct FirstHopCandidate<'a> {
	/// Channel details of the first hop
	///
	/// [`ChannelDetails::get_outbound_payment_scid`] MUST be `Some` (indicating the channel
	/// has been funded and is able to pay), and accessor methods may panic otherwise.
	///
	/// [`find_route`] validates this prior to constructing a [`CandidateRouteHop`].
	///
	/// This is not exported to bindings users as lifetimes are not expressible in most languages.
	pub details: &'a ChannelDetails,
	/// The node id of the payer, which is also the source side of this candidate route hop.
	///
	/// This is not exported to bindings users as lifetimes are not expressible in most languages.
	pub payer_node_id: &'a NodeId,
	/// A unique ID which describes the payer.
	///
	/// It will not conflict with any [`NodeInfo::node_counter`]s, but may be equal to one if the
	/// payer is a public node.
	///
	/// [`NodeInfo::node_counter`]: super::gossip::NodeInfo::node_counter
	pub(crate) payer_node_counter: u32,
	/// A unique ID which describes the first hop counterparty.
	///
	/// It will not conflict with any [`NodeInfo::node_counter`]s, but may be equal to one if the
	/// counterparty is a public node.
	///
	/// [`NodeInfo::node_counter`]: super::gossip::NodeInfo::node_counter
	pub(crate) target_node_counter: u32,
}

/// A [`CandidateRouteHop::PublicHop`] entry.
#[derive(Clone, Debug)]
pub struct PublicHopCandidate<'a> {
	/// Information about the channel, including potentially its capacity and
	/// direction-specific information.
	///
	/// This is not exported to bindings users as lifetimes are not expressible in most languages.
	pub info: DirectedChannelInfo<'a>,
	/// The short channel ID of the channel, i.e. the identifier by which we refer to this
	/// channel.
	pub short_channel_id: u64,
}

/// A [`CandidateRouteHop::PrivateHop`] entry.
#[derive(Clone, Debug)]
pub struct PrivateHopCandidate<'a> {
	/// Information about the private hop communicated via BOLT 11.
	///
	/// This is not exported to bindings users as lifetimes are not expressible in most languages.
	pub hint: &'a RouteHintHop,
	/// Node id of the next hop in BOLT 11 route hint.
	///
	/// This is not exported to bindings users as lifetimes are not expressible in most languages.
	pub target_node_id: &'a NodeId,
	/// A unique ID which describes the source node of the hop (further from the payment target).
	///
	/// It will not conflict with any [`NodeInfo::node_counter`]s, but may be equal to one if the
	/// node is a public node.
	///
	/// [`NodeInfo::node_counter`]: super::gossip::NodeInfo::node_counter
	pub(crate) source_node_counter: u32,
	/// A unique ID which describes the destination node of the hop (towards the payment target).
	///
	/// It will not conflict with any [`NodeInfo::node_counter`]s, but may be equal to one if the
	/// node is a public node.
	///
	/// [`NodeInfo::node_counter`]: super::gossip::NodeInfo::node_counter
	pub(crate) target_node_counter: u32,
}

/// A [`CandidateRouteHop::Blinded`] entry.
#[derive(Clone, Debug)]
pub struct BlindedPathCandidate<'a> {
	/// The node id of the introduction node, resolved from either the [`NetworkGraph`] or first
	/// hops.
	///
	/// This is not exported to bindings users as lifetimes are not expressible in most languages.
	pub source_node_id: &'a NodeId,
	/// Information about the blinded path including the fee, HTLC amount limits, and
	/// cryptographic material required to build an HTLC through the given path.
	///
	/// This is not exported to bindings users as lifetimes are not expressible in most languages.
	pub hint: &'a BlindedPaymentPath,
	/// Index of the hint in the original list of blinded hints.
	///
	/// This is used to cheaply uniquely identify this blinded path, even though we don't have
	/// a short channel ID for this hop.
	hint_idx: usize,
	/// A unique ID which describes the introduction point of the blinded path.
	///
	/// It will not conflict with any [`NodeInfo::node_counter`]s, but will generally be equal to
	/// one from the public network graph (assuming the introduction point is a public node).
	///
	/// [`NodeInfo::node_counter`]: super::gossip::NodeInfo::node_counter
	source_node_counter: u32,
}

/// A [`CandidateRouteHop::OneHopBlinded`] entry.
#[derive(Clone, Debug)]
pub struct OneHopBlindedPathCandidate<'a> {
	/// The node id of the introduction node, resolved from either the [`NetworkGraph`] or first
	/// hops.
	///
	/// This is not exported to bindings users as lifetimes are not expressible in most languages.
	pub source_node_id: &'a NodeId,
	/// Information about the blinded path including the fee, HTLC amount limits, and
	/// cryptographic material required to build an HTLC terminating with the given path.
	///
	/// Note that the [`BlindedPayInfo`] is ignored here.
	///
	/// This is not exported to bindings users as lifetimes are not expressible in most languages.
	///
	/// [`BlindedPayInfo`]: crate::blinded_path::payment::BlindedPayInfo
	pub hint: &'a BlindedPaymentPath,
	/// Index of the hint in the original list of blinded hints.
	///
	/// This is used to cheaply uniquely identify this blinded path, even though we don't have
	/// a short channel ID for this hop.
	hint_idx: usize,
	/// A unique ID which describes the introduction point of the blinded path.
	///
	/// It will not conflict with any [`NodeInfo::node_counter`]s, but will generally be equal to
	/// one from the public network graph (assuming the introduction point is a public node).
	///
	/// [`NodeInfo::node_counter`]: super::gossip::NodeInfo::node_counter
	source_node_counter: u32,
}

/// A wrapper around the various hop representations.
///
/// Can be used to examine the properties of a hop,
/// potentially to decide whether to include it in a route.
#[derive(Clone, Debug)]
pub enum CandidateRouteHop<'a> {
	/// A hop from the payer, where the outbound liquidity is known.
	FirstHop(FirstHopCandidate<'a>),
	/// A hop found in the [`ReadOnlyNetworkGraph`].
	PublicHop(PublicHopCandidate<'a>),
	/// A private hop communicated by the payee, generally via a BOLT 11 invoice.
	///
	/// Because BOLT 11 route hints can take multiple hops to get to the destination, this may not
	/// terminate at the payee.
	PrivateHop(PrivateHopCandidate<'a>),
	/// A blinded path which starts with an introduction point and ultimately terminates with the
	/// payee.
	///
	/// Because we don't know the payee's identity, [`CandidateRouteHop::target`] will return
	/// `None` in this state.
	///
	/// Because blinded paths are "all or nothing", and we cannot use just one part of a blinded
	/// path, the full path is treated as a single [`CandidateRouteHop`].
	Blinded(BlindedPathCandidate<'a>),
	/// Similar to [`Self::Blinded`], but the path here only has one hop.
	///
	/// While we treat this similarly to [`CandidateRouteHop::Blinded`] in many respects (e.g.
	/// returning `None` from [`CandidateRouteHop::target`]), in this case we do actually know the
	/// payee's identity - it's the introduction point!
	///
	/// [`BlindedPayInfo`] provided for 1-hop blinded paths is ignored because it is meant to apply
	/// to the hops *between* the introduction node and the destination.
	///
	/// This primarily exists to track that we need to included a blinded path at the end of our
	/// [`Route`], even though it doesn't actually add an additional hop in the payment.
	///
	/// [`BlindedPayInfo`]: crate::blinded_path::payment::BlindedPayInfo
	OneHopBlinded(OneHopBlindedPathCandidate<'a>),
}

impl<'a> CandidateRouteHop<'a> {
	/// Returns the short channel ID for this hop, if one is known.
	///
	/// This SCID could be an alias or a globally unique SCID, and thus is only expected to
	/// uniquely identify this channel in conjunction with the [`CandidateRouteHop::source`].
	///
	/// Returns `Some` as long as the candidate is a [`CandidateRouteHop::PublicHop`], a
	/// [`CandidateRouteHop::PrivateHop`] from a BOLT 11 route hint, or a
	/// [`CandidateRouteHop::FirstHop`] with a known [`ChannelDetails::get_outbound_payment_scid`]
	/// (which is always true for channels which are funded and ready for use).
	///
	/// In other words, this should always return `Some` as long as the candidate hop is not a
	/// [`CandidateRouteHop::Blinded`] or a [`CandidateRouteHop::OneHopBlinded`].
	///
	/// Note that this is deliberately not public as it is somewhat of a footgun because it doesn't
	/// define a global namespace.
	#[inline]
	fn short_channel_id(&self) -> Option<u64> {
		match self {
			CandidateRouteHop::FirstHop(hop) => hop.details.get_outbound_payment_scid(),
			CandidateRouteHop::PublicHop(hop) => Some(hop.short_channel_id),
			CandidateRouteHop::PrivateHop(hop) => Some(hop.hint.short_channel_id),
			CandidateRouteHop::Blinded(_) => None,
			CandidateRouteHop::OneHopBlinded(_) => None,
		}
	}

	/// Returns the globally unique short channel ID for this hop, if one is known.
	///
	/// This only returns `Some` if the channel is public (either our own, or one we've learned
	/// from the public network graph), and thus the short channel ID we have for this channel is
	/// globally unique and identifies this channel in a global namespace.
	#[inline]
	pub fn globally_unique_short_channel_id(&self) -> Option<u64> {
		match self {
			CandidateRouteHop::FirstHop(hop) => if hop.details.is_announced { hop.details.short_channel_id } else { None },
			CandidateRouteHop::PublicHop(hop) => Some(hop.short_channel_id),
			CandidateRouteHop::PrivateHop(_) => None,
			CandidateRouteHop::Blinded(_) => None,
			CandidateRouteHop::OneHopBlinded(_) => None,
		}
	}

	// NOTE: This may alloc memory so avoid calling it in a hot code path.
	fn features(&self) -> ChannelFeatures {
		match self {
			CandidateRouteHop::FirstHop(hop) => hop.details.counterparty.features.to_context(),
			CandidateRouteHop::PublicHop(hop) => hop.info.channel().features.clone(),
			CandidateRouteHop::PrivateHop(_) => ChannelFeatures::empty(),
			CandidateRouteHop::Blinded(_) => ChannelFeatures::empty(),
			CandidateRouteHop::OneHopBlinded(_) => ChannelFeatures::empty(),
		}
	}

	/// Returns the required difference in HTLC CLTV expiry between the [`Self::source`] and the
	/// next-hop for an HTLC taking this hop.
	///
	/// This is the time that the node(s) in this hop have to claim the HTLC on-chain if the
	/// next-hop goes on chain with a payment preimage.
	#[inline]
	pub fn cltv_expiry_delta(&self) -> u32 {
		match self {
			CandidateRouteHop::FirstHop(_) => 0,
			CandidateRouteHop::PublicHop(hop) => hop.info.direction().cltv_expiry_delta as u32,
			CandidateRouteHop::PrivateHop(hop) => hop.hint.cltv_expiry_delta as u32,
			CandidateRouteHop::Blinded(hop) => hop.hint.payinfo.cltv_expiry_delta as u32,
			CandidateRouteHop::OneHopBlinded(_) => 0,
		}
	}

	/// Returns the minimum amount that can be sent over this hop, in millisatoshis.
	#[inline]
	pub fn htlc_minimum_msat(&self) -> u64 {
		match self {
			CandidateRouteHop::FirstHop(hop) => hop.details.next_outbound_htlc_minimum_msat,
			CandidateRouteHop::PublicHop(hop) => hop.info.direction().htlc_minimum_msat,
			CandidateRouteHop::PrivateHop(hop) => hop.hint.htlc_minimum_msat.unwrap_or(0),
			CandidateRouteHop::Blinded(hop) => hop.hint.payinfo.htlc_minimum_msat,
			CandidateRouteHop::OneHopBlinded { .. } => 0,
		}
	}

	#[inline(always)]
	fn src_node_counter(&self) -> u32 {
		match self {
			CandidateRouteHop::FirstHop(hop) => hop.payer_node_counter,
			CandidateRouteHop::PublicHop(hop) => hop.info.source_counter(),
			CandidateRouteHop::PrivateHop(hop) => hop.source_node_counter,
			CandidateRouteHop::Blinded(hop) => hop.source_node_counter,
			CandidateRouteHop::OneHopBlinded(hop) => hop.source_node_counter,
		}
	}

	#[inline]
	fn target_node_counter(&self) -> Option<u32> {
		match self {
			CandidateRouteHop::FirstHop(hop) => Some(hop.target_node_counter),
			CandidateRouteHop::PublicHop(hop) => Some(hop.info.target_counter()),
			CandidateRouteHop::PrivateHop(hop) => Some(hop.target_node_counter),
			CandidateRouteHop::Blinded(_) => None,
			CandidateRouteHop::OneHopBlinded(_) => None,
		}
	}

	/// Returns the fees that must be paid to route an HTLC over this channel.
	#[inline]
	pub fn fees(&self) -> RoutingFees {
		match self {
			CandidateRouteHop::FirstHop(_) => RoutingFees {
				base_msat: 0, proportional_millionths: 0,
			},
			CandidateRouteHop::PublicHop(hop) => hop.info.direction().fees,
			CandidateRouteHop::PrivateHop(hop) => hop.hint.fees,
			CandidateRouteHop::Blinded(hop) => {
				RoutingFees {
					base_msat: hop.hint.payinfo.fee_base_msat,
					proportional_millionths: hop.hint.payinfo.fee_proportional_millionths
				}
			},
			CandidateRouteHop::OneHopBlinded(_) =>
				RoutingFees { base_msat: 0, proportional_millionths: 0 },
		}
	}

	/// Fetch the effective capacity of this hop.
	///
	/// Note that this may be somewhat expensive, so calls to this should be limited and results
	/// cached!
	fn effective_capacity(&self) -> EffectiveCapacity {
		match self {
			CandidateRouteHop::FirstHop(hop) => EffectiveCapacity::ExactLiquidity {
				liquidity_msat: hop.details.next_outbound_htlc_limit_msat,
			},
			CandidateRouteHop::PublicHop(hop) => hop.info.effective_capacity(),
			CandidateRouteHop::PrivateHop(PrivateHopCandidate { hint: RouteHintHop { htlc_maximum_msat: Some(max), .. }, .. }) =>
				EffectiveCapacity::HintMaxHTLC { amount_msat: *max },
			CandidateRouteHop::PrivateHop(PrivateHopCandidate { hint: RouteHintHop { htlc_maximum_msat: None, .. }, .. }) =>
				EffectiveCapacity::Infinite,
			CandidateRouteHop::Blinded(hop) =>
				EffectiveCapacity::HintMaxHTLC { amount_msat: hop.hint.payinfo.htlc_maximum_msat },
			CandidateRouteHop::OneHopBlinded(_) => EffectiveCapacity::Infinite,
		}
	}

	/// Returns an ID describing the given hop.
	///
	/// See the docs on [`CandidateHopId`] for when this is, or is not, unique.
	#[inline]
	fn id(&self) -> CandidateHopId {
		match self {
			CandidateRouteHop::Blinded(hop) => CandidateHopId::Blinded(hop.hint_idx),
			CandidateRouteHop::OneHopBlinded(hop) => CandidateHopId::Blinded(hop.hint_idx),
			_ => CandidateHopId::Clear((self.short_channel_id().unwrap(), self.source() < self.target().unwrap())),
		}
	}
	fn blinded_path(&self) -> Option<&'a BlindedPaymentPath> {
		match self {
			CandidateRouteHop::Blinded(BlindedPathCandidate { hint, .. }) | CandidateRouteHop::OneHopBlinded(OneHopBlindedPathCandidate { hint, .. }) => {
				Some(&hint)
			},
			_ => None,
		}
	}
	fn blinded_hint_idx(&self) -> Option<usize> {
		match self {
			Self::Blinded(BlindedPathCandidate { hint_idx, .. }) |
			Self::OneHopBlinded(OneHopBlindedPathCandidate { hint_idx, .. }) => {
				Some(*hint_idx)
			},
			_ => None,
		}
	}
	/// Returns the source node id of current hop.
	///
	/// Source node id refers to the node forwarding the HTLC through this hop.
	///
	/// For [`Self::FirstHop`] we return payer's node id.
	#[inline]
	pub fn source(&self) -> NodeId {
		match self {
			CandidateRouteHop::FirstHop(hop) => *hop.payer_node_id,
			CandidateRouteHop::PublicHop(hop) => *hop.info.source(),
			CandidateRouteHop::PrivateHop(hop) => hop.hint.src_node_id.into(),
			CandidateRouteHop::Blinded(hop) => *hop.source_node_id,
			CandidateRouteHop::OneHopBlinded(hop) => *hop.source_node_id,
		}
	}
	/// Returns the target node id of this hop, if known.
	///
	/// Target node id refers to the node receiving the HTLC after this hop.
	///
	/// For [`Self::Blinded`] we return `None` because the ultimate destination after the blinded
	/// path is unknown.
	///
	/// For [`Self::OneHopBlinded`] we return `None` because the target is the same as the source,
	/// and such a return value would be somewhat nonsensical.
	#[inline]
	pub fn target(&self) -> Option<NodeId> {
		match self {
			CandidateRouteHop::FirstHop(hop) => Some(hop.details.counterparty.node_id.into()),
			CandidateRouteHop::PublicHop(hop) => Some(*hop.info.target()),
			CandidateRouteHop::PrivateHop(hop) => Some(*hop.target_node_id),
			CandidateRouteHop::Blinded(_) => None,
			CandidateRouteHop::OneHopBlinded(_) => None,
		}
	}
}

/// A unique(ish) identifier for a specific [`CandidateRouteHop`].
///
/// For blinded paths, this ID is unique only within a given [`find_route`] call.
///
/// For other hops, because SCIDs between private channels and public channels can conflict, this
/// isn't guaranteed to be unique at all.
///
/// For our uses, this is generally fine, but it is not public as it is otherwise a rather
/// difficult-to-use API.
#[derive(Clone, Copy, Eq, Hash, Ord, PartialOrd, PartialEq)]
enum CandidateHopId {
	/// Contains (scid, src_node_id < target_node_id)
	Clear((u64, bool)),
	/// Index of the blinded route hint in [`Payee::Blinded::route_hints`].
	Blinded(usize),
}

/// To avoid doing [`PublicKey`] -> [`PathBuildingHop`] hashtable lookups, we assign each
/// [`PublicKey`]/node a `usize` index and simply keep a `Vec` of values.
///
/// While this is easy for gossip-originating nodes (the [`DirectedChannelInfo`] exposes "counters"
/// for us for this purpose) we have to have our own indexes for nodes originating from invoice
/// hints, local channels, or blinded path fake nodes.
///
/// This wrapper handles all this for us, allowing look-up of counters from the various contexts.
///
/// It is first built by passing all [`NodeId`]s that we'll ever care about (which are not in our
/// [`NetworkGraph`], e.g. those from first- and last-hop hints and blinded path introduction
/// points) either though [`NodeCountersBuilder::select_node_counter_for_pubkey`] or
/// [`NodeCountersBuilder::select_node_counter_for_id`], then calling [`NodeCountersBuilder::build`]
/// and using the resulting [`NodeCounters`] to look up any counters.
///
/// [`NodeCounters::private_node_counter_from_pubkey`], specifically, will return `Some` iff
/// [`NodeCountersBuilder::select_node_counter_for_pubkey`] was called on the same key (not
/// [`NodeCountersBuilder::select_node_counter_for_id`]). It will also return a cached copy of the
/// [`PublicKey`] -> [`NodeId`] conversion.
struct NodeCounters<'a> {
	network_graph: &'a ReadOnlyNetworkGraph<'a>,
	private_node_id_to_node_counter: HashMap<NodeId, u32>,
	private_hop_key_cache: HashMap<PublicKey, (NodeId, u32)>,
}

struct NodeCountersBuilder<'a>(NodeCounters<'a>);

impl<'a> NodeCountersBuilder<'a> {
	fn new(network_graph: &'a ReadOnlyNetworkGraph) -> Self {
		Self(NodeCounters {
			network_graph,
			private_node_id_to_node_counter: new_hash_map(),
			private_hop_key_cache: new_hash_map(),
		})
	}

	fn select_node_counter_for_pubkey(&mut self, pubkey: PublicKey) -> u32 {
		let id = NodeId::from_pubkey(&pubkey);
		let counter = self.select_node_counter_for_id(id);
		self.0.private_hop_key_cache.insert(pubkey, (id, counter));
		counter
	}

	fn select_node_counter_for_id(&mut self, node_id: NodeId) -> u32 {
		// For any node_id, we first have to check if its in the existing network graph, and then
		// ensure that we always look up in our internal map first.
		self.0.network_graph.nodes().get(&node_id)
			.map(|node| node.node_counter)
			.unwrap_or_else(|| {
				let next_node_counter = self.0.network_graph.max_node_counter() + 1 +
					self.0.private_node_id_to_node_counter.len() as u32;
				*self.0.private_node_id_to_node_counter.entry(node_id).or_insert(next_node_counter)
			})
	}

	fn build(self) -> NodeCounters<'a> { self.0 }
}

impl<'a> NodeCounters<'a> {
	fn max_counter(&self) -> u32 {
		self.network_graph.max_node_counter() +
			self.private_node_id_to_node_counter.len() as u32
	}

	fn private_node_counter_from_pubkey(&self, pubkey: &PublicKey) -> Option<&(NodeId, u32)> {
		self.private_hop_key_cache.get(pubkey)
	}

	fn node_counter_from_id(&self, node_id: &NodeId) -> Option<(&NodeId, u32)> {
		self.private_node_id_to_node_counter.get_key_value(node_id).map(|(a, b)| (a, *b))
			.or_else(|| {
				self.network_graph.nodes().get_key_value(node_id)
					.map(|(node_id, node)| (node_id, node.node_counter))
			})
	}
}

/// Calculates the introduction point for each blinded path in the given [`PaymentParameters`], if
/// they can be found.
fn calculate_blinded_path_intro_points<'a, L: Deref>(
	payment_params: &PaymentParameters, node_counters: &'a NodeCounters,
	network_graph: &ReadOnlyNetworkGraph, logger: &L, our_node_id: NodeId,
	first_hop_targets: &HashMap<NodeId, (Vec<&ChannelDetails>, u32)>,
) -> Result<Vec<Option<(&'a NodeId, u32)>>, LightningError>
where L::Target: Logger {
	let introduction_node_id_cache = payment_params.payee.blinded_route_hints().iter()
		.map(|path| {
			match path.introduction_node() {
				IntroductionNode::NodeId(pubkey) => {
					// Note that this will only return `Some` if the `pubkey` is somehow known to
					// us (i.e. a channel counterparty or in the network graph).
					node_counters.node_counter_from_id(&NodeId::from_pubkey(&pubkey))
				},
				IntroductionNode::DirectedShortChannelId(direction, scid) => {
					path.public_introduction_node_id(network_graph)
						.map(|node_id_ref| *node_id_ref)
						.or_else(|| {
							first_hop_targets.iter().find(|(_, (channels, _))|
								channels
									.iter()
									.any(|details| Some(*scid) == details.get_outbound_payment_scid())
							).map(|(cp, _)| direction.select_node_id(our_node_id, *cp))
						})
						.and_then(|node_id| node_counters.node_counter_from_id(&node_id))
				},
			}
		})
		.collect::<Vec<_>>();
	match &payment_params.payee {
		Payee::Clear { route_hints, node_id, .. } => {
			for route in route_hints.iter() {
				for hop in &route.0 {
					if hop.src_node_id == *node_id {
						return Err(LightningError {
							err: "Route hint cannot have the payee as the source.".to_owned(),
							action: ErrorAction::IgnoreError
						});
					}
				}
			}
		},
		Payee::Blinded { route_hints, .. } => {
			if introduction_node_id_cache.iter().all(|info_opt| info_opt.map(|(a, _)| a) == Some(&our_node_id)) {
				return Err(LightningError{err: "Cannot generate a route to blinded paths if we are the introduction node to all of them".to_owned(), action: ErrorAction::IgnoreError});
			}
			for (blinded_path, info_opt) in route_hints.iter().zip(introduction_node_id_cache.iter()) {
				if blinded_path.blinded_hops().len() == 0 {
					return Err(LightningError{err: "0-hop blinded path provided".to_owned(), action: ErrorAction::IgnoreError});
				}
				let introduction_node_id = match info_opt {
					None => continue,
					Some(info) => info.0,
				};
				if *introduction_node_id == our_node_id {
					log_info!(logger, "Got blinded path with ourselves as the introduction node, ignoring");
				} else if blinded_path.blinded_hops().len() == 1 &&
					route_hints
						.iter().zip(introduction_node_id_cache.iter())
						.filter(|(p, _)| p.blinded_hops().len() == 1)
						.any(|(_, iter_info_opt)| iter_info_opt.is_some() && iter_info_opt != info_opt)
				{
					return Err(LightningError{err: "1-hop blinded paths must all have matching introduction node ids".to_string(), action: ErrorAction::IgnoreError});
				}
			}
		}
	}

	Ok(introduction_node_id_cache)
}

#[inline]
fn max_htlc_from_capacity(capacity: EffectiveCapacity, max_channel_saturation_power_of_half: u8) -> u64 {
	let saturation_shift: u32 = max_channel_saturation_power_of_half as u32;
	match capacity {
		EffectiveCapacity::ExactLiquidity { liquidity_msat } => liquidity_msat,
		EffectiveCapacity::Infinite => u64::max_value(),
		EffectiveCapacity::Unknown => EffectiveCapacity::Unknown.as_msat(),
		EffectiveCapacity::AdvertisedMaxHTLC { amount_msat } =>
			amount_msat.checked_shr(saturation_shift).unwrap_or(0),
		// Treat htlc_maximum_msat from a route hint as an exact liquidity amount, since the invoice is
		// expected to have been generated from up-to-date capacity information.
		EffectiveCapacity::HintMaxHTLC { amount_msat } => amount_msat,
		EffectiveCapacity::Total { capacity_msat, htlc_maximum_msat } =>
			cmp::min(capacity_msat.checked_shr(saturation_shift).unwrap_or(0), htlc_maximum_msat),
	}
}

fn iter_equal<I1: Iterator, I2: Iterator>(mut iter_a: I1, mut iter_b: I2)
-> bool where I1::Item: PartialEq<I2::Item> {
	loop {
		let a = iter_a.next();
		let b = iter_b.next();
		if a.is_none() && b.is_none() { return true; }
		if a.is_none() || b.is_none() { return false; }
		if a.unwrap().ne(&b.unwrap()) { return false; }
	}
}

/// It's useful to keep track of the hops associated with the fees required to use them,
/// so that we can choose cheaper paths (as per Dijkstra's algorithm).
/// Fee values should be updated only in the context of the whole path, see update_value_and_recompute_fees.
/// These fee values are useful to choose hops as we traverse the graph "payee-to-payer".
#[derive(Clone)]
#[repr(align(128))]
struct PathBuildingHop<'a> {
	candidate: CandidateRouteHop<'a>,
	/// If we've already processed a node as the best node, we shouldn't process it again. Normally
	/// we'd just ignore it if we did as all channels would have a higher new fee, but because we
	/// may decrease the amounts in use as we walk the graph, the actual calculated fee may
	/// decrease as well. Thus, we have to explicitly track which nodes have been processed and
	/// avoid processing them again.
	was_processed: bool,
	/// If we've already processed a channel backwards from a target node, we shouldn't update our
	/// selected best path from that node to the destination. This should never happen, but with
	/// multiple codepaths processing channels we've had issues here in the past, so in debug-mode
	/// we track it and assert on it when processing a node.
	#[cfg(all(not(ldk_bench), any(test, fuzzing)))]
	best_path_from_hop_selected: bool,
	/// When processing a node as the next best-score candidate, we want to quickly check if it is
	/// a direct counterparty of ours, using our local channel information immediately if we can.
	///
	/// In order to do so efficiently, we cache whether a node is a direct counterparty here at the
	/// start of a route-finding pass. Unlike all other fields in this struct, this field is never
	/// updated after being initialized - it is set at the start of a route-finding pass and only
	/// read thereafter.
	is_first_hop_target: bool,
	/// Identical to the above, but for handling unblinded last-hops rather than first-hops.
	is_last_hop_target: bool,
	/// Used to compare channels when choosing the for routing.
	/// Includes paying for the use of a hop and the following hops, as well as
	/// an estimated cost of reaching this hop.
	/// Might get stale when fees are recomputed. Primarily for internal use.
	total_fee_msat: u64,
	/// A mirror of the same field in RouteGraphNode. Note that this is only used during the graph
	/// walk and may be invalid thereafter.
	path_htlc_minimum_msat: u64,
	/// All penalties incurred from this channel on the way to the destination, as calculated using
	/// channel scoring.
	path_penalty_msat: u64,

	fee_msat: u64,

	/// All the fees paid *after* this channel on the way to the destination
	next_hops_fee_msat: u64,
	/// Fee paid for the use of the current channel (see candidate.fees()).
	/// The value will be actually deducted from the counterparty balance on the previous link.
	hop_use_fee_msat: u64,

	/// The quantity of funds we're willing to route over this channel
	value_contribution_msat: u64,
}

const _NODE_MAP_SIZE_TWO_CACHE_LINES: usize = 128 - core::mem::size_of::<Option<PathBuildingHop>>();
const _NODE_MAP_SIZE_EXACTLY_TWO_CACHE_LINES: usize = core::mem::size_of::<Option<PathBuildingHop>>() - 128;

impl<'a> core::fmt::Debug for PathBuildingHop<'a> {
	fn fmt(&self, f: &mut core::fmt::Formatter) -> Result<(), core::fmt::Error> {
		let mut debug_struct = f.debug_struct("PathBuildingHop");
		debug_struct
			.field("source_node_id", &self.candidate.source())
			.field("target_node_id", &self.candidate.target())
			.field("short_channel_id", &self.candidate.short_channel_id())
			.field("is_first_hop_target", &self.is_first_hop_target)
			.field("is_last_hop_target", &self.is_last_hop_target)
			.field("total_fee_msat", &self.total_fee_msat)
			.field("next_hops_fee_msat", &self.next_hops_fee_msat)
			.field("hop_use_fee_msat", &self.hop_use_fee_msat)
			.field("total_fee_msat - (next_hops_fee_msat + hop_use_fee_msat)", &(&self.total_fee_msat.saturating_sub(self.next_hops_fee_msat).saturating_sub(self.hop_use_fee_msat)))
			.field("path_penalty_msat", &self.path_penalty_msat)
			.field("path_htlc_minimum_msat", &self.path_htlc_minimum_msat)
			.field("cltv_expiry_delta", &self.candidate.cltv_expiry_delta())
			.field("value_contribution_msat", &self.value_contribution_msat);
		debug_struct.finish()
	}
}

// Instantiated with a list of hops with correct data in them collected during path finding,
// an instance of this struct should be further modified only via given methods.
#[derive(Clone)]
struct PaymentPath<'a> {
	hops: Vec<(PathBuildingHop<'a>, NodeFeatures)>,
}

impl<'a> PaymentPath<'a> {
	// TODO: Add a value_msat field to PaymentPath and use it instead of this function.
	fn get_value_msat(&self) -> u64 {
		self.hops.last().unwrap().0.fee_msat
	}

	fn get_path_penalty_msat(&self) -> u64 {
		self.hops.first().map(|h| h.0.path_penalty_msat).unwrap_or(u64::max_value())
	}

	fn get_total_fee_paid_msat(&self) -> u64 {
		if self.hops.len() < 1 {
			return 0;
		}
		let mut result = 0;
		// Can't use next_hops_fee_msat because it gets outdated.
		for (i, (hop, _)) in self.hops.iter().enumerate() {
			if i != self.hops.len() - 1 {
				result += hop.fee_msat;
			}
		}
		return result;
	}

	fn get_cost_msat(&self) -> u64 {
		self.get_total_fee_paid_msat().saturating_add(self.get_path_penalty_msat())
	}

	// If the amount transferred by the path is updated, the fees should be adjusted. Any other way
	// to change fees may result in an inconsistency.
	//
	// Sometimes we call this function right after constructing a path which is inconsistent in
	// that it the value being transferred has decreased while we were doing path finding, leading
	// to the fees being paid not lining up with the actual limits.
	//
	// Note that this function is not aware of the available_liquidity limit, and thus does not
	// support increasing the value being transferred beyond what was selected during the initial
	// routing passes.
	//
	// Returns the amount that this path contributes to the total payment value, which may be greater
	// than `value_msat` if we had to overpay to meet the final node's `htlc_minimum_msat`.
	fn update_value_and_recompute_fees(&mut self, value_msat: u64) -> u64 {
		let mut extra_contribution_msat = 0;
		let mut total_fee_paid_msat = 0 as u64;
		for i in (0..self.hops.len()).rev() {
			let last_hop = i == self.hops.len() - 1;

			// For non-last-hop, this value will represent the fees paid on the current hop. It
			// will consist of the fees for the use of the next hop, and extra fees to match
			// htlc_minimum_msat of the current channel. Last hop is handled separately.
			let mut cur_hop_fees_msat = 0;
			if !last_hop {
				cur_hop_fees_msat = self.hops.get(i + 1).unwrap().0.hop_use_fee_msat;
			}

			let cur_hop = &mut self.hops.get_mut(i).unwrap().0;
			cur_hop.next_hops_fee_msat = total_fee_paid_msat;
			cur_hop.path_penalty_msat += extra_contribution_msat;
			// Overpay in fees if we can't save these funds due to htlc_minimum_msat.
			// We try to account for htlc_minimum_msat in scoring (add_entry!), so that nodes don't
			// set it too high just to maliciously take more fees by exploiting this
			// match htlc_minimum_msat logic.
			let mut cur_hop_transferred_amount_msat = total_fee_paid_msat + value_msat;
			if let Some(extra_fees_msat) = cur_hop.candidate.htlc_minimum_msat().checked_sub(cur_hop_transferred_amount_msat) {
				// Note that there is a risk that *previous hops* (those closer to us, as we go
				// payee->our_node here) would exceed their htlc_maximum_msat or available balance.
				//
				// This might make us end up with a broken route, although this should be super-rare
				// in practice, both because of how healthy channels look like, and how we pick
				// channels in add_entry.
				// Also, this can't be exploited more heavily than *announce a free path and fail
				// all payments*.
				cur_hop_transferred_amount_msat += extra_fees_msat;

				// We remember and return the extra fees on the final hop to allow accounting for
				// them in the path's value contribution.
				if last_hop {
					extra_contribution_msat = extra_fees_msat;
				} else {
					total_fee_paid_msat += extra_fees_msat;
					cur_hop_fees_msat += extra_fees_msat;
				}
			}

			if last_hop {
				// Final hop is a special case: it usually has just value_msat (by design), but also
				// it still could overpay for the htlc_minimum_msat.
				cur_hop.fee_msat = cur_hop_transferred_amount_msat;
			} else {
				// Propagate updated fees for the use of the channels to one hop back, where they
				// will be actually paid (fee_msat). The last hop is handled above separately.
				cur_hop.fee_msat = cur_hop_fees_msat;
			}

			// Fee for the use of the current hop which will be deducted on the previous hop.
			// Irrelevant for the first hop, as it doesn't have the previous hop, and the use of
			// this channel is free for us.
			if i != 0 {
				if let Some(new_fee) = compute_fees(cur_hop_transferred_amount_msat, cur_hop.candidate.fees()) {
					cur_hop.hop_use_fee_msat = new_fee;
					total_fee_paid_msat += new_fee;
				} else {
					// It should not be possible because this function is called only to reduce the
					// value. In that case, compute_fee was already called with the same fees for
					// larger amount and there was no overflow.
					unreachable!();
				}
			}
		}
		value_msat + extra_contribution_msat
	}
}

#[inline(always)]
/// Calculate the fees required to route the given amount over a channel with the given fees.
fn compute_fees(amount_msat: u64, channel_fees: RoutingFees) -> Option<u64> {
	amount_msat.checked_mul(channel_fees.proportional_millionths as u64)
		.and_then(|part| (channel_fees.base_msat as u64).checked_add(part / 1_000_000))
}

#[inline(always)]
/// Calculate the fees required to route the given amount over a channel with the given fees,
/// saturating to [`u64::max_value`].
fn compute_fees_saturating(amount_msat: u64, channel_fees: RoutingFees) -> u64 {
	amount_msat.checked_mul(channel_fees.proportional_millionths as u64)
		.map(|prop| prop / 1_000_000).unwrap_or(u64::max_value())
		.saturating_add(channel_fees.base_msat as u64)
}

/// The default `features` we assume for a node in a route, when no `features` are known about that
/// specific node.
///
/// Default features are:
/// * variable_length_onion_optional
fn default_node_features() -> NodeFeatures {
	let mut features = NodeFeatures::empty();
	features.set_variable_length_onion_optional();
	features
}

struct LoggedPayeePubkey(Option<PublicKey>);
impl fmt::Display for LoggedPayeePubkey {
	fn fmt(&self, f: &mut fmt::Formatter) -> fmt::Result {
		match self.0 {
			Some(pk) => {
				"payee node id ".fmt(f)?;
				pk.fmt(f)
			},
			None => {
				"blinded payee".fmt(f)
			},
		}
	}
}

struct LoggedCandidateHop<'a>(&'a CandidateRouteHop<'a>);
impl<'a> fmt::Display for LoggedCandidateHop<'a> {
	fn fmt(&self, f: &mut fmt::Formatter) -> fmt::Result {
		match self.0 {
			CandidateRouteHop::Blinded(BlindedPathCandidate { hint, .. }) | CandidateRouteHop::OneHopBlinded(OneHopBlindedPathCandidate { hint, .. }) => {
				"blinded route hint with introduction node ".fmt(f)?;
				match hint.introduction_node() {
					IntroductionNode::NodeId(pubkey) => write!(f, "id {}", pubkey)?,
					IntroductionNode::DirectedShortChannelId(direction, scid) => {
						match direction {
							Direction::NodeOne => {
								write!(f, "one on channel with SCID {}", scid)?;
							},
							Direction::NodeTwo => {
								write!(f, "two on channel with SCID {}", scid)?;
							},
						}
					}
				}
				" and blinding point ".fmt(f)?;
				hint.blinding_point().fmt(f)
			},
			CandidateRouteHop::FirstHop(_) => {
				"first hop with SCID ".fmt(f)?;
				self.0.short_channel_id().unwrap().fmt(f)
			},
			CandidateRouteHop::PrivateHop(_) => {
				"route hint with SCID ".fmt(f)?;
				self.0.short_channel_id().unwrap().fmt(f)
			},
			_ => {
				"SCID ".fmt(f)?;
				self.0.short_channel_id().unwrap().fmt(f)
			},
		}
	}
}

#[inline]
fn sort_first_hop_channels(
	channels: &mut Vec<&ChannelDetails>, used_liquidities: &HashMap<CandidateHopId, u64>,
	recommended_value_msat: u64, our_node_pubkey: &PublicKey
) {
	// Sort the first_hops channels to the same node(s) in priority order of which channel we'd
	// most like to use.
	//
	// First, if channels are below `recommended_value_msat`, sort them in descending order,
	// preferring larger channels to avoid splitting the payment into more MPP parts than is
	// required.
	//
	// Second, because simply always sorting in descending order would always use our largest
	// available outbound capacity, needlessly fragmenting our available channel capacities,
	// sort channels above `recommended_value_msat` in ascending order, preferring channels
	// which have enough, but not too much, capacity for the payment.
	//
	// Available outbound balances factor in liquidity already reserved for previously found paths.
	channels.sort_unstable_by(|chan_a, chan_b| {
		let chan_a_outbound_limit_msat = chan_a.next_outbound_htlc_limit_msat
			.saturating_sub(*used_liquidities.get(&CandidateHopId::Clear((chan_a.get_outbound_payment_scid().unwrap(),
			our_node_pubkey < &chan_a.counterparty.node_id))).unwrap_or(&0));
		let chan_b_outbound_limit_msat = chan_b.next_outbound_htlc_limit_msat
			.saturating_sub(*used_liquidities.get(&CandidateHopId::Clear((chan_b.get_outbound_payment_scid().unwrap(),
			our_node_pubkey < &chan_b.counterparty.node_id))).unwrap_or(&0));
		if chan_b_outbound_limit_msat < recommended_value_msat || chan_a_outbound_limit_msat < recommended_value_msat {
			// Sort in descending order
			chan_b_outbound_limit_msat.cmp(&chan_a_outbound_limit_msat)
		} else {
			// Sort in ascending order
			chan_a_outbound_limit_msat.cmp(&chan_b_outbound_limit_msat)
		}
	});
}

/// Finds a route from us (payer) to the given target node (payee).
///
/// If the payee provided features in their invoice, they should be provided via the `payee` field
/// in the given [`RouteParameters::payment_params`].
/// Without this, MPP will only be used if the payee's features are available in the network graph.
///
/// Private routing paths between a public node and the target may be included in the `payee` field
/// of [`RouteParameters::payment_params`].
///
/// If some channels aren't announced, it may be useful to fill in `first_hops` with the results
/// from [`ChannelManager::list_usable_channels`]. If it is filled in, the view of these channels
/// from `network_graph` will be ignored, and only those in `first_hops` will be used.
///
/// The fees on channels from us to the next hop are ignored as they are assumed to all be equal.
/// However, the enabled/disabled bit on such channels as well as the `htlc_minimum_msat` /
/// `htlc_maximum_msat` *are* checked as they may change based on the receiving node.
///
/// # Panics
///
/// Panics if first_hops contains channels without `short_channel_id`s;
/// [`ChannelManager::list_usable_channels`] will never include such channels.
///
/// [`ChannelManager::list_usable_channels`]: crate::ln::channelmanager::ChannelManager::list_usable_channels
/// [`Event::PaymentPathFailed`]: crate::events::Event::PaymentPathFailed
/// [`NetworkGraph`]: crate::routing::gossip::NetworkGraph
pub fn find_route<L: Deref, GL: Deref, S: ScoreLookUp>(
	our_node_pubkey: &PublicKey, route_params: &RouteParameters,
	network_graph: &NetworkGraph<GL>, first_hops: Option<&[&ChannelDetails]>, logger: L,
	scorer: &S, score_params: &crate::routing::scoring::ProbabilisticScoringFeeParameters, random_seed_bytes: &[u8; 32]
) -> Result<Route, LightningError>
where L::Target: Logger, GL::Target: Logger {
	let graph_lock = network_graph.read_only();
	let mut route = get_route(our_node_pubkey, &route_params, &graph_lock, first_hops, logger,
		scorer, score_params, random_seed_bytes)?;
	add_random_cltv_offset(&mut route, &route_params.payment_params, &graph_lock, random_seed_bytes);
	Ok(route)
}

pub(crate) fn get_route<L: Deref, S: ScoreLookUp>(
	our_node_pubkey: &PublicKey, route_params: &RouteParameters, network_graph: &ReadOnlyNetworkGraph,
	first_hops: Option<&[&ChannelDetails]>, logger: L, scorer: &S, score_params: &crate::routing::scoring::ProbabilisticScoringFeeParameters,
	_random_seed_bytes: &[u8; 32]
) -> Result<Route, LightningError>
where L::Target: Logger {

	let payment_params = &route_params.payment_params;
	let max_path_length = core::cmp::min(payment_params.max_path_length, MAX_PATH_LENGTH_ESTIMATE);
	let final_value_msat = route_params.final_value_msat;
	// If we're routing to a blinded recipient, we won't have their node id. Therefore, keep the
	// unblinded payee id as an option. We also need a non-optional "payee id" for path construction,
	// so use a dummy id for this in the blinded case.
	let payee_node_id_opt = payment_params.payee.node_id().map(|pk| NodeId::from_pubkey(&pk));
	const DUMMY_BLINDED_PAYEE_ID: [u8; 33] = [2; 33];
	let maybe_dummy_payee_pk = payment_params.payee.node_id().unwrap_or_else(|| PublicKey::from_slice(&DUMMY_BLINDED_PAYEE_ID).unwrap());
	let maybe_dummy_payee_node_id = NodeId::from_pubkey(&maybe_dummy_payee_pk);
	let our_node_id = NodeId::from_pubkey(&our_node_pubkey);

	if payee_node_id_opt.map_or(false, |payee| payee == our_node_id) {
		return Err(LightningError{err: "Cannot generate a route to ourselves".to_owned(), action: ErrorAction::IgnoreError});
	}
	if our_node_id == maybe_dummy_payee_node_id {
		return Err(LightningError{err: "Invalid origin node id provided, use a different one".to_owned(), action: ErrorAction::IgnoreError});
	}

	if final_value_msat > MAX_VALUE_MSAT {
		return Err(LightningError{err: "Cannot generate a route of more value than all existing satoshis".to_owned(), action: ErrorAction::IgnoreError});
	}

	if final_value_msat == 0 {
		return Err(LightningError{err: "Cannot send a payment of 0 msat".to_owned(), action: ErrorAction::IgnoreError});
	}

	let final_cltv_expiry_delta = payment_params.payee.final_cltv_expiry_delta().unwrap_or(0);
	if payment_params.max_total_cltv_expiry_delta <= final_cltv_expiry_delta {
		return Err(LightningError{err: "Can't find a route where the maximum total CLTV expiry delta is below the final CLTV expiry.".to_owned(), action: ErrorAction::IgnoreError});
	}

	// The general routing idea is the following:
	// 1. Fill first/last hops communicated by the caller.
	// 2. Attempt to construct a path from payer to payee for transferring
	//    any ~sufficient (described later) value.
	//    If succeed, remember which channels were used and how much liquidity they have available,
	//    so that future paths don't rely on the same liquidity.
	// 3. Proceed to the next step if:
	//    - we hit the recommended target value;
	//    - OR if we could not construct a new path. Any next attempt will fail too.
	//    Otherwise, repeat step 2.
	// 4. See if we managed to collect paths which aggregately are able to transfer target value
	//    (not recommended value).
	// 5. If yes, proceed. If not, fail routing.
	// 6. Select the paths which have the lowest cost (fee plus scorer penalty) per amount
	//    transferred up to the transfer target value.
	// 7. Reduce the value of the last path until we are sending only the target value.
	// 8. If our maximum channel saturation limit caused us to pick two identical paths, combine
	//    them so that we're not sending two HTLCs along the same path.

	// As for the actual search algorithm, we do a payee-to-payer Dijkstra's sorting by each node's
	// distance from the payee
	//
	// We are not a faithful Dijkstra's implementation because we can change values which impact
	// earlier nodes while processing later nodes. Specifically, if we reach a channel with a lower
	// liquidity limit (via htlc_maximum_msat, on-chain capacity or assumed liquidity limits) than
	// the value we are currently attempting to send over a path, we simply reduce the value being
	// sent along the path for any hops after that channel. This may imply that later fees (which
	// we've already tabulated) are lower because a smaller value is passing through the channels
	// (and the proportional fee is thus lower). There isn't a trivial way to recalculate the
	// channels which were selected earlier (and which may still be used for other paths without a
	// lower liquidity limit), so we simply accept that some liquidity-limited paths may be
	// de-preferenced.
	//
	// One potentially problematic case for this algorithm would be if there are many
	// liquidity-limited paths which are liquidity-limited near the destination (ie early in our
	// graph walking), we may never find a path which is not liquidity-limited and has lower
	// proportional fee (and only lower absolute fee when considering the ultimate value sent).
	// Because we only consider paths with at least 5% of the total value being sent, the damage
	// from such a case should be limited, however this could be further reduced in the future by
	// calculating fees on the amount we wish to route over a path, ie ignoring the liquidity
	// limits for the purposes of fee calculation.
	//
	// Alternatively, we could store more detailed path information in the heap (targets, below)
	// and index the best-path map (dist, below) by node *and* HTLC limits, however that would blow
	// up the runtime significantly both algorithmically (as we'd traverse nodes multiple times)
	// and practically (as we would need to store dynamically-allocated path information in heap
	// objects, increasing malloc traffic and indirect memory access significantly). Further, the
	// results of such an algorithm would likely be biased towards lower-value paths.
	//
	// Further, we could return to a faithful Dijkstra's algorithm by rejecting paths with limits
	// outside of our current search value, running a path search more times to gather candidate
	// paths at different values. While this may be acceptable, further path searches may increase
	// runtime for little gain. Specifically, the current algorithm rather efficiently explores the
	// graph for candidate paths, calculating the maximum value which can realistically be sent at
	// the same time, remaining generic across different payment values.

	let network_channels = network_graph.channels();
	let network_nodes = network_graph.nodes();

	if payment_params.max_path_count == 0 {
		return Err(LightningError{err: "Can't find a route with no paths allowed.".to_owned(), action: ErrorAction::IgnoreError});
	}

	// Allow MPP only if we have a features set from somewhere that indicates the payee supports
	// it. If the payee supports it they're supposed to include it in the invoice, so that should
	// work reliably.
	let allow_mpp = if payment_params.max_path_count == 1 {
		false
	} else if payment_params.payee.supports_basic_mpp() {
		true
	} else if let Some(payee) = payee_node_id_opt {
		network_nodes.get(&payee).map_or(false, |node| node.announcement_info.as_ref().map_or(false,
			|info| info.features().supports_basic_mpp()))
	} else { false };

	let max_total_routing_fee_msat = route_params.max_total_routing_fee_msat.unwrap_or(u64::max_value());

	let first_hop_count = first_hops.map(|hops| hops.len()).unwrap_or(0);
	log_trace!(logger, "Searching for a route from payer {} to {} {} MPP and {} first hops {}overriding the network graph of {} nodes and {} channels with a fee limit of {} msat",
		our_node_pubkey, LoggedPayeePubkey(payment_params.payee.node_id()),
		if allow_mpp { "with" } else { "without" },
		first_hop_count, if first_hops.is_some() { "" } else { "not " },
		network_graph.nodes().len(), network_graph.channels().len(),
		max_total_routing_fee_msat);

	if first_hop_count < 10 {
		if let Some(hops) = first_hops {
			for hop in hops {
				log_trace!(
					logger,
					" First hop through {}/{} can send between {}msat and {}msat (inclusive).",
					hop.counterparty.node_id,
					hop.get_outbound_payment_scid().unwrap_or(0),
					hop.next_outbound_htlc_minimum_msat,
					hop.next_outbound_htlc_limit_msat
				);
			}
		}
	}

	let mut node_counter_builder = NodeCountersBuilder::new(&network_graph);

	let payer_node_counter = node_counter_builder.select_node_counter_for_pubkey(*our_node_pubkey);
	let payee_node_counter = node_counter_builder.select_node_counter_for_pubkey(maybe_dummy_payee_pk);

	for route in payment_params.payee.unblinded_route_hints().iter() {
		for hop in route.0.iter() {
			node_counter_builder.select_node_counter_for_pubkey(hop.src_node_id);
		}
	}

	// Step (1). Prepare first and last hop targets.
	//
	// For unblinded first- and last-hop channels, cache them in maps so that we can detect them as
	// we walk the graph and incorporate them into our candidate set.
	// For blinded last-hop paths, look up their introduction point and cache the node counters
	// identifying them.
	let mut first_hop_targets: HashMap<_, (Vec<&ChannelDetails>, u32)> =
		hash_map_with_capacity(if first_hops.is_some() { first_hops.as_ref().unwrap().len() } else { 0 });
	if let Some(hops) = first_hops {
		for chan in hops {
			if chan.get_outbound_payment_scid().is_none() {
				panic!("first_hops should be filled in with usable channels, not pending ones");
			}
			if chan.counterparty.node_id == *our_node_pubkey {
				return Err(LightningError{err: "First hop cannot have our_node_pubkey as a destination.".to_owned(), action: ErrorAction::IgnoreError});
			}
			let counterparty_id = NodeId::from_pubkey(&chan.counterparty.node_id);
			first_hop_targets
				.entry(counterparty_id)
				.or_insert_with(|| {
					// Make sure there's a counter assigned for the counterparty
					let node_counter = node_counter_builder.select_node_counter_for_id(counterparty_id);
					(Vec::new(), node_counter)
				})
				.0.push(chan);
		}
		if first_hop_targets.is_empty() {
			return Err(LightningError{err: "Cannot route when there are no outbound routes away from us".to_owned(), action: ErrorAction::IgnoreError});
		}
	}

	let node_counters = node_counter_builder.build();

	let introduction_node_id_cache = calculate_blinded_path_intro_points(
		&payment_params, &node_counters, network_graph, &logger, our_node_id, &first_hop_targets,
	)?;

	let mut last_hop_candidates =
		hash_map_with_capacity(payment_params.payee.unblinded_route_hints().len());
	for route in payment_params.payee.unblinded_route_hints().iter()
		.filter(|route| !route.0.is_empty())
	{
		let hop_iter = route.0.iter().rev();
		let prev_hop_iter = core::iter::once(&maybe_dummy_payee_pk).chain(
			route.0.iter().skip(1).rev().map(|hop| &hop.src_node_id));

		for (hop, prev_hop_id) in hop_iter.zip(prev_hop_iter) {
			let (target, private_target_node_counter) =
				node_counters.private_node_counter_from_pubkey(&prev_hop_id)
					.ok_or_else(|| {
						debug_assert!(false);
						LightningError { err: "We should always have private target node counters available".to_owned(), action: ErrorAction::IgnoreError }
					})?;
			let (_src_id, private_source_node_counter) =
				node_counters.private_node_counter_from_pubkey(&hop.src_node_id)
					.ok_or_else(|| {
						debug_assert!(false);
						LightningError { err: "We should always have private source node counters available".to_owned(), action: ErrorAction::IgnoreError }
					})?;

			if let Some((first_channels, _)) = first_hop_targets.get(target) {
				let matches_an_scid = |d: &&ChannelDetails|
					d.outbound_scid_alias == Some(hop.short_channel_id) || d.short_channel_id == Some(hop.short_channel_id);
				if first_channels.iter().any(matches_an_scid) {
					log_trace!(logger, "Ignoring route hint with SCID {} (and any previous) due to it being a direct channel of ours.",
						hop.short_channel_id);
					break;
				}
			}

			let candidate = network_channels
				.get(&hop.short_channel_id)
				.and_then(|channel| channel.as_directed_to(target))
				.map(|(info, _)| CandidateRouteHop::PublicHop(PublicHopCandidate {
					info,
					short_channel_id: hop.short_channel_id,
				}))
				.unwrap_or_else(|| CandidateRouteHop::PrivateHop(PrivateHopCandidate {
					hint: hop, target_node_id: target,
					source_node_counter: *private_source_node_counter,
					target_node_counter: *private_target_node_counter,
				}));

			last_hop_candidates.entry(private_target_node_counter).or_insert_with(Vec::new).push(candidate);
		}
	}

	// The main heap containing all candidate next-hops sorted by their score (max(fee,
	// htlc_minimum)). Ideally this would be a heap which allowed cheap score reduction instead of
	// adding duplicate entries when we find a better path to a given node.
	let mut targets: BinaryHeap<RouteGraphNode> = BinaryHeap::new();

	// Map from node_id to information about the best current path to that node, including feerate
	// information.
	let dist_len = node_counters.max_counter() + 1;
	let mut dist: Vec<Option<PathBuildingHop>> = vec![None; dist_len as usize];

	// During routing, if we ignore a path due to an htlc_minimum_msat limit, we set this,
	// indicating that we may wish to try again with a higher value, potentially paying to meet an
	// htlc_minimum with extra fees while still finding a cheaper path.
	let mut hit_minimum_limit;

	// When arranging a route, we select multiple paths so that we can make a multi-path payment.
	// We start with a path_value of the exact amount we want, and if that generates a route we may
	// return it immediately. Otherwise, we don't stop searching for paths until we have 3x the
	// amount we want in total across paths, selecting the best subset at the end.
	const ROUTE_CAPACITY_PROVISION_FACTOR: u64 = 3;
	let recommended_value_msat = final_value_msat * ROUTE_CAPACITY_PROVISION_FACTOR as u64;
	let mut path_value_msat = final_value_msat;

	// Routing Fragmentation Mitigation heuristic:
	//
	// Routing fragmentation across many payment paths increases the overall routing
	// fees as you have irreducible routing fees per-link used (`fee_base_msat`).
	// Taking too many smaller paths also increases the chance of payment failure.
	// Thus to avoid this effect, we require from our collected links to provide
	// at least a minimal contribution to the recommended value yet-to-be-fulfilled.
	// This requirement is currently set to be 1/max_path_count of the payment
	// value to ensure we only ever return routes that do not violate this limit.
	let minimal_value_contribution_msat: u64 = if allow_mpp {
		(final_value_msat + (payment_params.max_path_count as u64 - 1)) / payment_params.max_path_count as u64
	} else {
		final_value_msat
	};

	// When we start collecting routes we enforce the max_channel_saturation_power_of_half
	// requirement strictly. After we've collected enough (or if we fail to find new routes) we
	// drop the requirement by setting this to 0.
	let mut channel_saturation_pow_half = payment_params.max_channel_saturation_power_of_half;

	// Keep track of how much liquidity has been used in selected channels or blinded paths. Used to
	// determine if the channel can be used by additional MPP paths or to inform path finding
	// decisions. It is aware of direction *only* to ensure that the correct htlc_maximum_msat value
	// is used. Hence, liquidity used in one direction will not offset any used in the opposite
	// direction.
	let mut used_liquidities: HashMap<CandidateHopId, u64> =
		hash_map_with_capacity(network_nodes.len());

	// Keeping track of how much value we already collected across other paths. Helps to decide
	// when we want to stop looking for new paths.
	let mut already_collected_value_msat = 0;

	for (_, (channels, _)) in first_hop_targets.iter_mut() {
		sort_first_hop_channels(channels, &used_liquidities, recommended_value_msat,
			our_node_pubkey);
	}

	log_trace!(logger, "Building path from {} to payer {} for value {} msat.",
		LoggedPayeePubkey(payment_params.payee.node_id()), our_node_pubkey, final_value_msat);

	// Remember how many candidates we ignored to allow for some logging afterwards.
	let mut num_ignored_value_contribution: u32 = 0;
	let mut num_ignored_path_length_limit: u32 = 0;
	let mut num_ignored_cltv_delta_limit: u32 = 0;
	let mut num_ignored_previously_failed: u32 = 0;
	let mut num_ignored_total_fee_limit: u32 = 0;
	let mut num_ignored_avoid_overpayment: u32 = 0;
	let mut num_ignored_htlc_minimum_msat_limit: u32 = 0;

	macro_rules! add_entry {
		// Adds entry which goes from $candidate.source() to $candidate.target() over the $candidate hop.
		// $next_hops_fee_msat represents the fees paid for using all the channels *after* this one,
		// since that value has to be transferred over this channel.
		// Returns the contribution amount of $candidate if the channel caused an update to `targets`.
		( $candidate: expr, $next_hops_fee_msat: expr,
			$next_hops_value_contribution: expr, $next_hops_path_htlc_minimum_msat: expr,
			$next_hops_path_penalty_msat: expr, $next_hops_cltv_delta: expr, $next_hops_path_length: expr ) => { {
			// We "return" whether we updated the path at the end, and how much we can route via
			// this channel, via this:
			let mut hop_contribution_amt_msat = None;

			#[cfg(all(not(ldk_bench), any(test, fuzzing)))]
			if let Some(counter) = $candidate.target_node_counter() {
				// Once we are adding paths backwards from a given target, we've selected the best
				// path from that target to the destination and it should no longer change. We thus
				// set the best-path selected flag and check that it doesn't change below.
				if let Some(node) = &mut dist[counter as usize] {
					node.best_path_from_hop_selected = true;
				} else if counter != payee_node_counter {
					panic!("No dist entry for target node counter {}", counter);
				}
			}

			// Channels to self should not be used. This is more of belt-and-suspenders, because in
			// practice these cases should be caught earlier:
			// - for regular channels at channel announcement (TODO)
			// - for first and last hops early in get_route
			let src_node_id = $candidate.source();
			if Some(src_node_id) != $candidate.target() {
				let scid_opt = $candidate.short_channel_id();
				let effective_capacity = $candidate.effective_capacity();
				let htlc_maximum_msat = max_htlc_from_capacity(effective_capacity, channel_saturation_pow_half);

				// It is tricky to subtract $next_hops_fee_msat from available liquidity here.
				// It may be misleading because we might later choose to reduce the value transferred
				// over these channels, and the channel which was insufficient might become sufficient.
				// Worst case: we drop a good channel here because it can't cover the high following
				// fees caused by one expensive channel, but then this channel could have been used
				// if the amount being transferred over this path is lower.
				// We do this for now, but this is a subject for removal.
				if let Some(mut available_value_contribution_msat) = htlc_maximum_msat.checked_sub($next_hops_fee_msat) {
					let cltv_expiry_delta = $candidate.cltv_expiry_delta();
					let htlc_minimum_msat = $candidate.htlc_minimum_msat();
					let used_liquidity_msat = used_liquidities
						.get(&$candidate.id())
						.map_or(0, |used_liquidity_msat| {
							available_value_contribution_msat = available_value_contribution_msat
								.saturating_sub(*used_liquidity_msat);
							*used_liquidity_msat
						});

					// Verify the liquidity offered by this channel complies to the minimal contribution.
					let contributes_sufficient_value = available_value_contribution_msat >= minimal_value_contribution_msat;
					// Do not consider candidate hops that would exceed the maximum path length.
					let path_length_to_node = $next_hops_path_length
						+ if $candidate.blinded_hint_idx().is_some() { 0 } else { 1 };
					let exceeds_max_path_length = path_length_to_node > max_path_length;

					// Do not consider candidates that exceed the maximum total cltv expiry limit.
					// In order to already account for some of the privacy enhancing random CLTV
					// expiry delta offset we add on top later, we subtract a rough estimate
					// (2*MEDIAN_HOP_CLTV_EXPIRY_DELTA) here.
					let max_total_cltv_expiry_delta = (payment_params.max_total_cltv_expiry_delta - final_cltv_expiry_delta)
						.checked_sub(2*MEDIAN_HOP_CLTV_EXPIRY_DELTA)
						.unwrap_or(payment_params.max_total_cltv_expiry_delta - final_cltv_expiry_delta);
					let hop_total_cltv_delta = ($next_hops_cltv_delta as u32)
						.saturating_add(cltv_expiry_delta);
					let exceeds_cltv_delta_limit = hop_total_cltv_delta > max_total_cltv_expiry_delta;

					let value_contribution_msat = cmp::min(available_value_contribution_msat, $next_hops_value_contribution);
					// Includes paying fees for the use of the following channels.
					let amount_to_transfer_over_msat: u64 = match value_contribution_msat.checked_add($next_hops_fee_msat) {
						Some(result) => result,
						// Can't overflow due to how the values were computed right above.
						None => unreachable!(),
					};
					#[allow(unused_comparisons)] // $next_hops_path_htlc_minimum_msat is 0 in some calls so rustc complains
					let over_path_minimum_msat = amount_to_transfer_over_msat >= htlc_minimum_msat &&
						amount_to_transfer_over_msat >= $next_hops_path_htlc_minimum_msat;

					#[allow(unused_comparisons)] // $next_hops_path_htlc_minimum_msat is 0 in some calls so rustc complains
					let may_overpay_to_meet_path_minimum_msat =
						(amount_to_transfer_over_msat < htlc_minimum_msat &&
						  recommended_value_msat >= htlc_minimum_msat) ||
						(amount_to_transfer_over_msat < $next_hops_path_htlc_minimum_msat &&
						 recommended_value_msat >= $next_hops_path_htlc_minimum_msat);

					let payment_failed_on_this_channel = match scid_opt {
						Some(scid) => payment_params.previously_failed_channels.contains(&scid),
						None => match $candidate.blinded_hint_idx() {
							Some(idx) => {
								payment_params.previously_failed_blinded_path_idxs.contains(&(idx as u64))
							},
							None => false,
						},
					};

					let (should_log_candidate, first_hop_details) = match $candidate {
						CandidateRouteHop::FirstHop(hop) => (true, Some(hop.details)),
						CandidateRouteHop::PrivateHop(_) => (true, None),
						CandidateRouteHop::Blinded(_) => (true, None),
						CandidateRouteHop::OneHopBlinded(_) => (true, None),
						_ => (false, None),
					};

					// If HTLC minimum is larger than the amount we're going to transfer, we shouldn't
					// bother considering this channel. If retrying with recommended_value_msat may
					// allow us to hit the HTLC minimum limit, set htlc_minimum_limit so that we go
					// around again with a higher amount.
					if !contributes_sufficient_value {
						if should_log_candidate {
							log_trace!(logger, "Ignoring {} due to insufficient value contribution (channel max {:?}).",
								LoggedCandidateHop(&$candidate),
								effective_capacity);
						}
						num_ignored_value_contribution += 1;
					} else if exceeds_max_path_length {
						if should_log_candidate {
							log_trace!(logger, "Ignoring {} due to exceeding maximum path length limit.", LoggedCandidateHop(&$candidate));
						}
						num_ignored_path_length_limit += 1;
					} else if exceeds_cltv_delta_limit {
						if should_log_candidate {
							log_trace!(logger, "Ignoring {} due to exceeding CLTV delta limit.", LoggedCandidateHop(&$candidate));

							if let Some(_) = first_hop_details {
								log_trace!(logger,
									"First hop candidate cltv_expiry_delta: {}. Limit: {}",
									hop_total_cltv_delta,
									max_total_cltv_expiry_delta,
								);
							}
						}
						num_ignored_cltv_delta_limit += 1;
					} else if payment_failed_on_this_channel {
						if should_log_candidate {
							log_trace!(logger, "Ignoring {} due to a failed previous payment attempt.", LoggedCandidateHop(&$candidate));
						}
						num_ignored_previously_failed += 1;
					} else if may_overpay_to_meet_path_minimum_msat {
						if should_log_candidate {
							log_trace!(logger,
								"Ignoring {} to avoid overpaying to meet htlc_minimum_msat limit ({}).",
								LoggedCandidateHop(&$candidate), $candidate.htlc_minimum_msat());
						}
						num_ignored_avoid_overpayment += 1;
						hit_minimum_limit = true;
					} else if over_path_minimum_msat {
						// Note that low contribution here (limited by available_liquidity_msat)
						// might violate htlc_minimum_msat on the hops which are next along the
						// payment path (upstream to the payee). To avoid that, we recompute
						// path fees knowing the final path contribution after constructing it.
						let curr_min = cmp::max(
							$next_hops_path_htlc_minimum_msat, htlc_minimum_msat
						);
						let src_node_counter = $candidate.src_node_counter();
						let mut candidate_fees = $candidate.fees();
						if src_node_counter == payer_node_counter {
							// We do not charge ourselves a fee to use our own channels.
							candidate_fees = RoutingFees {
								proportional_millionths: 0,
								base_msat: 0,
							};
						}
						let path_htlc_minimum_msat = compute_fees_saturating(curr_min, candidate_fees)
							.saturating_add(curr_min);

						let dist_entry = &mut dist[src_node_counter as usize];
						let old_entry = if let Some(hop) = dist_entry {
							hop
						} else {
							// If there was previously no known way to access the source node
							// (recall it goes payee-to-payer) of short_channel_id, first add a
							// semi-dummy record just to compute the fees to reach the source node.
							// This will affect our decision on selecting short_channel_id
							// as a way to reach the $candidate.target() node.
							*dist_entry = Some(PathBuildingHop {
								candidate: $candidate.clone(),
								fee_msat: 0,
								next_hops_fee_msat: u64::max_value(),
								hop_use_fee_msat: u64::max_value(),
								total_fee_msat: u64::max_value(),
								path_htlc_minimum_msat,
								path_penalty_msat: u64::max_value(),
								was_processed: false,
								is_first_hop_target: false,
								is_last_hop_target: false,
								#[cfg(all(not(ldk_bench), any(test, fuzzing)))]
								best_path_from_hop_selected: false,
								value_contribution_msat,
							});
							dist_entry.as_mut().unwrap()
						};

						#[allow(unused_mut)] // We only use the mut in cfg(test)
						let mut should_process = !old_entry.was_processed;
						#[cfg(all(not(ldk_bench), any(test, fuzzing)))]
						{
							// In test/fuzzing builds, we do extra checks to make sure the skipping
							// of already-seen nodes only happens in cases we expect (see below).
							if !should_process { should_process = true; }
						}

						if should_process {
							let mut hop_use_fee_msat = 0;
							let mut total_fee_msat: u64 = $next_hops_fee_msat;

							// Ignore hop_use_fee_msat for channel-from-us as we assume all channels-from-us
							// will have the same effective-fee
							if src_node_id != our_node_id {
								// Note that `u64::max_value` means we'll always fail the
								// `old_entry.total_fee_msat > total_fee_msat` check below
								hop_use_fee_msat = compute_fees_saturating(amount_to_transfer_over_msat, candidate_fees);
								total_fee_msat = total_fee_msat.saturating_add(hop_use_fee_msat);
							}

							// Ignore hops if augmenting the current path to them would put us over `max_total_routing_fee_msat`
							if total_fee_msat > max_total_routing_fee_msat {
								if should_log_candidate {
									log_trace!(logger, "Ignoring {} due to exceeding max total routing fee limit.", LoggedCandidateHop(&$candidate));

									if let Some(_) = first_hop_details {
										log_trace!(logger,
											"First hop candidate routing fee: {}. Limit: {}",
											total_fee_msat,
											max_total_routing_fee_msat,
										);
									}
								}
								num_ignored_total_fee_limit += 1;
							} else {
								let channel_usage = ChannelUsage {
									amount_msat: amount_to_transfer_over_msat,
									inflight_htlc_msat: used_liquidity_msat,
									effective_capacity,
								};
								let channel_penalty_msat =
									scorer.channel_penalty_msat($candidate,
										channel_usage,
										score_params);
								let path_penalty_msat = $next_hops_path_penalty_msat
									.saturating_add(channel_penalty_msat);

								// Update the way of reaching $candidate.source()
								// with the given short_channel_id (from $candidate.target()),
								// if this way is cheaper than the already known
								// (considering the cost to "reach" this channel from the route destination,
								// the cost of using this channel,
								// and the cost of routing to the source node of this channel).
								// Also, consider that htlc_minimum_msat_difference, because we might end up
								// paying it. Consider the following exploit:
								// we use 2 paths to transfer 1.5 BTC. One of them is 0-fee normal 1 BTC path,
								// and for the other one we picked a 1sat-fee path with htlc_minimum_msat of
								// 1 BTC. Now, since the latter is more expensive, we gonna try to cut it
								// by 0.5 BTC, but then match htlc_minimum_msat by paying a fee of 0.5 BTC
								// to this channel.
								// Ideally the scoring could be smarter (e.g. 0.5*htlc_minimum_msat here),
								// but it may require additional tracking - we don't want to double-count
								// the fees included in $next_hops_path_htlc_minimum_msat, but also
								// can't use something that may decrease on future hops.
								let old_cost = cmp::max(old_entry.total_fee_msat, old_entry.path_htlc_minimum_msat)
									.saturating_add(old_entry.path_penalty_msat);
								let new_cost = cmp::max(total_fee_msat, path_htlc_minimum_msat)
									.saturating_add(path_penalty_msat);
								let should_replace =
									new_cost < old_cost
									|| (new_cost == old_cost && old_entry.value_contribution_msat < value_contribution_msat);

								if !old_entry.was_processed && should_replace {
									#[cfg(all(not(ldk_bench), any(test, fuzzing)))]
									{
										assert!(!old_entry.best_path_from_hop_selected);
									}

									let new_graph_node = RouteGraphNode {
										node_id: src_node_id,
										node_counter: src_node_counter,
										score: cmp::max(total_fee_msat, path_htlc_minimum_msat).saturating_add(path_penalty_msat),
										total_cltv_delta: hop_total_cltv_delta,
										value_contribution_msat,
										path_length_to_node,
									};
									targets.push(new_graph_node);
									old_entry.next_hops_fee_msat = $next_hops_fee_msat;
									old_entry.hop_use_fee_msat = hop_use_fee_msat;
									old_entry.total_fee_msat = total_fee_msat;
									old_entry.candidate = $candidate.clone();
									old_entry.fee_msat = 0; // This value will be later filled with hop_use_fee_msat of the following channel
									old_entry.path_htlc_minimum_msat = path_htlc_minimum_msat;
									old_entry.path_penalty_msat = path_penalty_msat;
									old_entry.value_contribution_msat = value_contribution_msat;
									hop_contribution_amt_msat = Some(value_contribution_msat);
								} else if old_entry.was_processed && new_cost < old_cost {
									#[cfg(all(not(ldk_bench), any(test, fuzzing)))]
									{
										// If we're skipping processing a node which was previously
										// processed even though we found another path to it with a
										// cheaper fee, check that it was because the second path we
										// found (which we are processing now) has a lower value
										// contribution due to an HTLC minimum limit.
										//
										// e.g. take a graph with two paths from node 1 to node 2, one
										// through channel A, and one through channel B. Channel A and
										// B are both in the to-process heap, with their scores set by
										// a higher htlc_minimum than fee.
										// Channel A is processed first, and the channels onwards from
										// node 1 are added to the to-process heap. Thereafter, we pop
										// Channel B off of the heap, note that it has a much more
										// restrictive htlc_maximum_msat, and recalculate the fees for
										// all of node 1's channels using the new, reduced, amount.
										//
										// This would be bogus - we'd be selecting a higher-fee path
										// with a lower htlc_maximum_msat instead of the one we'd
										// already decided to use.
										debug_assert!(path_htlc_minimum_msat < old_entry.path_htlc_minimum_msat);
										debug_assert!(
											value_contribution_msat + path_penalty_msat <
											old_entry.value_contribution_msat + old_entry.path_penalty_msat
										);
									}
								}
							}
						}
					} else {
						if should_log_candidate {
							log_trace!(logger,
								"Ignoring {} due to its htlc_minimum_msat limit.",
								LoggedCandidateHop(&$candidate));

							if let Some(details) = first_hop_details {
								log_trace!(logger,
									"First hop candidate next_outbound_htlc_minimum_msat: {}",
									details.next_outbound_htlc_minimum_msat,
								);
							}
						}
						num_ignored_htlc_minimum_msat_limit += 1;
					}
				}
			}
			hop_contribution_amt_msat
		} }
	}

	let default_node_features = default_node_features();

	// Find ways (channels with destination) to reach a given node and store them
	// in the corresponding data structures (routing graph etc).
	// $fee_to_target_msat represents how much it costs to reach to this node from the payee,
	// meaning how much will be paid in fees after this node (to the best of our knowledge).
	// This data can later be helpful to optimize routing (pay lower fees).
	macro_rules! add_entries_to_cheapest_to_target_node {
		( $node: expr, $node_counter: expr, $node_id: expr, $next_hops_value_contribution: expr,
		  $next_hops_cltv_delta: expr, $next_hops_path_length: expr ) => {
			let fee_to_target_msat;
			let next_hops_path_htlc_minimum_msat;
			let next_hops_path_penalty_msat;
			let (is_first_hop_target, is_last_hop_target);
			let skip_node = if let Some(elem) = &mut dist[$node_counter as usize] {
				let was_processed = elem.was_processed;
				elem.was_processed = true;
				fee_to_target_msat = elem.total_fee_msat;
				next_hops_path_htlc_minimum_msat = elem.path_htlc_minimum_msat;
				next_hops_path_penalty_msat = elem.path_penalty_msat;
				is_first_hop_target = elem.is_first_hop_target;
				is_last_hop_target = elem.is_last_hop_target;
				was_processed
			} else {
				// Entries are added to dist in add_entry!() when there is a channel from a node.
				// Because there are no channels from payee, it will not have a dist entry at this point.
				// If we're processing any other node, it is always be the result of a channel from it.
				debug_assert_eq!($node_id, maybe_dummy_payee_node_id);

				fee_to_target_msat = 0;
				next_hops_path_htlc_minimum_msat = 0;
				next_hops_path_penalty_msat = 0;
				is_first_hop_target = false;
				is_last_hop_target = false;
				false
			};

			if !skip_node {
				if is_last_hop_target {
					if let Some(candidates) = last_hop_candidates.get(&$node_counter) {
						for candidate in candidates {
							add_entry!(candidate, fee_to_target_msat,
								$next_hops_value_contribution,
								next_hops_path_htlc_minimum_msat, next_hops_path_penalty_msat,
								$next_hops_cltv_delta, $next_hops_path_length);
						}
					}
				}
				if is_first_hop_target {
					if let Some((first_channels, peer_node_counter)) = first_hop_targets.get(&$node_id) {
						for details in first_channels {
							debug_assert_eq!(*peer_node_counter, $node_counter);
							let candidate = CandidateRouteHop::FirstHop(FirstHopCandidate {
								details, payer_node_id: &our_node_id, payer_node_counter,
								target_node_counter: $node_counter,
							});
							add_entry!(&candidate, fee_to_target_msat,
								$next_hops_value_contribution,
								next_hops_path_htlc_minimum_msat, next_hops_path_penalty_msat,
								$next_hops_cltv_delta, $next_hops_path_length);
						}
					}
				}

<<<<<<< HEAD
				let features = if let Some(node_info) = $node.announcement_info.as_ref() {
					node_info.features_ref()
				} else {
					&default_node_features
				};
=======
				if let Some(node) = $node {
					let features = if let Some(node_info) = node.announcement_info.as_ref() {
						&node_info.features()
					} else {
						&default_node_features
					};
>>>>>>> 9069cc36

					if !features.requires_unknown_bits() {
						for chan_id in node.channels.iter() {
							let chan = network_channels.get(chan_id).unwrap();
							if !chan.features.requires_unknown_bits() {
								if let Some((directed_channel, source)) = chan.as_directed_to(&$node_id) {
									if first_hops.is_none() || *source != our_node_id {
										if directed_channel.direction().enabled {
											let candidate = CandidateRouteHop::PublicHop(PublicHopCandidate {
												info: directed_channel,
												short_channel_id: *chan_id,
											});
											add_entry!(&candidate,
												fee_to_target_msat,
												$next_hops_value_contribution,
												next_hops_path_htlc_minimum_msat,
												next_hops_path_penalty_msat,
												$next_hops_cltv_delta, $next_hops_path_length);
										}
									}
								}
							}
						}
					}
				}
			}
		};
	}

	let mut payment_paths = Vec::<PaymentPath>::new();

	// TODO: diversify by nodes (so that all paths aren't doomed if one node is offline).
	'paths_collection: loop {
		// For every new path, start from scratch, except for used_liquidities, which
		// helps to avoid reusing previously selected paths in future iterations.
		targets.clear();
		for e in dist.iter_mut() {
			*e = None;
		}

		// Step (2).
		// Add entries for first-hop and last-hop channel hints to `dist` and add the payee node as
		// the best entry via `add_entry`.
		// For first- and last-hop hints we need only add dummy entries in `dist` with the relevant
		// flags set. As we walk the graph in `add_entries_to_cheapest_to_target_node` we'll check
		// those flags and add the channels described by the hints.
		// We then either add the payee using `add_entries_to_cheapest_to_target_node` or add the
		// blinded paths to the payee using `add_entry`, filling `targets` and setting us up for
		// our graph walk.
		for (_, (chans, peer_node_counter)) in first_hop_targets.iter() {
			// In order to avoid looking up whether each node is a first-hop target, we store a
			// dummy entry in dist for each first-hop target, allowing us to do this lookup for
			// free since we're already looking at the `was_processed` flag.
			//
			// Note that all the fields (except `is_{first,last}_hop_target`) will be overwritten
			// whenever we find a path to the target, so are left as dummies here.
			dist[*peer_node_counter as usize] = Some(PathBuildingHop {
				candidate: CandidateRouteHop::FirstHop(FirstHopCandidate {
					details: &chans[0],
					payer_node_id: &our_node_id,
					target_node_counter: u32::max_value(),
					payer_node_counter: u32::max_value(),
				}),
				fee_msat: 0,
				next_hops_fee_msat: u64::max_value(),
				hop_use_fee_msat: u64::max_value(),
				total_fee_msat: u64::max_value(),
				path_htlc_minimum_msat: u64::max_value(),
				path_penalty_msat: u64::max_value(),
				was_processed: false,
				is_first_hop_target: true,
				is_last_hop_target: false,
				value_contribution_msat: 0,
				#[cfg(all(not(ldk_bench), any(test, fuzzing)))]
				best_path_from_hop_selected: false,
			});
		}
		for (target_node_counter, candidates) in last_hop_candidates.iter() {
			// In order to avoid looking up whether each node is a last-hop target, we store a
			// dummy entry in dist for each last-hop target, allowing us to do this lookup for
			// free since we're already looking at the `was_processed` flag.
			//
			// Note that all the fields (except `is_{first,last}_hop_target`) will be overwritten
			// whenever we find a path to the target, so are left as dummies here.
			debug_assert!(!candidates.is_empty());
			if candidates.is_empty() { continue }
			let entry = &mut dist[**target_node_counter as usize];
			if let Some(hop) = entry {
				hop.is_last_hop_target = true;
			} else {
				*entry = Some(PathBuildingHop {
					candidate: candidates[0].clone(),
					fee_msat: 0,
					next_hops_fee_msat: u64::max_value(),
					hop_use_fee_msat: u64::max_value(),
					total_fee_msat: u64::max_value(),
					path_htlc_minimum_msat: u64::max_value(),
					path_penalty_msat: u64::max_value(),
					was_processed: false,
					is_first_hop_target: false,
					is_last_hop_target: true,
					value_contribution_msat: 0,
					#[cfg(all(not(ldk_bench), any(test, fuzzing)))]
					best_path_from_hop_selected: false,
				});
			}
		}
		hit_minimum_limit = false;

		if let Some(payee) = payee_node_id_opt {
			if let Some(entry) = &mut dist[payee_node_counter as usize] {
				// If we built a dummy entry above we need to reset the values to represent 0 fee
				// from the target "to the target".
				entry.next_hops_fee_msat = 0;
				entry.hop_use_fee_msat = 0;
				entry.total_fee_msat = 0;
				entry.path_htlc_minimum_msat = 0;
				entry.path_penalty_msat = 0;
				entry.value_contribution_msat = path_value_msat;
			}
			add_entries_to_cheapest_to_target_node!(
				network_nodes.get(&payee), payee_node_counter, payee, path_value_msat, 0, 0
			);
		}

		debug_assert_eq!(
			payment_params.payee.blinded_route_hints().len(),
			introduction_node_id_cache.len(),
			"introduction_node_id_cache was built by iterating the blinded_route_hints, so they should be the same len"
		);
		let mut blind_intros_added = hash_map_with_capacity(payment_params.payee.blinded_route_hints().len());
		for (hint_idx, hint) in payment_params.payee.blinded_route_hints().iter().enumerate() {
			// Only add the hops in this route to our candidate set if either
			// we have a direct channel to the first hop or the first hop is
			// in the regular network graph.
			let source_node_opt = introduction_node_id_cache[hint_idx];
			let (source_node_id, source_node_counter) = if let Some(v) = source_node_opt { v } else { continue };
			if our_node_id == *source_node_id { continue }
			let candidate = if hint.blinded_hops().len() == 1 {
				CandidateRouteHop::OneHopBlinded(
					OneHopBlindedPathCandidate { source_node_counter, source_node_id, hint, hint_idx }
				)
			} else {
				CandidateRouteHop::Blinded(BlindedPathCandidate { source_node_counter, source_node_id, hint, hint_idx })
			};
			if let Some(hop_used_msat) = add_entry!(&candidate,
				0, path_value_msat, 0, 0_u64, 0, 0)
			{
				blind_intros_added.insert(source_node_id, (hop_used_msat, candidate));
			} else { continue }
		}
		// If we added a blinded path from an introduction node to the destination, where the
		// introduction node is one of our direct peers, we need to scan our `first_channels`
		// to detect this. However, doing so immediately after calling `add_entry`, above, could
		// result in incorrect behavior if we, in a later loop iteration, update the fee from the
		// same introduction point to the destination (due to a different blinded path with the
		// same introduction point having a lower score).
		// Thus, we track the nodes that we added paths from in `blind_intros_added` and scan for
		// introduction points we have a channel with after processing all blinded paths.
		for (source_node_id, (path_contribution_msat, candidate)) in blind_intros_added {
			if let Some((first_channels, peer_node_counter)) = first_hop_targets.get_mut(source_node_id) {
				sort_first_hop_channels(
					first_channels, &used_liquidities, recommended_value_msat, our_node_pubkey
				);
				for details in first_channels {
					let first_hop_candidate = CandidateRouteHop::FirstHop(FirstHopCandidate {
						details, payer_node_id: &our_node_id, payer_node_counter,
						target_node_counter: *peer_node_counter,
					});
					let blinded_path_fee = match compute_fees(path_contribution_msat, candidate.fees()) {
						Some(fee) => fee,
						None => continue
					};
					let path_min = candidate.htlc_minimum_msat().saturating_add(
						compute_fees_saturating(candidate.htlc_minimum_msat(), candidate.fees()));
					add_entry!(&first_hop_candidate, blinded_path_fee, path_contribution_msat, path_min,
						0_u64, candidate.cltv_expiry_delta(), 0);
				}
			}
		}

		log_trace!(logger, "Starting main path collection loop with {} nodes pre-filled from first/last hops.", targets.len());

		// At this point, targets are filled with the data from first and
		// last hops communicated by the caller, and the payment receiver.
		let mut found_new_path = false;

		// Step (3).
		// If this loop terminates due the exhaustion of targets, two situations are possible:
		// - not enough outgoing liquidity:
		//   0 < already_collected_value_msat < final_value_msat
		// - enough outgoing liquidity:
		//   final_value_msat <= already_collected_value_msat < recommended_value_msat
		// Both these cases (and other cases except reaching recommended_value_msat) mean that
		// paths_collection will be stopped because found_new_path==false.
		// This is not necessarily a routing failure.
		'path_construction: while let Some(RouteGraphNode { node_id, node_counter, total_cltv_delta, mut value_contribution_msat, path_length_to_node, .. }) = targets.pop() {

			// Since we're going payee-to-payer, hitting our node as a target means we should stop
			// traversing the graph and arrange the path out of what we found.
			if node_id == our_node_id {
				let mut new_entry = dist[payer_node_counter as usize].take().unwrap();
				let mut ordered_hops: Vec<(PathBuildingHop, NodeFeatures)> = vec!((new_entry.clone(), default_node_features.clone()));

				'path_walk: loop {
					let mut features_set = false;
					let candidate = &ordered_hops.last().unwrap().0.candidate;
					let target = candidate.target().unwrap_or(maybe_dummy_payee_node_id);
					let target_node_counter = candidate.target_node_counter();
					if let Some((first_channels, _)) = first_hop_targets.get(&target) {
						for details in first_channels {
							if let CandidateRouteHop::FirstHop(FirstHopCandidate { details: last_hop_details, .. })
								= candidate
							{
								if details.get_outbound_payment_scid() == last_hop_details.get_outbound_payment_scid() {
									ordered_hops.last_mut().unwrap().1 = details.counterparty.features.to_context();
									features_set = true;
									break;
								}
							}
						}
					}
					if !features_set {
						if let Some(node) = network_nodes.get(&target) {
							if let Some(node_info) = node.announcement_info.as_ref() {
								ordered_hops.last_mut().unwrap().1 = node_info.features().clone();
							} else {
								ordered_hops.last_mut().unwrap().1 = default_node_features.clone();
							}
						} else {
							// We can fill in features for everything except hops which were
							// provided via the invoice we're paying. We could guess based on the
							// recipient's features but for now we simply avoid guessing at all.
						}
					}

					// Means we successfully traversed from the payer to the payee, now
					// save this path for the payment route. Also, update the liquidity
					// remaining on the used hops, so that we take them into account
					// while looking for more paths.
					if target_node_counter.is_none() {
						break 'path_walk;
					}
					if target_node_counter == Some(payee_node_counter) { break 'path_walk; }

					new_entry = match dist[target_node_counter.unwrap() as usize].take() {
						Some(payment_hop) => payment_hop,
						// We can't arrive at None because, if we ever add an entry to targets,
						// we also fill in the entry in dist (see add_entry!).
						None => unreachable!(),
					};
					// We "propagate" the fees one hop backward (topologically) here,
					// so that fees paid for a HTLC forwarding on the current channel are
					// associated with the previous channel (where they will be subtracted).
					ordered_hops.last_mut().unwrap().0.fee_msat = new_entry.hop_use_fee_msat;
					ordered_hops.push((new_entry.clone(), default_node_features.clone()));
				}
				ordered_hops.last_mut().unwrap().0.fee_msat = value_contribution_msat;
				ordered_hops.last_mut().unwrap().0.hop_use_fee_msat = 0;

				log_trace!(logger, "Found a path back to us from the target with {} hops contributing up to {} msat: \n {:#?}",
					ordered_hops.len(), value_contribution_msat, ordered_hops.iter().map(|h| &(h.0)).collect::<Vec<&PathBuildingHop>>());

				let mut payment_path = PaymentPath {hops: ordered_hops};

				// We could have possibly constructed a slightly inconsistent path: since we reduce
				// value being transferred along the way, we could have violated htlc_minimum_msat
				// on some channels we already passed (assuming dest->source direction). Here, we
				// recompute the fees again, so that if that's the case, we match the currently
				// underpaid htlc_minimum_msat with fees.
				debug_assert_eq!(payment_path.get_value_msat(), value_contribution_msat);
				let desired_value_contribution = cmp::min(value_contribution_msat, final_value_msat);
				value_contribution_msat = payment_path.update_value_and_recompute_fees(desired_value_contribution);

				// Since a path allows to transfer as much value as
				// the smallest channel it has ("bottleneck"), we should recompute
				// the fees so sender HTLC don't overpay fees when traversing
				// larger channels than the bottleneck. This may happen because
				// when we were selecting those channels we were not aware how much value
				// this path will transfer, and the relative fee for them
				// might have been computed considering a larger value.
				// Remember that we used these channels so that we don't rely
				// on the same liquidity in future paths.
				let mut prevented_redundant_path_selection = false;
				for (hop, _) in payment_path.hops.iter() {
					let spent_on_hop_msat = value_contribution_msat + hop.next_hops_fee_msat;
					let used_liquidity_msat = used_liquidities
						.entry(hop.candidate.id())
						.and_modify(|used_liquidity_msat| *used_liquidity_msat += spent_on_hop_msat)
						.or_insert(spent_on_hop_msat);
					let hop_capacity = hop.candidate.effective_capacity();
					let hop_max_msat = max_htlc_from_capacity(hop_capacity, channel_saturation_pow_half);
					if *used_liquidity_msat == hop_max_msat {
						// If this path used all of this channel's available liquidity, we know
						// this path will not be selected again in the next loop iteration.
						prevented_redundant_path_selection = true;
					}
					debug_assert!(*used_liquidity_msat <= hop_max_msat);
				}
				if !prevented_redundant_path_selection {
					// If we weren't capped by hitting a liquidity limit on a channel in the path,
					// we'll probably end up picking the same path again on the next iteration.
					// Decrease the available liquidity of a hop in the middle of the path.
					let victim_candidate = &payment_path.hops[(payment_path.hops.len()) / 2].0.candidate;
					let exhausted = u64::max_value();
					log_trace!(logger,
						"Disabling route candidate {} for future path building iterations to avoid duplicates.",
						LoggedCandidateHop(victim_candidate));
					if let Some(scid) = victim_candidate.short_channel_id() {
						*used_liquidities.entry(CandidateHopId::Clear((scid, false))).or_default() = exhausted;
						*used_liquidities.entry(CandidateHopId::Clear((scid, true))).or_default() = exhausted;
					}
				}

				// Track the total amount all our collected paths allow to send so that we know
				// when to stop looking for more paths
				already_collected_value_msat += value_contribution_msat;

				payment_paths.push(payment_path);
				found_new_path = true;
				break 'path_construction;
			}

			// If we found a path back to the payee, we shouldn't try to process it again. This is
			// the equivalent of the `elem.was_processed` check in
			// add_entries_to_cheapest_to_target_node!() (see comment there for more info).
			if node_id == maybe_dummy_payee_node_id { continue 'path_construction; }

			// Otherwise, since the current target node is not us,
			// keep "unrolling" the payment graph from payee to payer by
			// finding a way to reach the current target from the payer side.
			add_entries_to_cheapest_to_target_node!(
				network_nodes.get(&node_id), node_counter, node_id,
				value_contribution_msat,
				total_cltv_delta, path_length_to_node
			);
		}

		if !allow_mpp {
			if !found_new_path && channel_saturation_pow_half != 0 {
				channel_saturation_pow_half = 0;
				continue 'paths_collection;
			}
			// If we don't support MPP, no use trying to gather more value ever.
			break 'paths_collection;
		}

		// Step (4).
		// Stop either when the recommended value is reached or if no new path was found in this
		// iteration.
		// In the latter case, making another path finding attempt won't help,
		// because we deterministically terminated the search due to low liquidity.
		if !found_new_path && channel_saturation_pow_half != 0 {
			channel_saturation_pow_half = 0;
		} else if !found_new_path && hit_minimum_limit && already_collected_value_msat < final_value_msat && path_value_msat != recommended_value_msat {
			log_trace!(logger, "Failed to collect enough value, but running again to collect extra paths with a potentially higher limit.");
			path_value_msat = recommended_value_msat;
		} else if already_collected_value_msat >= recommended_value_msat || !found_new_path {
			log_trace!(logger, "Have now collected {} msat (seeking {} msat) in paths. Last path loop {} a new path.",
				already_collected_value_msat, recommended_value_msat, if found_new_path { "found" } else { "did not find" });
			break 'paths_collection;
		} else if found_new_path && already_collected_value_msat == final_value_msat && payment_paths.len() == 1 {
			// Further, if this was our first walk of the graph, and we weren't limited by an
			// htlc_minimum_msat, return immediately because this path should suffice. If we were
			// limited by an htlc_minimum_msat value, find another path with a higher value,
			// potentially allowing us to pay fees to meet the htlc_minimum on the new path while
			// still keeping a lower total fee than this path.
			if !hit_minimum_limit {
				log_trace!(logger, "Collected exactly our payment amount on the first pass, without hitting an htlc_minimum_msat limit, exiting.");
				break 'paths_collection;
			}
			log_trace!(logger, "Collected our payment amount on the first pass, but running again to collect extra paths with a potentially higher value to meet htlc_minimum_msat limit.");
			path_value_msat = recommended_value_msat;
		}
	}

	let num_ignored_total = num_ignored_value_contribution + num_ignored_path_length_limit +
		num_ignored_cltv_delta_limit + num_ignored_previously_failed +
		num_ignored_avoid_overpayment + num_ignored_htlc_minimum_msat_limit +
		num_ignored_total_fee_limit;
	if num_ignored_total > 0 {
		log_trace!(logger,
			"Ignored {} candidate hops due to insufficient value contribution, {} due to path length limit, {} due to CLTV delta limit, {} due to previous payment failure, {} due to htlc_minimum_msat limit, {} to avoid overpaying, {} due to maximum total fee limit. Total: {} ignored candidates.",
			num_ignored_value_contribution, num_ignored_path_length_limit,
			num_ignored_cltv_delta_limit, num_ignored_previously_failed,
			num_ignored_htlc_minimum_msat_limit, num_ignored_avoid_overpayment,
			num_ignored_total_fee_limit, num_ignored_total);
	}

	// Step (5).
	if payment_paths.len() == 0 {
		return Err(LightningError{err: "Failed to find a path to the given destination".to_owned(), action: ErrorAction::IgnoreError});
	}

	if already_collected_value_msat < final_value_msat {
		return Err(LightningError{err: "Failed to find a sufficient route to the given destination".to_owned(), action: ErrorAction::IgnoreError});
	}

	// Step (6).
	let mut selected_route = payment_paths;

	debug_assert_eq!(selected_route.iter().map(|p| p.get_value_msat()).sum::<u64>(), already_collected_value_msat);
	let mut overpaid_value_msat = already_collected_value_msat - final_value_msat;

	// First, sort by the cost-per-value of the path, dropping the paths that cost the most for
	// the value they contribute towards the payment amount.
	// We sort in descending order as we will remove from the front in `retain`, next.
	selected_route.sort_unstable_by(|a, b|
		(((b.get_cost_msat() as u128) << 64) / (b.get_value_msat() as u128))
			.cmp(&(((a.get_cost_msat() as u128) << 64) / (a.get_value_msat() as u128)))
	);

	// We should make sure that at least 1 path left.
	let mut paths_left = selected_route.len();
	selected_route.retain(|path| {
		if paths_left == 1 {
			return true
		}
		let path_value_msat = path.get_value_msat();
		if path_value_msat <= overpaid_value_msat {
			overpaid_value_msat -= path_value_msat;
			paths_left -= 1;
			return false;
		}
		true
	});
	debug_assert!(selected_route.len() > 0);

	if overpaid_value_msat != 0 {
		// Step (7).
		// Now, subtract the remaining overpaid value from the most-expensive path.
		// TODO: this could also be optimized by also sorting by feerate_per_sat_routed,
		// so that the sender pays less fees overall. And also htlc_minimum_msat.
		selected_route.sort_unstable_by(|a, b| {
			let a_f = a.hops.iter().map(|hop| hop.0.candidate.fees().proportional_millionths as u64).sum::<u64>();
			let b_f = b.hops.iter().map(|hop| hop.0.candidate.fees().proportional_millionths as u64).sum::<u64>();
			a_f.cmp(&b_f).then_with(|| b.get_cost_msat().cmp(&a.get_cost_msat()))
		});
		let expensive_payment_path = selected_route.first_mut().unwrap();

		// We already dropped all the paths with value below `overpaid_value_msat` above, thus this
		// can't go negative.
		let expensive_path_new_value_msat = expensive_payment_path.get_value_msat() - overpaid_value_msat;
		expensive_payment_path.update_value_and_recompute_fees(expensive_path_new_value_msat);
	}

	// Step (8).
	// Sort by the path itself and combine redundant paths.
	// Note that we sort by SCIDs alone as its simpler but when combining we have to ensure we
	// compare both SCIDs and NodeIds as individual nodes may use random aliases causing collisions
	// across nodes.
	selected_route.sort_unstable_by_key(|path| {
		let mut key = [CandidateHopId::Clear((42, true)) ; MAX_PATH_LENGTH_ESTIMATE as usize];
		debug_assert!(path.hops.len() <= key.len());
		for (scid, key) in path.hops.iter() .map(|h| h.0.candidate.id()).zip(key.iter_mut()) {
			*key = scid;
		}
		key
	});
	for idx in 0..(selected_route.len() - 1) {
		if idx + 1 >= selected_route.len() { break; }
		if iter_equal(selected_route[idx    ].hops.iter().map(|h| (h.0.candidate.id(), h.0.candidate.target())),
		              selected_route[idx + 1].hops.iter().map(|h| (h.0.candidate.id(), h.0.candidate.target()))) {
			let new_value = selected_route[idx].get_value_msat() + selected_route[idx + 1].get_value_msat();
			selected_route[idx].update_value_and_recompute_fees(new_value);
			selected_route.remove(idx + 1);
		}
	}

	let mut paths = Vec::new();
	for payment_path in selected_route {
		let mut hops = Vec::with_capacity(payment_path.hops.len());
		for (hop, node_features) in payment_path.hops.iter()
			.filter(|(h, _)| h.candidate.short_channel_id().is_some())
		{
			let target = hop.candidate.target().expect("target is defined when short_channel_id is defined");
			let maybe_announced_channel = if let CandidateRouteHop::PublicHop(_) = hop.candidate {
				// If we sourced the hop from the graph we're sure the target node is announced.
				true
			} else if let CandidateRouteHop::FirstHop(first_hop) = &hop.candidate {
				// If this is a first hop we also know if it's announced.
				first_hop.details.is_announced
			} else {
				// If we sourced it any other way, we double-check the network graph to see if
				// there are announced channels between the endpoints. If so, the hop might be
				// referring to any of the announced channels, as its `short_channel_id` might be
				// an alias, in which case we don't take any chances here.
				network_graph.node(&target).map_or(false, |hop_node|
					hop_node.channels.iter().any(|scid| network_graph.channel(*scid)
							.map_or(false, |c| c.as_directed_from(&hop.candidate.source()).is_some()))
				)
			};

			hops.push(RouteHop {
				pubkey: PublicKey::from_slice(target.as_slice()).map_err(|_| LightningError{err: format!("Public key {:?} is invalid", &target), action: ErrorAction::IgnoreAndLog(Level::Trace)})?,
				node_features: node_features.clone(),
				short_channel_id: hop.candidate.short_channel_id().unwrap(),
				channel_features: hop.candidate.features(),
				fee_msat: hop.fee_msat,
				cltv_expiry_delta: hop.candidate.cltv_expiry_delta(),
				maybe_announced_channel,
			});
		}
		let mut final_cltv_delta = final_cltv_expiry_delta;
		let blinded_tail = payment_path.hops.last().and_then(|(h, _)| {
			if let Some(blinded_path) = h.candidate.blinded_path() {
				final_cltv_delta = h.candidate.cltv_expiry_delta();
				Some(BlindedTail {
					hops: blinded_path.blinded_hops().to_vec(),
					blinding_point: blinded_path.blinding_point(),
					excess_final_cltv_expiry_delta: 0,
					final_value_msat: h.fee_msat,
				})
			} else { None }
		});
		// Propagate the cltv_expiry_delta one hop backwards since the delta from the current hop is
		// applicable for the previous hop.
		hops.iter_mut().rev().fold(final_cltv_delta, |prev_cltv_expiry_delta, hop| {
			core::mem::replace(&mut hop.cltv_expiry_delta, prev_cltv_expiry_delta)
		});

		paths.push(Path { hops, blinded_tail });
	}
	// Make sure we would never create a route with more paths than we allow.
	debug_assert!(paths.len() <= payment_params.max_path_count.into());

	if let Some(node_features) = payment_params.payee.node_features() {
		for path in paths.iter_mut() {
			path.hops.last_mut().unwrap().node_features = node_features.clone();
		}
	}

	let route = Route { paths, route_params: Some(route_params.clone()) };

	// Make sure we would never create a route whose total fees exceed max_total_routing_fee_msat.
	if let Some(max_total_routing_fee_msat) = route_params.max_total_routing_fee_msat {
		if route.get_total_fees() > max_total_routing_fee_msat {
			return Err(LightningError{err: format!("Failed to find route that adheres to the maximum total fee limit of {}msat",
				max_total_routing_fee_msat), action: ErrorAction::IgnoreError});
		}
	}

	log_info!(logger, "Got route: {}", log_route!(route));
	Ok(route)
}

// When an adversarial intermediary node observes a payment, it may be able to infer its
// destination, if the remaining CLTV expiry delta exactly matches a feasible path in the network
// graph. In order to improve privacy, this method obfuscates the CLTV expiry deltas along the
// payment path by adding a randomized 'shadow route' offset to the final hop.
fn add_random_cltv_offset(route: &mut Route, payment_params: &PaymentParameters,
	network_graph: &ReadOnlyNetworkGraph, random_seed_bytes: &[u8; 32]
) {
	let network_channels = network_graph.channels();
	let network_nodes = network_graph.nodes();

	for path in route.paths.iter_mut() {
		let mut shadow_ctlv_expiry_delta_offset: u32 = 0;

		// Remember the last three nodes of the random walk and avoid looping back on them.
		// Init with the last three nodes from the actual path, if possible.
		let mut nodes_to_avoid: [NodeId; 3] = [NodeId::from_pubkey(&path.hops.last().unwrap().pubkey),
			NodeId::from_pubkey(&path.hops.get(path.hops.len().saturating_sub(2)).unwrap().pubkey),
			NodeId::from_pubkey(&path.hops.get(path.hops.len().saturating_sub(3)).unwrap().pubkey)];

		// Choose the last publicly known node as the starting point for the random walk.
		let mut cur_hop: Option<NodeId> = None;
		let mut path_nonce = [0u8; 12];
		if let Some(starting_hop) = path.hops.iter().rev()
			.find(|h| network_nodes.contains_key(&NodeId::from_pubkey(&h.pubkey))) {
				cur_hop = Some(NodeId::from_pubkey(&starting_hop.pubkey));
				path_nonce.copy_from_slice(&cur_hop.unwrap().as_slice()[..12]);
		}

		// Init PRNG with the path-dependant nonce, which is static for private paths.
		let mut prng = ChaCha20::new(random_seed_bytes, &path_nonce);
		let mut random_path_bytes = [0u8; ::core::mem::size_of::<usize>()];

		// Pick a random path length in [1 .. 3]
		prng.process_in_place(&mut random_path_bytes);
		let random_walk_length = usize::from_be_bytes(random_path_bytes).wrapping_rem(3).wrapping_add(1);

		for random_hop in 0..random_walk_length {
			// If we don't find a suitable offset in the public network graph, we default to
			// MEDIAN_HOP_CLTV_EXPIRY_DELTA.
			let mut random_hop_offset = MEDIAN_HOP_CLTV_EXPIRY_DELTA;

			if let Some(cur_node_id) = cur_hop {
				if let Some(cur_node) = network_nodes.get(&cur_node_id) {
					// Randomly choose the next unvisited hop.
					prng.process_in_place(&mut random_path_bytes);
					if let Some(random_channel) = usize::from_be_bytes(random_path_bytes)
						.checked_rem(cur_node.channels.len())
						.and_then(|index| cur_node.channels.get(index))
						.and_then(|id| network_channels.get(id)) {
							random_channel.as_directed_from(&cur_node_id).map(|(dir_info, next_id)| {
								if !nodes_to_avoid.iter().any(|x| x == next_id) {
									nodes_to_avoid[random_hop] = *next_id;
									random_hop_offset = dir_info.direction().cltv_expiry_delta.into();
									cur_hop = Some(*next_id);
								}
							});
						}
				}
			}

			shadow_ctlv_expiry_delta_offset = shadow_ctlv_expiry_delta_offset
				.checked_add(random_hop_offset)
				.unwrap_or(shadow_ctlv_expiry_delta_offset);
		}

		// Limit the total offset to reduce the worst-case locked liquidity timevalue
		const MAX_SHADOW_CLTV_EXPIRY_DELTA_OFFSET: u32 = 3*144;
		shadow_ctlv_expiry_delta_offset = cmp::min(shadow_ctlv_expiry_delta_offset, MAX_SHADOW_CLTV_EXPIRY_DELTA_OFFSET);

		// Limit the offset so we never exceed the max_total_cltv_expiry_delta. To improve plausibility,
		// we choose the limit to be the largest possible multiple of MEDIAN_HOP_CLTV_EXPIRY_DELTA.
		let path_total_cltv_expiry_delta: u32 = path.hops.iter().map(|h| h.cltv_expiry_delta).sum();
		let mut max_path_offset = payment_params.max_total_cltv_expiry_delta - path_total_cltv_expiry_delta;
		max_path_offset = cmp::max(
			max_path_offset - (max_path_offset % MEDIAN_HOP_CLTV_EXPIRY_DELTA),
			max_path_offset % MEDIAN_HOP_CLTV_EXPIRY_DELTA);
		shadow_ctlv_expiry_delta_offset = cmp::min(shadow_ctlv_expiry_delta_offset, max_path_offset);

		// Add 'shadow' CLTV offset to the final hop
		if let Some(tail) = path.blinded_tail.as_mut() {
			tail.excess_final_cltv_expiry_delta = tail.excess_final_cltv_expiry_delta
				.checked_add(shadow_ctlv_expiry_delta_offset).unwrap_or(tail.excess_final_cltv_expiry_delta);
		}
		if let Some(last_hop) = path.hops.last_mut() {
			last_hop.cltv_expiry_delta = last_hop.cltv_expiry_delta
				.checked_add(shadow_ctlv_expiry_delta_offset).unwrap_or(last_hop.cltv_expiry_delta);
		}
	}
}

/// Construct a route from us (payer) to the target node (payee) via the given hops (which should
/// exclude the payer, but include the payee). This may be useful, e.g., for probing the chosen path.
///
/// Re-uses logic from `find_route`, so the restrictions described there also apply here.
pub fn build_route_from_hops<L: Deref, GL: Deref>(
	our_node_pubkey: &PublicKey, hops: &[PublicKey], route_params: &RouteParameters,
	network_graph: &NetworkGraph<GL>, logger: L, random_seed_bytes: &[u8; 32]
) -> Result<Route, LightningError>
where L::Target: Logger, GL::Target: Logger {
	let graph_lock = network_graph.read_only();
	let mut route = build_route_from_hops_internal(our_node_pubkey, hops, &route_params,
		&graph_lock, logger, random_seed_bytes)?;
	add_random_cltv_offset(&mut route, &route_params.payment_params, &graph_lock, random_seed_bytes);
	Ok(route)
}

fn build_route_from_hops_internal<L: Deref>(
	our_node_pubkey: &PublicKey, hops: &[PublicKey], route_params: &RouteParameters,
	network_graph: &ReadOnlyNetworkGraph, logger: L, random_seed_bytes: &[u8; 32],
) -> Result<Route, LightningError> where L::Target: Logger {

	struct HopScorer {
		our_node_id: NodeId,
		hop_ids: [Option<NodeId>; MAX_PATH_LENGTH_ESTIMATE as usize],
	}

	impl ScoreLookUp for HopScorer {
		#[cfg(not(c_bindings))]
		type ScoreParams = ();
		fn channel_penalty_msat(&self, candidate: &CandidateRouteHop,
			_usage: ChannelUsage, _score_params: &crate::routing::scoring::ProbabilisticScoringFeeParameters) -> u64
		{
			let mut cur_id = self.our_node_id;
			for i in 0..self.hop_ids.len() {
				if let Some(next_id) = self.hop_ids[i] {
					if cur_id == candidate.source() && Some(next_id) == candidate.target() {
						return 0;
					}
					cur_id = next_id;
				} else {
					break;
				}
			}
			u64::max_value()
		}
	}

	impl<'a> Writeable for HopScorer {
		#[inline]
		fn write<W: Writer>(&self, _w: &mut W) -> Result<(), io::Error> {
			unreachable!();
		}
	}

	if hops.len() > MAX_PATH_LENGTH_ESTIMATE.into() {
		return Err(LightningError{err: "Cannot build a route exceeding the maximum path length.".to_owned(), action: ErrorAction::IgnoreError});
	}

	let our_node_id = NodeId::from_pubkey(our_node_pubkey);
	let mut hop_ids = [None; MAX_PATH_LENGTH_ESTIMATE as usize];
	for i in 0..hops.len() {
		hop_ids[i] = Some(NodeId::from_pubkey(&hops[i]));
	}

	let scorer = HopScorer { our_node_id, hop_ids };

	get_route(our_node_pubkey, route_params, network_graph, None, logger, &scorer, &Default::default(), random_seed_bytes)
}

#[cfg(test)]
mod tests {
	use crate::blinded_path::BlindedHop;
	use crate::blinded_path::payment::{BlindedPayInfo, BlindedPaymentPath};
	use crate::routing::gossip::{NetworkGraph, P2PGossipSync, NodeId, EffectiveCapacity};
	use crate::routing::utxo::UtxoResult;
	use crate::routing::router::{get_route, build_route_from_hops_internal, add_random_cltv_offset, default_node_features,
		BlindedTail, InFlightHtlcs, Path, PaymentParameters, Route, RouteHint, RouteHintHop, RouteHop, RoutingFees,
		DEFAULT_MAX_TOTAL_CLTV_EXPIRY_DELTA, MAX_PATH_LENGTH_ESTIMATE, RouteParameters, CandidateRouteHop, PublicHopCandidate};
	use crate::routing::scoring::{ChannelUsage, FixedPenaltyScorer, ScoreLookUp, ProbabilisticScorer, ProbabilisticScoringFeeParameters, ProbabilisticScoringDecayParameters};
	use crate::routing::test_utils::{add_channel, add_or_update_node, build_graph, build_line_graph, id_to_feature_flags, get_nodes, update_channel};
	use crate::chain::transaction::OutPoint;
	use crate::ln::channel_state::{ChannelCounterparty, ChannelDetails, ChannelShutdownState};
	use crate::ln::types::ChannelId;
	use crate::types::features::{BlindedHopFeatures, ChannelFeatures, InitFeatures, NodeFeatures};
	use crate::ln::msgs::{ErrorAction, LightningError, UnsignedChannelUpdate, MAX_VALUE_MSAT};
	use crate::ln::channelmanager;
	use crate::util::config::UserConfig;
	use crate::util::test_utils as ln_test_utils;
	use crate::crypto::chacha20::ChaCha20;
	use crate::util::ser::{FixedLengthReader, Readable, ReadableArgs, Writeable};
	#[cfg(c_bindings)]
	use crate::util::ser::Writer;

	use bitcoin::amount::Amount;
	use bitcoin::hashes::Hash;
	use bitcoin::network::Network;
	use bitcoin::constants::ChainHash;
	use bitcoin::script::Builder;
	use bitcoin::opcodes;
	use bitcoin::transaction::TxOut;
	use bitcoin::hex::FromHex;
	use bitcoin::secp256k1::{PublicKey,SecretKey};
	use bitcoin::secp256k1::Secp256k1;

	use crate::io::Cursor;
	use crate::prelude::*;
	use crate::sync::Arc;

	fn get_channel_details(short_channel_id: Option<u64>, node_id: PublicKey,
			features: InitFeatures, outbound_capacity_msat: u64) -> ChannelDetails {
		#[allow(deprecated)] // TODO: Remove once balance_msat is removed.
		ChannelDetails {
			channel_id: ChannelId::new_zero(),
			counterparty: ChannelCounterparty {
				features,
				node_id,
				unspendable_punishment_reserve: 0,
				forwarding_info: None,
				outbound_htlc_minimum_msat: None,
				outbound_htlc_maximum_msat: None,
			},
			funding_txo: Some(OutPoint { txid: bitcoin::Txid::from_slice(&[0; 32]).unwrap(), index: 0 }),
			channel_type: None,
			short_channel_id,
			outbound_scid_alias: None,
			inbound_scid_alias: None,
			channel_value_satoshis: 0,
			user_channel_id: 0,
			outbound_capacity_msat,
			next_outbound_htlc_limit_msat: outbound_capacity_msat,
			next_outbound_htlc_minimum_msat: 0,
			inbound_capacity_msat: 42,
			unspendable_punishment_reserve: None,
			confirmations_required: None,
			confirmations: None,
			force_close_spend_delay: None,
			is_outbound: true, is_channel_ready: true,
			is_usable: true, is_announced: true,
			inbound_htlc_minimum_msat: None,
			inbound_htlc_maximum_msat: None,
			config: None,
			feerate_sat_per_1000_weight: None,
			channel_shutdown_state: Some(ChannelShutdownState::NotShuttingDown),
			pending_inbound_htlcs: Vec::new(),
			pending_outbound_htlcs: Vec::new(),
		}
	}

	fn dummy_blinded_path(intro_node: PublicKey, payinfo: BlindedPayInfo) -> BlindedPaymentPath {
		BlindedPaymentPath::from_raw(
			intro_node, ln_test_utils::pubkey(42),
			vec![
				BlindedHop { blinded_node_id: ln_test_utils::pubkey(42 as u8), encrypted_payload: Vec::new() },
				BlindedHop { blinded_node_id: ln_test_utils::pubkey(42 as u8), encrypted_payload: Vec::new() }
			],
			payinfo
		)
	}

	fn dummy_one_hop_blinded_path(intro_node: PublicKey, payinfo: BlindedPayInfo) -> BlindedPaymentPath {
		BlindedPaymentPath::from_raw(
			intro_node, ln_test_utils::pubkey(42),
			vec![
				BlindedHop { blinded_node_id: ln_test_utils::pubkey(42 as u8), encrypted_payload: Vec::new() },
			],
			payinfo
		)
	}

	#[test]
	fn simple_route_test() {
		let (secp_ctx, network_graph, _, _, logger) = build_graph();
		let (_, our_id, _, nodes) = get_nodes(&secp_ctx);
		let mut payment_params = PaymentParameters::from_node_id(nodes[2], 42);
		let scorer = ln_test_utils::TestScorer::new();
		let random_seed_bytes = [42; 32];

		// Simple route to 2 via 1

		let route_params = RouteParameters::from_payment_params_and_value(
			payment_params.clone(), 0);
		if let Err(LightningError{err, action: ErrorAction::IgnoreError}) = get_route(&our_id,
			&route_params, &network_graph.read_only(), None, Arc::clone(&logger), &scorer,
			&Default::default(), &random_seed_bytes) {
				assert_eq!(err, "Cannot send a payment of 0 msat");
		} else { panic!(); }

		payment_params.max_path_length = 2;
		let mut route_params = RouteParameters::from_payment_params_and_value(payment_params, 100);
		let route = get_route(&our_id, &route_params, &network_graph.read_only(), None,
			Arc::clone(&logger), &scorer, &Default::default(), &random_seed_bytes).unwrap();
		assert_eq!(route.paths[0].hops.len(), 2);

		assert_eq!(route.paths[0].hops[0].pubkey, nodes[1]);
		assert_eq!(route.paths[0].hops[0].short_channel_id, 2);
		assert_eq!(route.paths[0].hops[0].fee_msat, 100);
		assert_eq!(route.paths[0].hops[0].cltv_expiry_delta, (4 << 4) | 1);
		assert_eq!(route.paths[0].hops[0].node_features.le_flags(), &id_to_feature_flags(2));
		assert_eq!(route.paths[0].hops[0].channel_features.le_flags(), &id_to_feature_flags(2));

		assert_eq!(route.paths[0].hops[1].pubkey, nodes[2]);
		assert_eq!(route.paths[0].hops[1].short_channel_id, 4);
		assert_eq!(route.paths[0].hops[1].fee_msat, 100);
		assert_eq!(route.paths[0].hops[1].cltv_expiry_delta, 42);
		assert_eq!(route.paths[0].hops[1].node_features.le_flags(), &id_to_feature_flags(3));
		assert_eq!(route.paths[0].hops[1].channel_features.le_flags(), &id_to_feature_flags(4));

		route_params.payment_params.max_path_length = 1;
		get_route(&our_id, &route_params, &network_graph.read_only(), None,
			Arc::clone(&logger), &scorer, &Default::default(), &random_seed_bytes).unwrap_err();
	}

	#[test]
	fn invalid_first_hop_test() {
		let (secp_ctx, network_graph, _, _, logger) = build_graph();
		let (_, our_id, _, nodes) = get_nodes(&secp_ctx);
		let payment_params = PaymentParameters::from_node_id(nodes[2], 42);
		let scorer = ln_test_utils::TestScorer::new();
		let random_seed_bytes = [42; 32];

		// Simple route to 2 via 1

		let our_chans = vec![get_channel_details(Some(2), our_id, InitFeatures::from_le_bytes(vec![0b11]), 100000)];

		let route_params = RouteParameters::from_payment_params_and_value(payment_params, 100);
		if let Err(LightningError{err, action: ErrorAction::IgnoreError}) = get_route(&our_id,
			&route_params, &network_graph.read_only(), Some(&our_chans.iter().collect::<Vec<_>>()),
			Arc::clone(&logger), &scorer, &Default::default(), &random_seed_bytes) {
				assert_eq!(err, "First hop cannot have our_node_pubkey as a destination.");
		} else { panic!(); }

		let route = get_route(&our_id, &route_params, &network_graph.read_only(), None,
			Arc::clone(&logger), &scorer, &Default::default(), &random_seed_bytes).unwrap();
		assert_eq!(route.paths[0].hops.len(), 2);
	}

	#[test]
	fn htlc_minimum_test() {
		let (secp_ctx, network_graph, gossip_sync, _, logger) = build_graph();
		let (our_privkey, our_id, privkeys, nodes) = get_nodes(&secp_ctx);
		let payment_params = PaymentParameters::from_node_id(nodes[2], 42);
		let scorer = ln_test_utils::TestScorer::new();
		let random_seed_bytes = [42; 32];

		// Simple route to 2 via 1

		// Disable other paths
		update_channel(&gossip_sync, &secp_ctx, &our_privkey, UnsignedChannelUpdate {
			chain_hash: ChainHash::using_genesis_block(Network::Testnet),
			short_channel_id: 12,
			timestamp: 2,
			message_flags: 1, // Only must_be_one
			channel_flags: 2, // to disable
			cltv_expiry_delta: 0,
			htlc_minimum_msat: 0,
			htlc_maximum_msat: MAX_VALUE_MSAT,
			fee_base_msat: 0,
			fee_proportional_millionths: 0,
			excess_data: Vec::new()
		});
		update_channel(&gossip_sync, &secp_ctx, &privkeys[0], UnsignedChannelUpdate {
			chain_hash: ChainHash::using_genesis_block(Network::Testnet),
			short_channel_id: 3,
			timestamp: 2,
			message_flags: 1, // Only must_be_one
			channel_flags: 2, // to disable
			cltv_expiry_delta: 0,
			htlc_minimum_msat: 0,
			htlc_maximum_msat: MAX_VALUE_MSAT,
			fee_base_msat: 0,
			fee_proportional_millionths: 0,
			excess_data: Vec::new()
		});
		update_channel(&gossip_sync, &secp_ctx, &privkeys[7], UnsignedChannelUpdate {
			chain_hash: ChainHash::using_genesis_block(Network::Testnet),
			short_channel_id: 13,
			timestamp: 2,
			message_flags: 1, // Only must_be_one
			channel_flags: 2, // to disable
			cltv_expiry_delta: 0,
			htlc_minimum_msat: 0,
			htlc_maximum_msat: MAX_VALUE_MSAT,
			fee_base_msat: 0,
			fee_proportional_millionths: 0,
			excess_data: Vec::new()
		});
		update_channel(&gossip_sync, &secp_ctx, &privkeys[2], UnsignedChannelUpdate {
			chain_hash: ChainHash::using_genesis_block(Network::Testnet),
			short_channel_id: 6,
			timestamp: 2,
			message_flags: 1, // Only must_be_one
			channel_flags: 2, // to disable
			cltv_expiry_delta: 0,
			htlc_minimum_msat: 0,
			htlc_maximum_msat: MAX_VALUE_MSAT,
			fee_base_msat: 0,
			fee_proportional_millionths: 0,
			excess_data: Vec::new()
		});
		update_channel(&gossip_sync, &secp_ctx, &privkeys[2], UnsignedChannelUpdate {
			chain_hash: ChainHash::using_genesis_block(Network::Testnet),
			short_channel_id: 7,
			timestamp: 2,
			message_flags: 1, // Only must_be_one
			channel_flags: 2, // to disable
			cltv_expiry_delta: 0,
			htlc_minimum_msat: 0,
			htlc_maximum_msat: MAX_VALUE_MSAT,
			fee_base_msat: 0,
			fee_proportional_millionths: 0,
			excess_data: Vec::new()
		});

		// Check against amount_to_transfer_over_msat.
		// Set minimal HTLC of 200_000_000 msat.
		update_channel(&gossip_sync, &secp_ctx, &our_privkey, UnsignedChannelUpdate {
			chain_hash: ChainHash::using_genesis_block(Network::Testnet),
			short_channel_id: 2,
			timestamp: 3,
			message_flags: 1, // Only must_be_one
			channel_flags: 0,
			cltv_expiry_delta: 0,
			htlc_minimum_msat: 200_000_000,
			htlc_maximum_msat: MAX_VALUE_MSAT,
			fee_base_msat: 0,
			fee_proportional_millionths: 0,
			excess_data: Vec::new()
		});

		// Second hop only allows to forward 199_999_999 at most, thus not allowing the first hop to
		// be used.
		update_channel(&gossip_sync, &secp_ctx, &privkeys[1], UnsignedChannelUpdate {
			chain_hash: ChainHash::using_genesis_block(Network::Testnet),
			short_channel_id: 4,
			timestamp: 3,
			message_flags: 1, // Only must_be_one
			channel_flags: 0,
			cltv_expiry_delta: 0,
			htlc_minimum_msat: 0,
			htlc_maximum_msat: 199_999_999,
			fee_base_msat: 0,
			fee_proportional_millionths: 0,
			excess_data: Vec::new()
		});

		// Not possible to send 199_999_999, because the minimum on channel=2 is 200_000_000.
		let route_params = RouteParameters::from_payment_params_and_value(
			payment_params, 199_999_999);
		if let Err(LightningError{err, action: ErrorAction::IgnoreError}) = get_route(&our_id,
			&route_params, &network_graph.read_only(), None, Arc::clone(&logger), &scorer,
			&Default::default(), &random_seed_bytes) {
				assert_eq!(err, "Failed to find a path to the given destination");
		} else { panic!(); }

		// Lift the restriction on the first hop.
		update_channel(&gossip_sync, &secp_ctx, &our_privkey, UnsignedChannelUpdate {
			chain_hash: ChainHash::using_genesis_block(Network::Testnet),
			short_channel_id: 2,
			timestamp: 4,
			message_flags: 1, // Only must_be_one
			channel_flags: 0,
			cltv_expiry_delta: 0,
			htlc_minimum_msat: 0,
			htlc_maximum_msat: MAX_VALUE_MSAT,
			fee_base_msat: 0,
			fee_proportional_millionths: 0,
			excess_data: Vec::new()
		});

		// A payment above the minimum should pass
		let route = get_route(&our_id, &route_params, &network_graph.read_only(), None,
			Arc::clone(&logger), &scorer, &Default::default(), &random_seed_bytes).unwrap();
		assert_eq!(route.paths[0].hops.len(), 2);
	}

	#[test]
	fn htlc_minimum_overpay_test() {
		let (secp_ctx, network_graph, gossip_sync, _, logger) = build_graph();
		let (our_privkey, our_id, privkeys, nodes) = get_nodes(&secp_ctx);
		let config = UserConfig::default();
		let payment_params = PaymentParameters::from_node_id(nodes[2], 42)
			.with_bolt11_features(channelmanager::provided_bolt11_invoice_features(&config))
			.unwrap();
		let scorer = ln_test_utils::TestScorer::new();
		let random_seed_bytes = [42; 32];

		// A route to node#2 via two paths.
		// One path allows transferring 35-40 sats, another one also allows 35-40 sats.
		// Thus, they can't send 60 without overpaying.
		update_channel(&gossip_sync, &secp_ctx, &our_privkey, UnsignedChannelUpdate {
			chain_hash: ChainHash::using_genesis_block(Network::Testnet),
			short_channel_id: 2,
			timestamp: 2,
			message_flags: 1, // Only must_be_one
			channel_flags: 0,
			cltv_expiry_delta: 0,
			htlc_minimum_msat: 35_000,
			htlc_maximum_msat: 40_000,
			fee_base_msat: 0,
			fee_proportional_millionths: 0,
			excess_data: Vec::new()
		});
		update_channel(&gossip_sync, &secp_ctx, &our_privkey, UnsignedChannelUpdate {
			chain_hash: ChainHash::using_genesis_block(Network::Testnet),
			short_channel_id: 12,
			timestamp: 3,
			message_flags: 1, // Only must_be_one
			channel_flags: 0,
			cltv_expiry_delta: 0,
			htlc_minimum_msat: 35_000,
			htlc_maximum_msat: 40_000,
			fee_base_msat: 0,
			fee_proportional_millionths: 0,
			excess_data: Vec::new()
		});

		// Make 0 fee.
		update_channel(&gossip_sync, &secp_ctx, &privkeys[7], UnsignedChannelUpdate {
			chain_hash: ChainHash::using_genesis_block(Network::Testnet),
			short_channel_id: 13,
			timestamp: 2,
			message_flags: 1, // Only must_be_one
			channel_flags: 0,
			cltv_expiry_delta: 0,
			htlc_minimum_msat: 0,
			htlc_maximum_msat: MAX_VALUE_MSAT,
			fee_base_msat: 0,
			fee_proportional_millionths: 0,
			excess_data: Vec::new()
		});
		update_channel(&gossip_sync, &secp_ctx, &privkeys[1], UnsignedChannelUpdate {
			chain_hash: ChainHash::using_genesis_block(Network::Testnet),
			short_channel_id: 4,
			timestamp: 2,
			message_flags: 1, // Only must_be_one
			channel_flags: 0,
			cltv_expiry_delta: 0,
			htlc_minimum_msat: 0,
			htlc_maximum_msat: MAX_VALUE_MSAT,
			fee_base_msat: 0,
			fee_proportional_millionths: 0,
			excess_data: Vec::new()
		});

		// Disable other paths
		update_channel(&gossip_sync, &secp_ctx, &our_privkey, UnsignedChannelUpdate {
			chain_hash: ChainHash::using_genesis_block(Network::Testnet),
			short_channel_id: 1,
			timestamp: 3,
			message_flags: 1, // Only must_be_one
			channel_flags: 2, // to disable
			cltv_expiry_delta: 0,
			htlc_minimum_msat: 0,
			htlc_maximum_msat: MAX_VALUE_MSAT,
			fee_base_msat: 0,
			fee_proportional_millionths: 0,
			excess_data: Vec::new()
		});

		let mut route_params = RouteParameters::from_payment_params_and_value(
			payment_params.clone(), 60_000);
		route_params.max_total_routing_fee_msat = Some(15_000);
		let route = get_route(&our_id, &route_params, &network_graph.read_only(), None,
			Arc::clone(&logger), &scorer, &Default::default(), &random_seed_bytes).unwrap();
		// Overpay fees to hit htlc_minimum_msat.
		let overpaid_fees = route.paths[0].hops[0].fee_msat + route.paths[1].hops[0].fee_msat;
		// TODO: this could be better balanced to overpay 10k and not 15k.
		assert_eq!(overpaid_fees, 15_000);

		// Now, test that if there are 2 paths, a "cheaper" by fee path wouldn't be prioritized
		// while taking even more fee to match htlc_minimum_msat.
		update_channel(&gossip_sync, &secp_ctx, &our_privkey, UnsignedChannelUpdate {
			chain_hash: ChainHash::using_genesis_block(Network::Testnet),
			short_channel_id: 12,
			timestamp: 4,
			message_flags: 1, // Only must_be_one
			channel_flags: 0,
			cltv_expiry_delta: 0,
			htlc_minimum_msat: 65_000,
			htlc_maximum_msat: 80_000,
			fee_base_msat: 0,
			fee_proportional_millionths: 0,
			excess_data: Vec::new()
		});
		update_channel(&gossip_sync, &secp_ctx, &our_privkey, UnsignedChannelUpdate {
			chain_hash: ChainHash::using_genesis_block(Network::Testnet),
			short_channel_id: 2,
			timestamp: 3,
			message_flags: 1, // Only must_be_one
			channel_flags: 0,
			cltv_expiry_delta: 0,
			htlc_minimum_msat: 0,
			htlc_maximum_msat: MAX_VALUE_MSAT,
			fee_base_msat: 0,
			fee_proportional_millionths: 0,
			excess_data: Vec::new()
		});
		update_channel(&gossip_sync, &secp_ctx, &privkeys[1], UnsignedChannelUpdate {
			chain_hash: ChainHash::using_genesis_block(Network::Testnet),
			short_channel_id: 4,
			timestamp: 4,
			message_flags: 1, // Only must_be_one
			channel_flags: 0,
			cltv_expiry_delta: 0,
			htlc_minimum_msat: 0,
			htlc_maximum_msat: MAX_VALUE_MSAT,
			fee_base_msat: 0,
			fee_proportional_millionths: 100_000,
			excess_data: Vec::new()
		});

		let route = get_route(&our_id, &route_params, &network_graph.read_only(), None,
			Arc::clone(&logger), &scorer, &Default::default(), &random_seed_bytes).unwrap();
		// Fine to overpay for htlc_minimum_msat if it allows us to save fee.
		assert_eq!(route.paths.len(), 1);
		assert_eq!(route.paths[0].hops[0].short_channel_id, 12);
		let fees = route.paths[0].hops[0].fee_msat;
		assert_eq!(fees, 5_000);

		let route_params = RouteParameters::from_payment_params_and_value(payment_params, 50_000);
		let route = get_route(&our_id, &route_params, &network_graph.read_only(), None,
			Arc::clone(&logger), &scorer, &Default::default(), &random_seed_bytes).unwrap();
		// Not fine to overpay for htlc_minimum_msat if it requires paying more than fee on
		// the other channel.
		assert_eq!(route.paths.len(), 1);
		assert_eq!(route.paths[0].hops[0].short_channel_id, 2);
		let fees = route.paths[0].hops[0].fee_msat;
		assert_eq!(fees, 5_000);
	}

	#[test]
	fn htlc_minimum_recipient_overpay_test() {
		let (secp_ctx, network_graph, gossip_sync, _, logger) = build_graph();
		let (_, our_id, privkeys, nodes) = get_nodes(&secp_ctx);
		let config = UserConfig::default();
		let payment_params = PaymentParameters::from_node_id(nodes[2], 42).with_bolt11_features(channelmanager::provided_bolt11_invoice_features(&config)).unwrap();
		let scorer = ln_test_utils::TestScorer::new();
		let random_seed_bytes = [42; 32];

		// Route to node2 over a single path which requires overpaying the recipient themselves.

		// First disable all paths except the us -> node1 -> node2 path
		update_channel(&gossip_sync, &secp_ctx, &privkeys[2], UnsignedChannelUpdate {
			chain_hash: ChainHash::using_genesis_block(Network::Testnet),
			short_channel_id: 13,
			timestamp: 2,
			message_flags: 1, // Only must_be_one
			channel_flags: 3,
			cltv_expiry_delta: 0,
			htlc_minimum_msat: 0,
			htlc_maximum_msat: 0,
			fee_base_msat: 0,
			fee_proportional_millionths: 0,
			excess_data: Vec::new()
		});

		// Set channel 4 to free but with a high htlc_minimum_msat
		update_channel(&gossip_sync, &secp_ctx, &privkeys[1], UnsignedChannelUpdate {
			chain_hash: ChainHash::using_genesis_block(Network::Testnet),
			short_channel_id: 4,
			timestamp: 2,
			message_flags: 1, // Only must_be_one
			channel_flags: 0,
			cltv_expiry_delta: 0,
			htlc_minimum_msat: 15_000,
			htlc_maximum_msat: MAX_VALUE_MSAT,
			fee_base_msat: 0,
			fee_proportional_millionths: 0,
			excess_data: Vec::new()
		});

		// Now check that we'll fail to find a path if we fail to find a path if the htlc_minimum
		// is overrun. Note that the fees are actually calculated on 3*payment amount as that's
		// what we try to find a route for, so this test only just happens to work out to exactly
		// the fee limit.
		let mut route_params = RouteParameters::from_payment_params_and_value(
			payment_params.clone(), 5_000);
		route_params.max_total_routing_fee_msat = Some(9_999);
		if let Err(LightningError{err, action: ErrorAction::IgnoreError}) = get_route(&our_id,
			&route_params, &network_graph.read_only(), None, Arc::clone(&logger), &scorer,
			&Default::default(), &random_seed_bytes) {
				assert_eq!(err, "Failed to find route that adheres to the maximum total fee limit of 9999msat");
		} else { panic!(); }

		let mut route_params = RouteParameters::from_payment_params_and_value(
			payment_params.clone(), 5_000);
		route_params.max_total_routing_fee_msat = Some(10_000);
		let route = get_route(&our_id, &route_params, &network_graph.read_only(), None,
			Arc::clone(&logger), &scorer, &Default::default(), &random_seed_bytes).unwrap();
		assert_eq!(route.get_total_fees(), 10_000);
	}

	#[test]
	fn disable_channels_test() {
		let (secp_ctx, network_graph, gossip_sync, _, logger) = build_graph();
		let (our_privkey, our_id, privkeys, nodes) = get_nodes(&secp_ctx);
		let payment_params = PaymentParameters::from_node_id(nodes[2], 42);
		let scorer = ln_test_utils::TestScorer::new();
		let random_seed_bytes = [42; 32];

		// // Disable channels 4 and 12 by flags=2
		update_channel(&gossip_sync, &secp_ctx, &privkeys[1], UnsignedChannelUpdate {
			chain_hash: ChainHash::using_genesis_block(Network::Testnet),
			short_channel_id: 4,
			timestamp: 2,
			message_flags: 1, // Only must_be_one
			channel_flags: 2, // to disable
			cltv_expiry_delta: 0,
			htlc_minimum_msat: 0,
			htlc_maximum_msat: MAX_VALUE_MSAT,
			fee_base_msat: 0,
			fee_proportional_millionths: 0,
			excess_data: Vec::new()
		});
		update_channel(&gossip_sync, &secp_ctx, &our_privkey, UnsignedChannelUpdate {
			chain_hash: ChainHash::using_genesis_block(Network::Testnet),
			short_channel_id: 12,
			timestamp: 2,
			message_flags: 1, // Only must_be_one
			channel_flags: 2, // to disable
			cltv_expiry_delta: 0,
			htlc_minimum_msat: 0,
			htlc_maximum_msat: MAX_VALUE_MSAT,
			fee_base_msat: 0,
			fee_proportional_millionths: 0,
			excess_data: Vec::new()
		});

		// If all the channels require some features we don't understand, route should fail
		let mut route_params = RouteParameters::from_payment_params_and_value(payment_params, 100);
		if let Err(LightningError{err, action: ErrorAction::IgnoreError}) = get_route(&our_id,
			&route_params, &network_graph.read_only(), None, Arc::clone(&logger), &scorer,
			&Default::default(), &random_seed_bytes) {
				assert_eq!(err, "Failed to find a path to the given destination");
		} else { panic!(); }

		// If we specify a channel to node7, that overrides our local channel view and that gets used
		let our_chans = vec![get_channel_details(Some(42), nodes[7].clone(),
			InitFeatures::from_le_bytes(vec![0b11]), 250_000_000)];
		route_params.payment_params.max_path_length = 2;
		let route = get_route(&our_id, &route_params, &network_graph.read_only(),
			Some(&our_chans.iter().collect::<Vec<_>>()), Arc::clone(&logger), &scorer,
			&Default::default(), &random_seed_bytes).unwrap();
		assert_eq!(route.paths[0].hops.len(), 2);

		assert_eq!(route.paths[0].hops[0].pubkey, nodes[7]);
		assert_eq!(route.paths[0].hops[0].short_channel_id, 42);
		assert_eq!(route.paths[0].hops[0].fee_msat, 200);
		assert_eq!(route.paths[0].hops[0].cltv_expiry_delta, (13 << 4) | 1);
		assert_eq!(route.paths[0].hops[0].node_features.le_flags(), &vec![0b11]); // it should also override our view of their features
		assert_eq!(route.paths[0].hops[0].channel_features.le_flags(), &Vec::<u8>::new()); // No feature flags will meet the relevant-to-channel conversion

		assert_eq!(route.paths[0].hops[1].pubkey, nodes[2]);
		assert_eq!(route.paths[0].hops[1].short_channel_id, 13);
		assert_eq!(route.paths[0].hops[1].fee_msat, 100);
		assert_eq!(route.paths[0].hops[1].cltv_expiry_delta, 42);
		assert_eq!(route.paths[0].hops[1].node_features.le_flags(), &id_to_feature_flags(3));
		assert_eq!(route.paths[0].hops[1].channel_features.le_flags(), &id_to_feature_flags(13));
	}

	#[test]
	fn disable_node_test() {
		let (secp_ctx, network_graph, gossip_sync, _, logger) = build_graph();
		let (_, our_id, privkeys, nodes) = get_nodes(&secp_ctx);
		let payment_params = PaymentParameters::from_node_id(nodes[2], 42);
		let scorer = ln_test_utils::TestScorer::new();
		let random_seed_bytes = [42; 32];

		// Disable nodes 1, 2, and 8 by requiring unknown feature bits
		let mut unknown_features = NodeFeatures::empty();
		unknown_features.set_unknown_feature_required();
		add_or_update_node(&gossip_sync, &secp_ctx, &privkeys[0], unknown_features.clone(), 1);
		add_or_update_node(&gossip_sync, &secp_ctx, &privkeys[1], unknown_features.clone(), 1);
		add_or_update_node(&gossip_sync, &secp_ctx, &privkeys[7], unknown_features.clone(), 1);

		// If all nodes require some features we don't understand, route should fail
		let route_params = RouteParameters::from_payment_params_and_value(payment_params, 100);
		if let Err(LightningError{err, action: ErrorAction::IgnoreError}) = get_route(&our_id,
			&route_params, &network_graph.read_only(), None, Arc::clone(&logger), &scorer,
			&Default::default(), &random_seed_bytes) {
				assert_eq!(err, "Failed to find a path to the given destination");
		} else { panic!(); }

		// If we specify a channel to node7, that overrides our local channel view and that gets used
		let our_chans = vec![get_channel_details(Some(42), nodes[7].clone(),
			InitFeatures::from_le_bytes(vec![0b11]), 250_000_000)];
		let route = get_route(&our_id, &route_params, &network_graph.read_only(),
			Some(&our_chans.iter().collect::<Vec<_>>()), Arc::clone(&logger), &scorer,
			&Default::default(), &random_seed_bytes).unwrap();
		assert_eq!(route.paths[0].hops.len(), 2);

		assert_eq!(route.paths[0].hops[0].pubkey, nodes[7]);
		assert_eq!(route.paths[0].hops[0].short_channel_id, 42);
		assert_eq!(route.paths[0].hops[0].fee_msat, 200);
		assert_eq!(route.paths[0].hops[0].cltv_expiry_delta, (13 << 4) | 1);
		assert_eq!(route.paths[0].hops[0].node_features.le_flags(), &vec![0b11]); // it should also override our view of their features
		assert_eq!(route.paths[0].hops[0].channel_features.le_flags(), &Vec::<u8>::new()); // No feature flags will meet the relevant-to-channel conversion

		assert_eq!(route.paths[0].hops[1].pubkey, nodes[2]);
		assert_eq!(route.paths[0].hops[1].short_channel_id, 13);
		assert_eq!(route.paths[0].hops[1].fee_msat, 100);
		assert_eq!(route.paths[0].hops[1].cltv_expiry_delta, 42);
		assert_eq!(route.paths[0].hops[1].node_features.le_flags(), &id_to_feature_flags(3));
		assert_eq!(route.paths[0].hops[1].channel_features.le_flags(), &id_to_feature_flags(13));

		// Note that we don't test disabling node 3 and failing to route to it, as we (somewhat
		// naively) assume that the user checked the feature bits on the invoice, which override
		// the node_announcement.
	}

	#[test]
	fn our_chans_test() {
		let (secp_ctx, network_graph, _, _, logger) = build_graph();
		let (_, our_id, _, nodes) = get_nodes(&secp_ctx);
		let scorer = ln_test_utils::TestScorer::new();
		let random_seed_bytes = [42; 32];

		// Route to 1 via 2 and 3 because our channel to 1 is disabled
		let payment_params = PaymentParameters::from_node_id(nodes[0], 42);
		let route_params = RouteParameters::from_payment_params_and_value(payment_params, 100);
		let route = get_route(&our_id, &route_params, &network_graph.read_only(), None,
			Arc::clone(&logger), &scorer, &Default::default(), &random_seed_bytes).unwrap();
		assert_eq!(route.paths[0].hops.len(), 3);

		assert_eq!(route.paths[0].hops[0].pubkey, nodes[1]);
		assert_eq!(route.paths[0].hops[0].short_channel_id, 2);
		assert_eq!(route.paths[0].hops[0].fee_msat, 200);
		assert_eq!(route.paths[0].hops[0].cltv_expiry_delta, (4 << 4) | 1);
		assert_eq!(route.paths[0].hops[0].node_features.le_flags(), &id_to_feature_flags(2));
		assert_eq!(route.paths[0].hops[0].channel_features.le_flags(), &id_to_feature_flags(2));

		assert_eq!(route.paths[0].hops[1].pubkey, nodes[2]);
		assert_eq!(route.paths[0].hops[1].short_channel_id, 4);
		assert_eq!(route.paths[0].hops[1].fee_msat, 100);
		assert_eq!(route.paths[0].hops[1].cltv_expiry_delta, (3 << 4) | 2);
		assert_eq!(route.paths[0].hops[1].node_features.le_flags(), &id_to_feature_flags(3));
		assert_eq!(route.paths[0].hops[1].channel_features.le_flags(), &id_to_feature_flags(4));

		assert_eq!(route.paths[0].hops[2].pubkey, nodes[0]);
		assert_eq!(route.paths[0].hops[2].short_channel_id, 3);
		assert_eq!(route.paths[0].hops[2].fee_msat, 100);
		assert_eq!(route.paths[0].hops[2].cltv_expiry_delta, 42);
		assert_eq!(route.paths[0].hops[2].node_features.le_flags(), &id_to_feature_flags(1));
		assert_eq!(route.paths[0].hops[2].channel_features.le_flags(), &id_to_feature_flags(3));

		// If we specify a channel to node7, that overrides our local channel view and that gets used
		let payment_params = PaymentParameters::from_node_id(nodes[2], 42);
		let route_params = RouteParameters::from_payment_params_and_value(payment_params, 100);
		let our_chans = vec![get_channel_details(Some(42), nodes[7].clone(),
			InitFeatures::from_le_bytes(vec![0b11]), 250_000_000)];
		let route = get_route(&our_id, &route_params, &network_graph.read_only(),
			Some(&our_chans.iter().collect::<Vec<_>>()), Arc::clone(&logger), &scorer,
			&Default::default(), &random_seed_bytes).unwrap();
		assert_eq!(route.paths[0].hops.len(), 2);

		assert_eq!(route.paths[0].hops[0].pubkey, nodes[7]);
		assert_eq!(route.paths[0].hops[0].short_channel_id, 42);
		assert_eq!(route.paths[0].hops[0].fee_msat, 200);
		assert_eq!(route.paths[0].hops[0].cltv_expiry_delta, (13 << 4) | 1);
		assert_eq!(route.paths[0].hops[0].node_features.le_flags(), &vec![0b11]);
		assert_eq!(route.paths[0].hops[0].channel_features.le_flags(), &Vec::<u8>::new()); // No feature flags will meet the relevant-to-channel conversion

		assert_eq!(route.paths[0].hops[1].pubkey, nodes[2]);
		assert_eq!(route.paths[0].hops[1].short_channel_id, 13);
		assert_eq!(route.paths[0].hops[1].fee_msat, 100);
		assert_eq!(route.paths[0].hops[1].cltv_expiry_delta, 42);
		assert_eq!(route.paths[0].hops[1].node_features.le_flags(), &id_to_feature_flags(3));
		assert_eq!(route.paths[0].hops[1].channel_features.le_flags(), &id_to_feature_flags(13));
	}

	fn last_hops(nodes: &Vec<PublicKey>) -> Vec<RouteHint> {
		let zero_fees = RoutingFees {
			base_msat: 0,
			proportional_millionths: 0,
		};
		vec![RouteHint(vec![RouteHintHop {
			src_node_id: nodes[3],
			short_channel_id: 8,
			fees: zero_fees,
			cltv_expiry_delta: (8 << 4) | 1,
			htlc_minimum_msat: None,
			htlc_maximum_msat: None,
		}
		]), RouteHint(vec![RouteHintHop {
			src_node_id: nodes[4],
			short_channel_id: 9,
			fees: RoutingFees {
				base_msat: 1001,
				proportional_millionths: 0,
			},
			cltv_expiry_delta: (9 << 4) | 1,
			htlc_minimum_msat: None,
			htlc_maximum_msat: None,
		}]), RouteHint(vec![RouteHintHop {
			src_node_id: nodes[5],
			short_channel_id: 10,
			fees: zero_fees,
			cltv_expiry_delta: (10 << 4) | 1,
			htlc_minimum_msat: None,
			htlc_maximum_msat: None,
		}])]
	}

	fn last_hops_multi_private_channels(nodes: &Vec<PublicKey>) -> Vec<RouteHint> {
		let zero_fees = RoutingFees {
			base_msat: 0,
			proportional_millionths: 0,
		};
		vec![RouteHint(vec![RouteHintHop {
			src_node_id: nodes[2],
			short_channel_id: 5,
			fees: RoutingFees {
				base_msat: 100,
				proportional_millionths: 0,
			},
			cltv_expiry_delta: (5 << 4) | 1,
			htlc_minimum_msat: None,
			htlc_maximum_msat: None,
		}, RouteHintHop {
			src_node_id: nodes[3],
			short_channel_id: 8,
			fees: zero_fees,
			cltv_expiry_delta: (8 << 4) | 1,
			htlc_minimum_msat: None,
			htlc_maximum_msat: None,
		}
		]), RouteHint(vec![RouteHintHop {
			src_node_id: nodes[4],
			short_channel_id: 9,
			fees: RoutingFees {
				base_msat: 1001,
				proportional_millionths: 0,
			},
			cltv_expiry_delta: (9 << 4) | 1,
			htlc_minimum_msat: None,
			htlc_maximum_msat: None,
		}]), RouteHint(vec![RouteHintHop {
			src_node_id: nodes[5],
			short_channel_id: 10,
			fees: zero_fees,
			cltv_expiry_delta: (10 << 4) | 1,
			htlc_minimum_msat: None,
			htlc_maximum_msat: None,
		}])]
	}

	#[test]
	fn partial_route_hint_test() {
		let (secp_ctx, network_graph, _, _, logger) = build_graph();
		let (_, our_id, _, nodes) = get_nodes(&secp_ctx);
		let scorer = ln_test_utils::TestScorer::new();
		let random_seed_bytes = [42; 32];

		// Simple test across 2, 3, 5, and 4 via a last_hop channel
		// Tests the behaviour when the RouteHint contains a suboptimal hop.
		// RouteHint may be partially used by the algo to build the best path.

		// First check that last hop can't have its source as the payee.
		let invalid_last_hop = RouteHint(vec![RouteHintHop {
			src_node_id: nodes[6],
			short_channel_id: 8,
			fees: RoutingFees {
				base_msat: 1000,
				proportional_millionths: 0,
			},
			cltv_expiry_delta: (8 << 4) | 1,
			htlc_minimum_msat: None,
			htlc_maximum_msat: None,
		}]);

		let mut invalid_last_hops = last_hops_multi_private_channels(&nodes);
		invalid_last_hops.push(invalid_last_hop);
		{
			let payment_params = PaymentParameters::from_node_id(nodes[6], 42)
				.with_route_hints(invalid_last_hops).unwrap();
			let route_params = RouteParameters::from_payment_params_and_value(payment_params, 100);
			if let Err(LightningError{err, action: ErrorAction::IgnoreError}) = get_route(&our_id,
				&route_params, &network_graph.read_only(), None, Arc::clone(&logger), &scorer,
				&Default::default(), &random_seed_bytes) {
					assert_eq!(err, "Route hint cannot have the payee as the source.");
			} else { panic!(); }
		}

		let mut payment_params = PaymentParameters::from_node_id(nodes[6], 42)
			.with_route_hints(last_hops_multi_private_channels(&nodes)).unwrap();
		payment_params.max_path_length = 5;
		let route_params = RouteParameters::from_payment_params_and_value(payment_params, 100);
		let route = get_route(&our_id, &route_params, &network_graph.read_only(), None,
			Arc::clone(&logger), &scorer, &Default::default(), &random_seed_bytes).unwrap();
		assert_eq!(route.paths[0].hops.len(), 5);

		assert_eq!(route.paths[0].hops[0].pubkey, nodes[1]);
		assert_eq!(route.paths[0].hops[0].short_channel_id, 2);
		assert_eq!(route.paths[0].hops[0].fee_msat, 100);
		assert_eq!(route.paths[0].hops[0].cltv_expiry_delta, (4 << 4) | 1);
		assert_eq!(route.paths[0].hops[0].node_features.le_flags(), &id_to_feature_flags(2));
		assert_eq!(route.paths[0].hops[0].channel_features.le_flags(), &id_to_feature_flags(2));

		assert_eq!(route.paths[0].hops[1].pubkey, nodes[2]);
		assert_eq!(route.paths[0].hops[1].short_channel_id, 4);
		assert_eq!(route.paths[0].hops[1].fee_msat, 0);
		assert_eq!(route.paths[0].hops[1].cltv_expiry_delta, (6 << 4) | 1);
		assert_eq!(route.paths[0].hops[1].node_features.le_flags(), &id_to_feature_flags(3));
		assert_eq!(route.paths[0].hops[1].channel_features.le_flags(), &id_to_feature_flags(4));

		assert_eq!(route.paths[0].hops[2].pubkey, nodes[4]);
		assert_eq!(route.paths[0].hops[2].short_channel_id, 6);
		assert_eq!(route.paths[0].hops[2].fee_msat, 0);
		assert_eq!(route.paths[0].hops[2].cltv_expiry_delta, (11 << 4) | 1);
		assert_eq!(route.paths[0].hops[2].node_features.le_flags(), &id_to_feature_flags(5));
		assert_eq!(route.paths[0].hops[2].channel_features.le_flags(), &id_to_feature_flags(6));

		assert_eq!(route.paths[0].hops[3].pubkey, nodes[3]);
		assert_eq!(route.paths[0].hops[3].short_channel_id, 11);
		assert_eq!(route.paths[0].hops[3].fee_msat, 0);
		assert_eq!(route.paths[0].hops[3].cltv_expiry_delta, (8 << 4) | 1);
		// If we have a peer in the node map, we'll use their features here since we don't have
		// a way of figuring out their features from the invoice:
		assert_eq!(route.paths[0].hops[3].node_features.le_flags(), &id_to_feature_flags(4));
		assert_eq!(route.paths[0].hops[3].channel_features.le_flags(), &id_to_feature_flags(11));

		assert_eq!(route.paths[0].hops[4].pubkey, nodes[6]);
		assert_eq!(route.paths[0].hops[4].short_channel_id, 8);
		assert_eq!(route.paths[0].hops[4].fee_msat, 100);
		assert_eq!(route.paths[0].hops[4].cltv_expiry_delta, 42);
		assert_eq!(route.paths[0].hops[4].node_features.le_flags(), default_node_features().le_flags()); // We dont pass flags in from invoices yet
		assert_eq!(route.paths[0].hops[4].channel_features.le_flags(), &Vec::<u8>::new()); // We can't learn any flags from invoices, sadly
	}

	fn empty_last_hop(nodes: &Vec<PublicKey>) -> Vec<RouteHint> {
		let zero_fees = RoutingFees {
			base_msat: 0,
			proportional_millionths: 0,
		};
		vec![RouteHint(vec![RouteHintHop {
			src_node_id: nodes[3],
			short_channel_id: 8,
			fees: zero_fees,
			cltv_expiry_delta: (8 << 4) | 1,
			htlc_minimum_msat: None,
			htlc_maximum_msat: None,
		}]), RouteHint(vec![

		]), RouteHint(vec![RouteHintHop {
			src_node_id: nodes[5],
			short_channel_id: 10,
			fees: zero_fees,
			cltv_expiry_delta: (10 << 4) | 1,
			htlc_minimum_msat: None,
			htlc_maximum_msat: None,
		}])]
	}

	#[test]
	fn ignores_empty_last_hops_test() {
		let (secp_ctx, network_graph, _, _, logger) = build_graph();
		let (_, our_id, _, nodes) = get_nodes(&secp_ctx);
		let payment_params = PaymentParameters::from_node_id(nodes[6], 42).with_route_hints(empty_last_hop(&nodes)).unwrap();
		let scorer = ln_test_utils::TestScorer::new();
		let random_seed_bytes = [42; 32];

		// Test handling of an empty RouteHint passed in Invoice.
		let route_params = RouteParameters::from_payment_params_and_value(payment_params, 100);
		let route = get_route(&our_id, &route_params, &network_graph.read_only(), None,
			Arc::clone(&logger), &scorer, &Default::default(), &random_seed_bytes).unwrap();
		assert_eq!(route.paths[0].hops.len(), 5);

		assert_eq!(route.paths[0].hops[0].pubkey, nodes[1]);
		assert_eq!(route.paths[0].hops[0].short_channel_id, 2);
		assert_eq!(route.paths[0].hops[0].fee_msat, 100);
		assert_eq!(route.paths[0].hops[0].cltv_expiry_delta, (4 << 4) | 1);
		assert_eq!(route.paths[0].hops[0].node_features.le_flags(), &id_to_feature_flags(2));
		assert_eq!(route.paths[0].hops[0].channel_features.le_flags(), &id_to_feature_flags(2));

		assert_eq!(route.paths[0].hops[1].pubkey, nodes[2]);
		assert_eq!(route.paths[0].hops[1].short_channel_id, 4);
		assert_eq!(route.paths[0].hops[1].fee_msat, 0);
		assert_eq!(route.paths[0].hops[1].cltv_expiry_delta, (6 << 4) | 1);
		assert_eq!(route.paths[0].hops[1].node_features.le_flags(), &id_to_feature_flags(3));
		assert_eq!(route.paths[0].hops[1].channel_features.le_flags(), &id_to_feature_flags(4));

		assert_eq!(route.paths[0].hops[2].pubkey, nodes[4]);
		assert_eq!(route.paths[0].hops[2].short_channel_id, 6);
		assert_eq!(route.paths[0].hops[2].fee_msat, 0);
		assert_eq!(route.paths[0].hops[2].cltv_expiry_delta, (11 << 4) | 1);
		assert_eq!(route.paths[0].hops[2].node_features.le_flags(), &id_to_feature_flags(5));
		assert_eq!(route.paths[0].hops[2].channel_features.le_flags(), &id_to_feature_flags(6));

		assert_eq!(route.paths[0].hops[3].pubkey, nodes[3]);
		assert_eq!(route.paths[0].hops[3].short_channel_id, 11);
		assert_eq!(route.paths[0].hops[3].fee_msat, 0);
		assert_eq!(route.paths[0].hops[3].cltv_expiry_delta, (8 << 4) | 1);
		// If we have a peer in the node map, we'll use their features here since we don't have
		// a way of figuring out their features from the invoice:
		assert_eq!(route.paths[0].hops[3].node_features.le_flags(), &id_to_feature_flags(4));
		assert_eq!(route.paths[0].hops[3].channel_features.le_flags(), &id_to_feature_flags(11));

		assert_eq!(route.paths[0].hops[4].pubkey, nodes[6]);
		assert_eq!(route.paths[0].hops[4].short_channel_id, 8);
		assert_eq!(route.paths[0].hops[4].fee_msat, 100);
		assert_eq!(route.paths[0].hops[4].cltv_expiry_delta, 42);
		assert_eq!(route.paths[0].hops[4].node_features.le_flags(), default_node_features().le_flags()); // We dont pass flags in from invoices yet
		assert_eq!(route.paths[0].hops[4].channel_features.le_flags(), &Vec::<u8>::new()); // We can't learn any flags from invoices, sadly
	}

	/// Builds a trivial last-hop hint that passes through the two nodes given, with channel 0xff00
	/// and 0xff01.
	fn multi_hop_last_hops_hint(hint_hops: [PublicKey; 2]) -> Vec<RouteHint> {
		let zero_fees = RoutingFees {
			base_msat: 0,
			proportional_millionths: 0,
		};
		vec![RouteHint(vec![RouteHintHop {
			src_node_id: hint_hops[0],
			short_channel_id: 0xff00,
			fees: RoutingFees {
				base_msat: 100,
				proportional_millionths: 0,
			},
			cltv_expiry_delta: (5 << 4) | 1,
			htlc_minimum_msat: None,
			htlc_maximum_msat: None,
		}, RouteHintHop {
			src_node_id: hint_hops[1],
			short_channel_id: 0xff01,
			fees: zero_fees,
			cltv_expiry_delta: (8 << 4) | 1,
			htlc_minimum_msat: None,
			htlc_maximum_msat: None,
		}])]
	}

	#[test]
	fn multi_hint_last_hops_test() {
		let (secp_ctx, network_graph, gossip_sync, _, logger) = build_graph();
		let (_, our_id, privkeys, nodes) = get_nodes(&secp_ctx);
		let last_hops = multi_hop_last_hops_hint([nodes[2], nodes[3]]);
		let payment_params = PaymentParameters::from_node_id(nodes[6], 42).with_route_hints(last_hops.clone()).unwrap();
		let scorer = ln_test_utils::TestScorer::new();
		let random_seed_bytes = [42; 32];

		// Test through channels 2, 3, 0xff00, 0xff01.
		// Test shows that multi-hop route hints are considered and factored correctly into the
		// max path length.

		// Disabling channels 6 & 7 by flags=2
		update_channel(&gossip_sync, &secp_ctx, &privkeys[2], UnsignedChannelUpdate {
			chain_hash: ChainHash::using_genesis_block(Network::Testnet),
			short_channel_id: 6,
			timestamp: 2,
			message_flags: 1, // Only must_be_one
			channel_flags: 2, // to disable
			cltv_expiry_delta: 0,
			htlc_minimum_msat: 0,
			htlc_maximum_msat: MAX_VALUE_MSAT,
			fee_base_msat: 0,
			fee_proportional_millionths: 0,
			excess_data: Vec::new()
		});
		update_channel(&gossip_sync, &secp_ctx, &privkeys[2], UnsignedChannelUpdate {
			chain_hash: ChainHash::using_genesis_block(Network::Testnet),
			short_channel_id: 7,
			timestamp: 2,
			message_flags: 1, // Only must_be_one
			channel_flags: 2, // to disable
			cltv_expiry_delta: 0,
			htlc_minimum_msat: 0,
			htlc_maximum_msat: MAX_VALUE_MSAT,
			fee_base_msat: 0,
			fee_proportional_millionths: 0,
			excess_data: Vec::new()
		});

		let mut route_params = RouteParameters::from_payment_params_and_value(payment_params, 100);
		route_params.payment_params.max_path_length = 4;
		let route = get_route(&our_id, &route_params, &network_graph.read_only(), None,
			Arc::clone(&logger), &scorer, &Default::default(), &random_seed_bytes).unwrap();
		assert_eq!(route.paths[0].hops.len(), 4);

		assert_eq!(route.paths[0].hops[0].pubkey, nodes[1]);
		assert_eq!(route.paths[0].hops[0].short_channel_id, 2);
		assert_eq!(route.paths[0].hops[0].fee_msat, 200);
		assert_eq!(route.paths[0].hops[0].cltv_expiry_delta, 65);
		assert_eq!(route.paths[0].hops[0].node_features.le_flags(), &id_to_feature_flags(2));
		assert_eq!(route.paths[0].hops[0].channel_features.le_flags(), &id_to_feature_flags(2));

		assert_eq!(route.paths[0].hops[1].pubkey, nodes[2]);
		assert_eq!(route.paths[0].hops[1].short_channel_id, 4);
		assert_eq!(route.paths[0].hops[1].fee_msat, 100);
		assert_eq!(route.paths[0].hops[1].cltv_expiry_delta, 81);
		assert_eq!(route.paths[0].hops[1].node_features.le_flags(), &id_to_feature_flags(3));
		assert_eq!(route.paths[0].hops[1].channel_features.le_flags(), &id_to_feature_flags(4));

		assert_eq!(route.paths[0].hops[2].pubkey, nodes[3]);
		assert_eq!(route.paths[0].hops[2].short_channel_id, last_hops[0].0[0].short_channel_id);
		assert_eq!(route.paths[0].hops[2].fee_msat, 0);
		assert_eq!(route.paths[0].hops[2].cltv_expiry_delta, 129);
		assert_eq!(route.paths[0].hops[2].node_features.le_flags(), &id_to_feature_flags(4));
		assert_eq!(route.paths[0].hops[2].channel_features.le_flags(), &Vec::<u8>::new()); // We can't learn any flags from invoices, sadly

		assert_eq!(route.paths[0].hops[3].pubkey, nodes[6]);
		assert_eq!(route.paths[0].hops[3].short_channel_id, last_hops[0].0[1].short_channel_id);
		assert_eq!(route.paths[0].hops[3].fee_msat, 100);
		assert_eq!(route.paths[0].hops[3].cltv_expiry_delta, 42);
		assert_eq!(route.paths[0].hops[3].node_features.le_flags(), default_node_features().le_flags()); // We dont pass flags in from invoices yet
		assert_eq!(route.paths[0].hops[3].channel_features.le_flags(), &Vec::<u8>::new()); // We can't learn any flags from invoices, sadly
		route_params.payment_params.max_path_length = 3;
		get_route(&our_id, &route_params, &network_graph.read_only(), None,
			Arc::clone(&logger), &scorer, &Default::default(), &random_seed_bytes).unwrap_err();
	}

	#[test]
	fn private_multi_hint_last_hops_test() {
		let (secp_ctx, network_graph, gossip_sync, _, logger) = build_graph();
		let (_, our_id, privkeys, nodes) = get_nodes(&secp_ctx);

		let non_announced_privkey = SecretKey::from_slice(&<Vec<u8>>::from_hex(&format!("{:02x}", 0xf0).repeat(32)).unwrap()[..]).unwrap();
		let non_announced_pubkey = PublicKey::from_secret_key(&secp_ctx, &non_announced_privkey);

		let last_hops = multi_hop_last_hops_hint([nodes[2], non_announced_pubkey]);
		let payment_params = PaymentParameters::from_node_id(nodes[6], 42).with_route_hints(last_hops.clone()).unwrap();
		let scorer = ln_test_utils::TestScorer::new();
		// Test through channels 2, 3, 0xff00, 0xff01.
		// Test shows that multiple hop hints are considered.

		// Disabling channels 6 & 7 by flags=2
		update_channel(&gossip_sync, &secp_ctx, &privkeys[2], UnsignedChannelUpdate {
			chain_hash: ChainHash::using_genesis_block(Network::Testnet),
			short_channel_id: 6,
			timestamp: 2,
			message_flags: 1, // Only must_be_one
			channel_flags: 2, // to disable
			cltv_expiry_delta: 0,
			htlc_minimum_msat: 0,
			htlc_maximum_msat: MAX_VALUE_MSAT,
			fee_base_msat: 0,
			fee_proportional_millionths: 0,
			excess_data: Vec::new()
		});
		update_channel(&gossip_sync, &secp_ctx, &privkeys[2], UnsignedChannelUpdate {
			chain_hash: ChainHash::using_genesis_block(Network::Testnet),
			short_channel_id: 7,
			timestamp: 2,
			message_flags: 1, // Only must_be_one
			channel_flags: 2, // to disable
			cltv_expiry_delta: 0,
			htlc_minimum_msat: 0,
			htlc_maximum_msat: MAX_VALUE_MSAT,
			fee_base_msat: 0,
			fee_proportional_millionths: 0,
			excess_data: Vec::new()
		});

		let route_params = RouteParameters::from_payment_params_and_value(payment_params, 100);
		let route = get_route(&our_id, &route_params, &network_graph.read_only(), None,
			Arc::clone(&logger), &scorer, &Default::default(), &[42u8; 32]).unwrap();
		assert_eq!(route.paths[0].hops.len(), 4);

		assert_eq!(route.paths[0].hops[0].pubkey, nodes[1]);
		assert_eq!(route.paths[0].hops[0].short_channel_id, 2);
		assert_eq!(route.paths[0].hops[0].fee_msat, 200);
		assert_eq!(route.paths[0].hops[0].cltv_expiry_delta, 65);
		assert_eq!(route.paths[0].hops[0].node_features.le_flags(), &id_to_feature_flags(2));
		assert_eq!(route.paths[0].hops[0].channel_features.le_flags(), &id_to_feature_flags(2));

		assert_eq!(route.paths[0].hops[1].pubkey, nodes[2]);
		assert_eq!(route.paths[0].hops[1].short_channel_id, 4);
		assert_eq!(route.paths[0].hops[1].fee_msat, 100);
		assert_eq!(route.paths[0].hops[1].cltv_expiry_delta, 81);
		assert_eq!(route.paths[0].hops[1].node_features.le_flags(), &id_to_feature_flags(3));
		assert_eq!(route.paths[0].hops[1].channel_features.le_flags(), &id_to_feature_flags(4));

		assert_eq!(route.paths[0].hops[2].pubkey, non_announced_pubkey);
		assert_eq!(route.paths[0].hops[2].short_channel_id, last_hops[0].0[0].short_channel_id);
		assert_eq!(route.paths[0].hops[2].fee_msat, 0);
		assert_eq!(route.paths[0].hops[2].cltv_expiry_delta, 129);
		assert_eq!(route.paths[0].hops[2].node_features.le_flags(), default_node_features().le_flags()); // We dont pass flags in from invoices yet
		assert_eq!(route.paths[0].hops[2].channel_features.le_flags(), &Vec::<u8>::new()); // We can't learn any flags from invoices, sadly

		assert_eq!(route.paths[0].hops[3].pubkey, nodes[6]);
		assert_eq!(route.paths[0].hops[3].short_channel_id, last_hops[0].0[1].short_channel_id);
		assert_eq!(route.paths[0].hops[3].fee_msat, 100);
		assert_eq!(route.paths[0].hops[3].cltv_expiry_delta, 42);
		assert_eq!(route.paths[0].hops[3].node_features.le_flags(), default_node_features().le_flags()); // We dont pass flags in from invoices yet
		assert_eq!(route.paths[0].hops[3].channel_features.le_flags(), &Vec::<u8>::new()); // We can't learn any flags from invoices, sadly
	}

	fn last_hops_with_public_channel(nodes: &Vec<PublicKey>) -> Vec<RouteHint> {
		let zero_fees = RoutingFees {
			base_msat: 0,
			proportional_millionths: 0,
		};
		vec![RouteHint(vec![RouteHintHop {
			src_node_id: nodes[4],
			short_channel_id: 11,
			fees: zero_fees,
			cltv_expiry_delta: (11 << 4) | 1,
			htlc_minimum_msat: None,
			htlc_maximum_msat: None,
		}, RouteHintHop {
			src_node_id: nodes[3],
			short_channel_id: 8,
			fees: zero_fees,
			cltv_expiry_delta: (8 << 4) | 1,
			htlc_minimum_msat: None,
			htlc_maximum_msat: None,
		}]), RouteHint(vec![RouteHintHop {
			src_node_id: nodes[4],
			short_channel_id: 9,
			fees: RoutingFees {
				base_msat: 1001,
				proportional_millionths: 0,
			},
			cltv_expiry_delta: (9 << 4) | 1,
			htlc_minimum_msat: None,
			htlc_maximum_msat: None,
		}]), RouteHint(vec![RouteHintHop {
			src_node_id: nodes[5],
			short_channel_id: 10,
			fees: zero_fees,
			cltv_expiry_delta: (10 << 4) | 1,
			htlc_minimum_msat: None,
			htlc_maximum_msat: None,
		}])]
	}

	#[test]
	fn last_hops_with_public_channel_test() {
		let (secp_ctx, network_graph, _, _, logger) = build_graph();
		let (_, our_id, _, nodes) = get_nodes(&secp_ctx);
		let payment_params = PaymentParameters::from_node_id(nodes[6], 42).with_route_hints(last_hops_with_public_channel(&nodes)).unwrap();
		let scorer = ln_test_utils::TestScorer::new();
		let random_seed_bytes = [42; 32];

		// This test shows that public routes can be present in the invoice
		// which would be handled in the same manner.

		let route_params = RouteParameters::from_payment_params_and_value(payment_params, 100);
		let route = get_route(&our_id, &route_params, &network_graph.read_only(), None,
			Arc::clone(&logger), &scorer, &Default::default(), &random_seed_bytes).unwrap();
		assert_eq!(route.paths[0].hops.len(), 5);

		assert_eq!(route.paths[0].hops[0].pubkey, nodes[1]);
		assert_eq!(route.paths[0].hops[0].short_channel_id, 2);
		assert_eq!(route.paths[0].hops[0].fee_msat, 100);
		assert_eq!(route.paths[0].hops[0].cltv_expiry_delta, (4 << 4) | 1);
		assert_eq!(route.paths[0].hops[0].node_features.le_flags(), &id_to_feature_flags(2));
		assert_eq!(route.paths[0].hops[0].channel_features.le_flags(), &id_to_feature_flags(2));

		assert_eq!(route.paths[0].hops[1].pubkey, nodes[2]);
		assert_eq!(route.paths[0].hops[1].short_channel_id, 4);
		assert_eq!(route.paths[0].hops[1].fee_msat, 0);
		assert_eq!(route.paths[0].hops[1].cltv_expiry_delta, (6 << 4) | 1);
		assert_eq!(route.paths[0].hops[1].node_features.le_flags(), &id_to_feature_flags(3));
		assert_eq!(route.paths[0].hops[1].channel_features.le_flags(), &id_to_feature_flags(4));

		assert_eq!(route.paths[0].hops[2].pubkey, nodes[4]);
		assert_eq!(route.paths[0].hops[2].short_channel_id, 6);
		assert_eq!(route.paths[0].hops[2].fee_msat, 0);
		assert_eq!(route.paths[0].hops[2].cltv_expiry_delta, (11 << 4) | 1);
		assert_eq!(route.paths[0].hops[2].node_features.le_flags(), &id_to_feature_flags(5));
		assert_eq!(route.paths[0].hops[2].channel_features.le_flags(), &id_to_feature_flags(6));

		assert_eq!(route.paths[0].hops[3].pubkey, nodes[3]);
		assert_eq!(route.paths[0].hops[3].short_channel_id, 11);
		assert_eq!(route.paths[0].hops[3].fee_msat, 0);
		assert_eq!(route.paths[0].hops[3].cltv_expiry_delta, (8 << 4) | 1);
		// If we have a peer in the node map, we'll use their features here since we don't have
		// a way of figuring out their features from the invoice:
		assert_eq!(route.paths[0].hops[3].node_features.le_flags(), &id_to_feature_flags(4));
		assert_eq!(route.paths[0].hops[3].channel_features.le_flags(), &id_to_feature_flags(11));

		assert_eq!(route.paths[0].hops[4].pubkey, nodes[6]);
		assert_eq!(route.paths[0].hops[4].short_channel_id, 8);
		assert_eq!(route.paths[0].hops[4].fee_msat, 100);
		assert_eq!(route.paths[0].hops[4].cltv_expiry_delta, 42);
		assert_eq!(route.paths[0].hops[4].node_features.le_flags(), default_node_features().le_flags()); // We dont pass flags in from invoices yet
		assert_eq!(route.paths[0].hops[4].channel_features.le_flags(), &Vec::<u8>::new()); // We can't learn any flags from invoices, sadly
	}

	#[test]
	fn our_chans_last_hop_connect_test() {
		let (secp_ctx, network_graph, _, _, logger) = build_graph();
		let (_, our_id, _, nodes) = get_nodes(&secp_ctx);
		let scorer = ln_test_utils::TestScorer::new();
		let random_seed_bytes = [42; 32];

		// Simple test with outbound channel to 4 to test that last_hops and first_hops connect
		let our_chans = vec![get_channel_details(Some(42), nodes[3].clone(), InitFeatures::from_le_bytes(vec![0b11]), 250_000_000)];
		let mut last_hops = last_hops(&nodes);
		let payment_params = PaymentParameters::from_node_id(nodes[6], 42)
			.with_route_hints(last_hops.clone()).unwrap();
		let route_params = RouteParameters::from_payment_params_and_value(payment_params, 100);
		let route = get_route(&our_id, &route_params, &network_graph.read_only(),
			Some(&our_chans.iter().collect::<Vec<_>>()), Arc::clone(&logger), &scorer,
			&Default::default(), &random_seed_bytes).unwrap();
		assert_eq!(route.paths[0].hops.len(), 2);

		assert_eq!(route.paths[0].hops[0].pubkey, nodes[3]);
		assert_eq!(route.paths[0].hops[0].short_channel_id, 42);
		assert_eq!(route.paths[0].hops[0].fee_msat, 0);
		assert_eq!(route.paths[0].hops[0].cltv_expiry_delta, (8 << 4) | 1);
		assert_eq!(route.paths[0].hops[0].node_features.le_flags(), &vec![0b11]);
		assert_eq!(route.paths[0].hops[0].channel_features.le_flags(), &Vec::<u8>::new()); // No feature flags will meet the relevant-to-channel conversion

		assert_eq!(route.paths[0].hops[1].pubkey, nodes[6]);
		assert_eq!(route.paths[0].hops[1].short_channel_id, 8);
		assert_eq!(route.paths[0].hops[1].fee_msat, 100);
		assert_eq!(route.paths[0].hops[1].cltv_expiry_delta, 42);
		assert_eq!(route.paths[0].hops[1].node_features.le_flags(), default_node_features().le_flags()); // We dont pass flags in from invoices yet
		assert_eq!(route.paths[0].hops[1].channel_features.le_flags(), &Vec::<u8>::new()); // We can't learn any flags from invoices, sadly

		last_hops[0].0[0].fees.base_msat = 1000;

		// Revert to via 6 as the fee on 8 goes up
		let payment_params = PaymentParameters::from_node_id(nodes[6], 42)
			.with_route_hints(last_hops).unwrap();
		let route_params = RouteParameters::from_payment_params_and_value(
			payment_params.clone(), 100);
		let route = get_route(&our_id, &route_params, &network_graph.read_only(), None,
			Arc::clone(&logger), &scorer, &Default::default(), &random_seed_bytes).unwrap();
		assert_eq!(route.paths[0].hops.len(), 4);

		assert_eq!(route.paths[0].hops[0].pubkey, nodes[1]);
		assert_eq!(route.paths[0].hops[0].short_channel_id, 2);
		assert_eq!(route.paths[0].hops[0].fee_msat, 200); // fee increased as its % of value transferred across node
		assert_eq!(route.paths[0].hops[0].cltv_expiry_delta, (4 << 4) | 1);
		assert_eq!(route.paths[0].hops[0].node_features.le_flags(), &id_to_feature_flags(2));
		assert_eq!(route.paths[0].hops[0].channel_features.le_flags(), &id_to_feature_flags(2));

		assert_eq!(route.paths[0].hops[1].pubkey, nodes[2]);
		assert_eq!(route.paths[0].hops[1].short_channel_id, 4);
		assert_eq!(route.paths[0].hops[1].fee_msat, 100);
		assert_eq!(route.paths[0].hops[1].cltv_expiry_delta, (7 << 4) | 1);
		assert_eq!(route.paths[0].hops[1].node_features.le_flags(), &id_to_feature_flags(3));
		assert_eq!(route.paths[0].hops[1].channel_features.le_flags(), &id_to_feature_flags(4));

		assert_eq!(route.paths[0].hops[2].pubkey, nodes[5]);
		assert_eq!(route.paths[0].hops[2].short_channel_id, 7);
		assert_eq!(route.paths[0].hops[2].fee_msat, 0);
		assert_eq!(route.paths[0].hops[2].cltv_expiry_delta, (10 << 4) | 1);
		// If we have a peer in the node map, we'll use their features here since we don't have
		// a way of figuring out their features from the invoice:
		assert_eq!(route.paths[0].hops[2].node_features.le_flags(), &id_to_feature_flags(6));
		assert_eq!(route.paths[0].hops[2].channel_features.le_flags(), &id_to_feature_flags(7));

		assert_eq!(route.paths[0].hops[3].pubkey, nodes[6]);
		assert_eq!(route.paths[0].hops[3].short_channel_id, 10);
		assert_eq!(route.paths[0].hops[3].fee_msat, 100);
		assert_eq!(route.paths[0].hops[3].cltv_expiry_delta, 42);
		assert_eq!(route.paths[0].hops[3].node_features.le_flags(), default_node_features().le_flags()); // We dont pass flags in from invoices yet
		assert_eq!(route.paths[0].hops[3].channel_features.le_flags(), &Vec::<u8>::new()); // We can't learn any flags from invoices, sadly

		// ...but still use 8 for larger payments as 6 has a variable feerate
		let route_params = RouteParameters::from_payment_params_and_value(payment_params, 2000);
		let route = get_route(&our_id, &route_params, &network_graph.read_only(), None,
			Arc::clone(&logger), &scorer, &Default::default(), &random_seed_bytes).unwrap();
		assert_eq!(route.paths[0].hops.len(), 5);

		assert_eq!(route.paths[0].hops[0].pubkey, nodes[1]);
		assert_eq!(route.paths[0].hops[0].short_channel_id, 2);
		assert_eq!(route.paths[0].hops[0].fee_msat, 3000);
		assert_eq!(route.paths[0].hops[0].cltv_expiry_delta, (4 << 4) | 1);
		assert_eq!(route.paths[0].hops[0].node_features.le_flags(), &id_to_feature_flags(2));
		assert_eq!(route.paths[0].hops[0].channel_features.le_flags(), &id_to_feature_flags(2));

		assert_eq!(route.paths[0].hops[1].pubkey, nodes[2]);
		assert_eq!(route.paths[0].hops[1].short_channel_id, 4);
		assert_eq!(route.paths[0].hops[1].fee_msat, 0);
		assert_eq!(route.paths[0].hops[1].cltv_expiry_delta, (6 << 4) | 1);
		assert_eq!(route.paths[0].hops[1].node_features.le_flags(), &id_to_feature_flags(3));
		assert_eq!(route.paths[0].hops[1].channel_features.le_flags(), &id_to_feature_flags(4));

		assert_eq!(route.paths[0].hops[2].pubkey, nodes[4]);
		assert_eq!(route.paths[0].hops[2].short_channel_id, 6);
		assert_eq!(route.paths[0].hops[2].fee_msat, 0);
		assert_eq!(route.paths[0].hops[2].cltv_expiry_delta, (11 << 4) | 1);
		assert_eq!(route.paths[0].hops[2].node_features.le_flags(), &id_to_feature_flags(5));
		assert_eq!(route.paths[0].hops[2].channel_features.le_flags(), &id_to_feature_flags(6));

		assert_eq!(route.paths[0].hops[3].pubkey, nodes[3]);
		assert_eq!(route.paths[0].hops[3].short_channel_id, 11);
		assert_eq!(route.paths[0].hops[3].fee_msat, 1000);
		assert_eq!(route.paths[0].hops[3].cltv_expiry_delta, (8 << 4) | 1);
		// If we have a peer in the node map, we'll use their features here since we don't have
		// a way of figuring out their features from the invoice:
		assert_eq!(route.paths[0].hops[3].node_features.le_flags(), &id_to_feature_flags(4));
		assert_eq!(route.paths[0].hops[3].channel_features.le_flags(), &id_to_feature_flags(11));

		assert_eq!(route.paths[0].hops[4].pubkey, nodes[6]);
		assert_eq!(route.paths[0].hops[4].short_channel_id, 8);
		assert_eq!(route.paths[0].hops[4].fee_msat, 2000);
		assert_eq!(route.paths[0].hops[4].cltv_expiry_delta, 42);
		assert_eq!(route.paths[0].hops[4].node_features.le_flags(), default_node_features().le_flags()); // We dont pass flags in from invoices yet
		assert_eq!(route.paths[0].hops[4].channel_features.le_flags(), &Vec::<u8>::new()); // We can't learn any flags from invoices, sadly
	}

	fn do_unannounced_path_test(last_hop_htlc_max: Option<u64>, last_hop_fee_prop: u32, outbound_capacity_msat: u64, route_val: u64) -> Result<Route, LightningError> {
		let source_node_id = PublicKey::from_secret_key(&Secp256k1::new(), &SecretKey::from_slice(&<Vec<u8>>::from_hex(&format!("{:02}", 41).repeat(32)).unwrap()[..]).unwrap());
		let middle_node_id = PublicKey::from_secret_key(&Secp256k1::new(), &SecretKey::from_slice(&<Vec<u8>>::from_hex(&format!("{:02}", 42).repeat(32)).unwrap()[..]).unwrap());
		let target_node_id = PublicKey::from_secret_key(&Secp256k1::new(), &SecretKey::from_slice(&<Vec<u8>>::from_hex(&format!("{:02}", 43).repeat(32)).unwrap()[..]).unwrap());

		// If we specify a channel to a middle hop, that overrides our local channel view and that gets used
		let last_hops = RouteHint(vec![RouteHintHop {
			src_node_id: middle_node_id,
			short_channel_id: 8,
			fees: RoutingFees {
				base_msat: 1000,
				proportional_millionths: last_hop_fee_prop,
			},
			cltv_expiry_delta: (8 << 4) | 1,
			htlc_minimum_msat: None,
			htlc_maximum_msat: last_hop_htlc_max,
		}]);
		let payment_params = PaymentParameters::from_node_id(target_node_id, 42).with_route_hints(vec![last_hops]).unwrap();
		let our_chans = vec![get_channel_details(Some(42), middle_node_id, InitFeatures::from_le_bytes(vec![0b11]), outbound_capacity_msat)];
		let scorer = ln_test_utils::TestScorer::new();
		let random_seed_bytes = [42; 32];
		let logger = ln_test_utils::TestLogger::new();
		let network_graph = NetworkGraph::new(Network::Testnet, &logger);
		let route_params = RouteParameters::from_payment_params_and_value(payment_params, route_val);
		let route = get_route(&source_node_id, &route_params, &network_graph.read_only(),
				Some(&our_chans.iter().collect::<Vec<_>>()), &logger, &scorer, &Default::default(),
				&random_seed_bytes);
		route
	}

	#[test]
	fn unannounced_path_test() {
		// We should be able to send a payment to a destination without any help of a routing graph
		// if we have a channel with a common counterparty that appears in the first and last hop
		// hints.
		let route = do_unannounced_path_test(None, 1, 2000000, 1000000).unwrap();

		let middle_node_id = PublicKey::from_secret_key(&Secp256k1::new(), &SecretKey::from_slice(&<Vec<u8>>::from_hex(&format!("{:02}", 42).repeat(32)).unwrap()[..]).unwrap());
		let target_node_id = PublicKey::from_secret_key(&Secp256k1::new(), &SecretKey::from_slice(&<Vec<u8>>::from_hex(&format!("{:02}", 43).repeat(32)).unwrap()[..]).unwrap());
		assert_eq!(route.paths[0].hops.len(), 2);

		assert_eq!(route.paths[0].hops[0].pubkey, middle_node_id);
		assert_eq!(route.paths[0].hops[0].short_channel_id, 42);
		assert_eq!(route.paths[0].hops[0].fee_msat, 1001);
		assert_eq!(route.paths[0].hops[0].cltv_expiry_delta, (8 << 4) | 1);
		assert_eq!(route.paths[0].hops[0].node_features.le_flags(), &[0b11]);
		assert_eq!(route.paths[0].hops[0].channel_features.le_flags(), &[0; 0]); // We can't learn any flags from invoices, sadly

		assert_eq!(route.paths[0].hops[1].pubkey, target_node_id);
		assert_eq!(route.paths[0].hops[1].short_channel_id, 8);
		assert_eq!(route.paths[0].hops[1].fee_msat, 1000000);
		assert_eq!(route.paths[0].hops[1].cltv_expiry_delta, 42);
		assert_eq!(route.paths[0].hops[1].node_features.le_flags(), default_node_features().le_flags()); // We dont pass flags in from invoices yet
		assert_eq!(route.paths[0].hops[1].channel_features.le_flags(), &[0; 0]); // We can't learn any flags from invoices, sadly
	}

	#[test]
	fn overflow_unannounced_path_test_liquidity_underflow() {
		// Previously, when we had a last-hop hint connected directly to a first-hop channel, where
		// the last-hop had a fee which overflowed a u64, we'd panic.
		// This was due to us adding the first-hop from us unconditionally, causing us to think
		// we'd built a path (as our node is in the "best candidate" set), when we had not.
		// In this test, we previously hit a subtraction underflow due to having less available
		// liquidity at the last hop than 0.
		assert!(do_unannounced_path_test(Some(21_000_000_0000_0000_000), 0, 21_000_000_0000_0000_000, 21_000_000_0000_0000_000).is_err());
	}

	#[test]
	fn overflow_unannounced_path_test_feerate_overflow() {
		// This tests for the same case as above, except instead of hitting a subtraction
		// underflow, we hit a case where the fee charged at a hop overflowed.
		assert!(do_unannounced_path_test(Some(21_000_000_0000_0000_000), 50000, 21_000_000_0000_0000_000, 21_000_000_0000_0000_000).is_err());
	}

	#[test]
	fn available_amount_while_routing_test() {
		// Tests whether we choose the correct available channel amount while routing.

		let (secp_ctx, network_graph, gossip_sync, chain_monitor, logger) = build_graph();
		let (our_privkey, our_id, privkeys, nodes) = get_nodes(&secp_ctx);
		let scorer = ln_test_utils::TestScorer::new();
		let random_seed_bytes = [42; 32];
		let config = UserConfig::default();
		let payment_params = PaymentParameters::from_node_id(nodes[2], 42)
			.with_bolt11_features(channelmanager::provided_bolt11_invoice_features(&config))
			.unwrap();

		// We will use a simple single-path route from
		// our node to node2 via node0: channels {1, 3}.

		// First disable all other paths.
		update_channel(&gossip_sync, &secp_ctx, &our_privkey, UnsignedChannelUpdate {
			chain_hash: ChainHash::using_genesis_block(Network::Testnet),
			short_channel_id: 2,
			timestamp: 2,
			message_flags: 1, // Only must_be_one
			channel_flags: 2,
			cltv_expiry_delta: 0,
			htlc_minimum_msat: 0,
			htlc_maximum_msat: 100_000,
			fee_base_msat: 0,
			fee_proportional_millionths: 0,
			excess_data: Vec::new()
		});
		update_channel(&gossip_sync, &secp_ctx, &our_privkey, UnsignedChannelUpdate {
			chain_hash: ChainHash::using_genesis_block(Network::Testnet),
			short_channel_id: 12,
			timestamp: 2,
			message_flags: 1, // Only must_be_one
			channel_flags: 2,
			cltv_expiry_delta: 0,
			htlc_minimum_msat: 0,
			htlc_maximum_msat: 100_000,
			fee_base_msat: 0,
			fee_proportional_millionths: 0,
			excess_data: Vec::new()
		});

		// Make the first channel (#1) very permissive,
		// and we will be testing all limits on the second channel.
		update_channel(&gossip_sync, &secp_ctx, &our_privkey, UnsignedChannelUpdate {
			chain_hash: ChainHash::using_genesis_block(Network::Testnet),
			short_channel_id: 1,
			timestamp: 2,
			message_flags: 1, // Only must_be_one
			channel_flags: 0,
			cltv_expiry_delta: 0,
			htlc_minimum_msat: 0,
			htlc_maximum_msat: 1_000_000_000,
			fee_base_msat: 0,
			fee_proportional_millionths: 0,
			excess_data: Vec::new()
		});

		// First, let's see if routing works if we have absolutely no idea about the available amount.
		// In this case, it should be set to 250_000 sats.
		update_channel(&gossip_sync, &secp_ctx, &privkeys[0], UnsignedChannelUpdate {
			chain_hash: ChainHash::using_genesis_block(Network::Testnet),
			short_channel_id: 3,
			timestamp: 2,
			message_flags: 1, // Only must_be_one
			channel_flags: 0,
			cltv_expiry_delta: 0,
			htlc_minimum_msat: 0,
			htlc_maximum_msat: 250_000_000,
			fee_base_msat: 0,
			fee_proportional_millionths: 0,
			excess_data: Vec::new()
		});

		{
			// Attempt to route more than available results in a failure.
			let route_params = RouteParameters::from_payment_params_and_value(
				payment_params.clone(), 250_000_001);
			if let Err(LightningError{err, action: ErrorAction::IgnoreError}) = get_route(
					&our_id, &route_params, &network_graph.read_only(), None,
					Arc::clone(&logger), &scorer, &Default::default(), &random_seed_bytes) {
						assert_eq!(err, "Failed to find a sufficient route to the given destination");
			} else { panic!(); }
		}

		{
			// Now, attempt to route an exact amount we have should be fine.
			let route_params = RouteParameters::from_payment_params_and_value(
				payment_params.clone(), 250_000_000);
			let route = get_route(&our_id, &route_params, &network_graph.read_only(), None,
				Arc::clone(&logger), &scorer, &Default::default(), &random_seed_bytes).unwrap();
			assert_eq!(route.paths.len(), 1);
			let path = route.paths.last().unwrap();
			assert_eq!(path.hops.len(), 2);
			assert_eq!(path.hops.last().unwrap().pubkey, nodes[2]);
			assert_eq!(path.final_value_msat(), 250_000_000);
		}

		// Check that setting next_outbound_htlc_limit_msat in first_hops limits the channels.
		// Disable channel #1 and use another first hop.
		update_channel(&gossip_sync, &secp_ctx, &our_privkey, UnsignedChannelUpdate {
			chain_hash: ChainHash::using_genesis_block(Network::Testnet),
			short_channel_id: 1,
			timestamp: 3,
			message_flags: 1, // Only must_be_one
			channel_flags: 2,
			cltv_expiry_delta: 0,
			htlc_minimum_msat: 0,
			htlc_maximum_msat: 1_000_000_000,
			fee_base_msat: 0,
			fee_proportional_millionths: 0,
			excess_data: Vec::new()
		});

		// Now, limit the first_hop by the next_outbound_htlc_limit_msat of 200_000 sats.
		let our_chans = vec![get_channel_details(Some(42), nodes[0].clone(), InitFeatures::from_le_bytes(vec![0b11]), 200_000_000)];

		{
			// Attempt to route more than available results in a failure.
			let route_params = RouteParameters::from_payment_params_and_value(
				payment_params.clone(), 200_000_001);
			if let Err(LightningError{err, action: ErrorAction::IgnoreError}) = get_route(
					&our_id, &route_params, &network_graph.read_only(),
					Some(&our_chans.iter().collect::<Vec<_>>()), Arc::clone(&logger), &scorer,
					&Default::default(), &random_seed_bytes) {
						assert_eq!(err, "Failed to find a sufficient route to the given destination");
			} else { panic!(); }
		}

		{
			// Now, attempt to route an exact amount we have should be fine.
			let route_params = RouteParameters::from_payment_params_and_value(
				payment_params.clone(), 200_000_000);
			let route = get_route(&our_id, &route_params, &network_graph.read_only(),
				Some(&our_chans.iter().collect::<Vec<_>>()), Arc::clone(&logger), &scorer,
				&Default::default(), &random_seed_bytes).unwrap();
			assert_eq!(route.paths.len(), 1);
			let path = route.paths.last().unwrap();
			assert_eq!(path.hops.len(), 2);
			assert_eq!(path.hops.last().unwrap().pubkey, nodes[2]);
			assert_eq!(path.final_value_msat(), 200_000_000);
		}

		// Enable channel #1 back.
		update_channel(&gossip_sync, &secp_ctx, &our_privkey, UnsignedChannelUpdate {
			chain_hash: ChainHash::using_genesis_block(Network::Testnet),
			short_channel_id: 1,
			timestamp: 4,
			message_flags: 1, // Only must_be_one
			channel_flags: 0,
			cltv_expiry_delta: 0,
			htlc_minimum_msat: 0,
			htlc_maximum_msat: 1_000_000_000,
			fee_base_msat: 0,
			fee_proportional_millionths: 0,
			excess_data: Vec::new()
		});


		// Now let's see if routing works if we know only htlc_maximum_msat.
		update_channel(&gossip_sync, &secp_ctx, &privkeys[0], UnsignedChannelUpdate {
			chain_hash: ChainHash::using_genesis_block(Network::Testnet),
			short_channel_id: 3,
			timestamp: 3,
			message_flags: 1, // Only must_be_one
			channel_flags: 0,
			cltv_expiry_delta: 0,
			htlc_minimum_msat: 0,
			htlc_maximum_msat: 15_000,
			fee_base_msat: 0,
			fee_proportional_millionths: 0,
			excess_data: Vec::new()
		});

		{
			// Attempt to route more than available results in a failure.
			let route_params = RouteParameters::from_payment_params_and_value(
				payment_params.clone(), 15_001);
			if let Err(LightningError{err, action: ErrorAction::IgnoreError}) = get_route(
					&our_id, &route_params, &network_graph.read_only(), None, Arc::clone(&logger),
					&scorer, &Default::default(), &random_seed_bytes) {
						assert_eq!(err, "Failed to find a sufficient route to the given destination");
			} else { panic!(); }
		}

		{
			// Now, attempt to route an exact amount we have should be fine.
			let route_params = RouteParameters::from_payment_params_and_value(
				payment_params.clone(), 15_000);
			let route = get_route(&our_id, &route_params, &network_graph.read_only(), None,
				Arc::clone(&logger), &scorer, &Default::default(), &random_seed_bytes).unwrap();
			assert_eq!(route.paths.len(), 1);
			let path = route.paths.last().unwrap();
			assert_eq!(path.hops.len(), 2);
			assert_eq!(path.hops.last().unwrap().pubkey, nodes[2]);
			assert_eq!(path.final_value_msat(), 15_000);
		}

		// Now let's see if routing works if we know only capacity from the UTXO.

		// We can't change UTXO capacity on the fly, so we'll disable
		// the existing channel and add another one with the capacity we need.
		update_channel(&gossip_sync, &secp_ctx, &privkeys[0], UnsignedChannelUpdate {
			chain_hash: ChainHash::using_genesis_block(Network::Testnet),
			short_channel_id: 3,
			timestamp: 4,
			message_flags: 1, // Only must_be_one
			channel_flags: 2,
			cltv_expiry_delta: 0,
			htlc_minimum_msat: 0,
			htlc_maximum_msat: MAX_VALUE_MSAT,
			fee_base_msat: 0,
			fee_proportional_millionths: 0,
			excess_data: Vec::new()
		});

		let good_script = Builder::new().push_opcode(opcodes::all::OP_PUSHNUM_2)
		.push_slice(&PublicKey::from_secret_key(&secp_ctx, &privkeys[0]).serialize())
		.push_slice(&PublicKey::from_secret_key(&secp_ctx, &privkeys[2]).serialize())
		.push_opcode(opcodes::all::OP_PUSHNUM_2)
		.push_opcode(opcodes::all::OP_CHECKMULTISIG).into_script().to_p2wsh();

		*chain_monitor.utxo_ret.lock().unwrap() =
			UtxoResult::Sync(Ok(TxOut { value: Amount::from_sat(15), script_pubkey: good_script.clone() }));
		gossip_sync.add_utxo_lookup(Some(chain_monitor));

		add_channel(&gossip_sync, &secp_ctx, &privkeys[0], &privkeys[2], ChannelFeatures::from_le_bytes(id_to_feature_flags(3)), 333);
		update_channel(&gossip_sync, &secp_ctx, &privkeys[0], UnsignedChannelUpdate {
			chain_hash: ChainHash::using_genesis_block(Network::Testnet),
			short_channel_id: 333,
			timestamp: 1,
			message_flags: 1, // Only must_be_one
			channel_flags: 0,
			cltv_expiry_delta: (3 << 4) | 1,
			htlc_minimum_msat: 0,
			htlc_maximum_msat: 15_000,
			fee_base_msat: 0,
			fee_proportional_millionths: 0,
			excess_data: Vec::new()
		});
		update_channel(&gossip_sync, &secp_ctx, &privkeys[2], UnsignedChannelUpdate {
			chain_hash: ChainHash::using_genesis_block(Network::Testnet),
			short_channel_id: 333,
			timestamp: 1,
			message_flags: 1, // Only must_be_one
			channel_flags: 1,
			cltv_expiry_delta: (3 << 4) | 2,
			htlc_minimum_msat: 0,
			htlc_maximum_msat: 15_000,
			fee_base_msat: 100,
			fee_proportional_millionths: 0,
			excess_data: Vec::new()
		});

		{
			// Attempt to route more than available results in a failure.
			let route_params = RouteParameters::from_payment_params_and_value(
				payment_params.clone(), 15_001);
			if let Err(LightningError{err, action: ErrorAction::IgnoreError}) = get_route(
					&our_id, &route_params, &network_graph.read_only(), None, Arc::clone(&logger),
					&scorer, &Default::default(), &random_seed_bytes) {
						assert_eq!(err, "Failed to find a sufficient route to the given destination");
			} else { panic!(); }
		}

		{
			// Now, attempt to route an exact amount we have should be fine.
			let route_params = RouteParameters::from_payment_params_and_value(
				payment_params.clone(), 15_000);
			let route = get_route(&our_id, &route_params, &network_graph.read_only(), None,
				Arc::clone(&logger), &scorer, &Default::default(), &random_seed_bytes).unwrap();
			assert_eq!(route.paths.len(), 1);
			let path = route.paths.last().unwrap();
			assert_eq!(path.hops.len(), 2);
			assert_eq!(path.hops.last().unwrap().pubkey, nodes[2]);
			assert_eq!(path.final_value_msat(), 15_000);
		}

		// Now let's see if routing chooses htlc_maximum_msat over UTXO capacity.
		update_channel(&gossip_sync, &secp_ctx, &privkeys[0], UnsignedChannelUpdate {
			chain_hash: ChainHash::using_genesis_block(Network::Testnet),
			short_channel_id: 333,
			timestamp: 6,
			message_flags: 1, // Only must_be_one
			channel_flags: 0,
			cltv_expiry_delta: 0,
			htlc_minimum_msat: 0,
			htlc_maximum_msat: 10_000,
			fee_base_msat: 0,
			fee_proportional_millionths: 0,
			excess_data: Vec::new()
		});

		{
			// Attempt to route more than available results in a failure.
			let route_params = RouteParameters::from_payment_params_and_value(
				payment_params.clone(), 10_001);
			if let Err(LightningError{err, action: ErrorAction::IgnoreError}) = get_route(
					&our_id, &route_params, &network_graph.read_only(), None, Arc::clone(&logger),
					&scorer, &Default::default(), &random_seed_bytes) {
						assert_eq!(err, "Failed to find a sufficient route to the given destination");
			} else { panic!(); }
		}

		{
			// Now, attempt to route an exact amount we have should be fine.
			let route_params = RouteParameters::from_payment_params_and_value(
				payment_params.clone(), 10_000);
			let route = get_route(&our_id, &route_params, &network_graph.read_only(), None,
				Arc::clone(&logger), &scorer, &Default::default(), &random_seed_bytes).unwrap();
			assert_eq!(route.paths.len(), 1);
			let path = route.paths.last().unwrap();
			assert_eq!(path.hops.len(), 2);
			assert_eq!(path.hops.last().unwrap().pubkey, nodes[2]);
			assert_eq!(path.final_value_msat(), 10_000);
		}
	}

	#[test]
	fn available_liquidity_last_hop_test() {
		// Check that available liquidity properly limits the path even when only
		// one of the latter hops is limited.
		let (secp_ctx, network_graph, gossip_sync, _, logger) = build_graph();
		let (our_privkey, our_id, privkeys, nodes) = get_nodes(&secp_ctx);
		let scorer = ln_test_utils::TestScorer::new();
		let random_seed_bytes = [42; 32];
		let config = UserConfig::default();
		let payment_params = PaymentParameters::from_node_id(nodes[3], 42)
			.with_bolt11_features(channelmanager::provided_bolt11_invoice_features(&config))
			.unwrap();

		// Path via {node7, node2, node4} is channels {12, 13, 6, 11}.
		// {12, 13, 11} have the capacities of 100, {6} has a capacity of 50.
		// Total capacity: 50 sats.

		// Disable other potential paths.
		update_channel(&gossip_sync, &secp_ctx, &our_privkey, UnsignedChannelUpdate {
			chain_hash: ChainHash::using_genesis_block(Network::Testnet),
			short_channel_id: 2,
			timestamp: 2,
			message_flags: 1, // Only must_be_one
			channel_flags: 2,
			cltv_expiry_delta: 0,
			htlc_minimum_msat: 0,
			htlc_maximum_msat: 100_000,
			fee_base_msat: 0,
			fee_proportional_millionths: 0,
			excess_data: Vec::new()
		});
		update_channel(&gossip_sync, &secp_ctx, &privkeys[2], UnsignedChannelUpdate {
			chain_hash: ChainHash::using_genesis_block(Network::Testnet),
			short_channel_id: 7,
			timestamp: 2,
			message_flags: 1, // Only must_be_one
			channel_flags: 2,
			cltv_expiry_delta: 0,
			htlc_minimum_msat: 0,
			htlc_maximum_msat: 100_000,
			fee_base_msat: 0,
			fee_proportional_millionths: 0,
			excess_data: Vec::new()
		});

		// Limit capacities

		update_channel(&gossip_sync, &secp_ctx, &our_privkey, UnsignedChannelUpdate {
			chain_hash: ChainHash::using_genesis_block(Network::Testnet),
			short_channel_id: 12,
			timestamp: 2,
			message_flags: 1, // Only must_be_one
			channel_flags: 0,
			cltv_expiry_delta: 0,
			htlc_minimum_msat: 0,
			htlc_maximum_msat: 100_000,
			fee_base_msat: 0,
			fee_proportional_millionths: 0,
			excess_data: Vec::new()
		});
		update_channel(&gossip_sync, &secp_ctx, &privkeys[7], UnsignedChannelUpdate {
			chain_hash: ChainHash::using_genesis_block(Network::Testnet),
			short_channel_id: 13,
			timestamp: 2,
			message_flags: 1, // Only must_be_one
			channel_flags: 0,
			cltv_expiry_delta: 0,
			htlc_minimum_msat: 0,
			htlc_maximum_msat: 100_000,
			fee_base_msat: 0,
			fee_proportional_millionths: 0,
			excess_data: Vec::new()
		});

		update_channel(&gossip_sync, &secp_ctx, &privkeys[2], UnsignedChannelUpdate {
			chain_hash: ChainHash::using_genesis_block(Network::Testnet),
			short_channel_id: 6,
			timestamp: 2,
			message_flags: 1, // Only must_be_one
			channel_flags: 0,
			cltv_expiry_delta: 0,
			htlc_minimum_msat: 0,
			htlc_maximum_msat: 50_000,
			fee_base_msat: 0,
			fee_proportional_millionths: 0,
			excess_data: Vec::new()
		});
		update_channel(&gossip_sync, &secp_ctx, &privkeys[4], UnsignedChannelUpdate {
			chain_hash: ChainHash::using_genesis_block(Network::Testnet),
			short_channel_id: 11,
			timestamp: 2,
			message_flags: 1, // Only must_be_one
			channel_flags: 0,
			cltv_expiry_delta: 0,
			htlc_minimum_msat: 0,
			htlc_maximum_msat: 100_000,
			fee_base_msat: 0,
			fee_proportional_millionths: 0,
			excess_data: Vec::new()
		});
		{
			// Attempt to route more than available results in a failure.
			let route_params = RouteParameters::from_payment_params_and_value(
				payment_params.clone(), 60_000);
			if let Err(LightningError{err, action: ErrorAction::IgnoreError}) = get_route(
					&our_id, &route_params, &network_graph.read_only(), None, Arc::clone(&logger),
					&scorer, &Default::default(), &random_seed_bytes) {
						assert_eq!(err, "Failed to find a sufficient route to the given destination");
			} else { panic!(); }
		}

		{
			// Now, attempt to route 49 sats (just a bit below the capacity).
			let route_params = RouteParameters::from_payment_params_and_value(
				payment_params.clone(), 49_000);
			let route = get_route(&our_id, &route_params, &network_graph.read_only(), None,
				Arc::clone(&logger), &scorer, &Default::default(), &random_seed_bytes).unwrap();
			assert_eq!(route.paths.len(), 1);
			let mut total_amount_paid_msat = 0;
			for path in &route.paths {
				assert_eq!(path.hops.len(), 4);
				assert_eq!(path.hops.last().unwrap().pubkey, nodes[3]);
				total_amount_paid_msat += path.final_value_msat();
			}
			assert_eq!(total_amount_paid_msat, 49_000);
		}

		{
			// Attempt to route an exact amount is also fine
			let route_params = RouteParameters::from_payment_params_and_value(
				payment_params, 50_000);
			let route = get_route(&our_id, &route_params, &network_graph.read_only(), None,
				Arc::clone(&logger), &scorer, &Default::default(), &random_seed_bytes).unwrap();
			assert_eq!(route.paths.len(), 1);
			let mut total_amount_paid_msat = 0;
			for path in &route.paths {
				assert_eq!(path.hops.len(), 4);
				assert_eq!(path.hops.last().unwrap().pubkey, nodes[3]);
				total_amount_paid_msat += path.final_value_msat();
			}
			assert_eq!(total_amount_paid_msat, 50_000);
		}
	}

	#[test]
	fn ignore_fee_first_hop_test() {
		let (secp_ctx, network_graph, gossip_sync, _, logger) = build_graph();
		let (our_privkey, our_id, privkeys, nodes) = get_nodes(&secp_ctx);
		let scorer = ln_test_utils::TestScorer::new();
		let random_seed_bytes = [42; 32];
		let payment_params = PaymentParameters::from_node_id(nodes[2], 42);

		// Path via node0 is channels {1, 3}. Limit them to 100 and 50 sats (total limit 50).
		update_channel(&gossip_sync, &secp_ctx, &our_privkey, UnsignedChannelUpdate {
			chain_hash: ChainHash::using_genesis_block(Network::Testnet),
			short_channel_id: 1,
			timestamp: 2,
			message_flags: 1, // Only must_be_one
			channel_flags: 0,
			cltv_expiry_delta: 0,
			htlc_minimum_msat: 0,
			htlc_maximum_msat: 100_000,
			fee_base_msat: 1_000_000,
			fee_proportional_millionths: 0,
			excess_data: Vec::new()
		});
		update_channel(&gossip_sync, &secp_ctx, &privkeys[0], UnsignedChannelUpdate {
			chain_hash: ChainHash::using_genesis_block(Network::Testnet),
			short_channel_id: 3,
			timestamp: 2,
			message_flags: 1, // Only must_be_one
			channel_flags: 0,
			cltv_expiry_delta: 0,
			htlc_minimum_msat: 0,
			htlc_maximum_msat: 50_000,
			fee_base_msat: 0,
			fee_proportional_millionths: 0,
			excess_data: Vec::new()
		});

		{
			let route_params = RouteParameters::from_payment_params_and_value(
				payment_params, 50_000);
			let route = get_route(&our_id, &route_params, &network_graph.read_only(), None,
				Arc::clone(&logger), &scorer, &Default::default(), &random_seed_bytes).unwrap();
			assert_eq!(route.paths.len(), 1);
			let mut total_amount_paid_msat = 0;
			for path in &route.paths {
				assert_eq!(path.hops.len(), 2);
				assert_eq!(path.hops.last().unwrap().pubkey, nodes[2]);
				total_amount_paid_msat += path.final_value_msat();
			}
			assert_eq!(total_amount_paid_msat, 50_000);
		}
	}

	#[test]
	fn simple_mpp_route_test() {
		let (secp_ctx, _, _, _, _) = build_graph();
		let (_, _, _, nodes) = get_nodes(&secp_ctx);
		let config = UserConfig::default();
		let clear_payment_params = PaymentParameters::from_node_id(nodes[2], 42)
			.with_bolt11_features(channelmanager::provided_bolt11_invoice_features(&config))
			.unwrap();
		do_simple_mpp_route_test(clear_payment_params);

		// MPP to a 1-hop blinded path for nodes[2]
		let bolt12_features = channelmanager::provided_bolt12_invoice_features(&config);
		let blinded_payinfo = BlindedPayInfo { // These fields are ignored for 1-hop blinded paths
			fee_base_msat: 0,
			fee_proportional_millionths: 0,
			htlc_minimum_msat: 0,
			htlc_maximum_msat: 0,
			cltv_expiry_delta: 0,
			features: BlindedHopFeatures::empty(),
		};
		let blinded_path = dummy_one_hop_blinded_path(nodes[2], blinded_payinfo.clone());
		let one_hop_blinded_payment_params = PaymentParameters::blinded(vec![blinded_path.clone()])
			.with_bolt12_features(bolt12_features.clone()).unwrap();
		do_simple_mpp_route_test(one_hop_blinded_payment_params.clone());

		// MPP to 3 2-hop blinded paths
		let mut node_0_payinfo = blinded_payinfo.clone();
		node_0_payinfo.htlc_maximum_msat = 50_000;
		let blinded_path_node_0 = dummy_blinded_path(nodes[0], node_0_payinfo);

		let mut node_7_payinfo = blinded_payinfo.clone();
		node_7_payinfo.htlc_maximum_msat = 60_000;
		let blinded_path_node_7 = dummy_blinded_path(nodes[7], node_7_payinfo);

		let mut node_1_payinfo = blinded_payinfo;
		node_1_payinfo.htlc_maximum_msat = 180_000;
		let blinded_path_node_1 = dummy_blinded_path(nodes[1], node_1_payinfo);

		let two_hop_blinded_payment_params = PaymentParameters::blinded(
			vec![blinded_path_node_0, blinded_path_node_7, blinded_path_node_1])
			.with_bolt12_features(bolt12_features).unwrap();
		do_simple_mpp_route_test(two_hop_blinded_payment_params);
	}


	fn do_simple_mpp_route_test(payment_params: PaymentParameters) {
		let (secp_ctx, network_graph, gossip_sync, _, logger) = build_graph();
		let (our_privkey, our_id, privkeys, nodes) = get_nodes(&secp_ctx);
		let scorer = ln_test_utils::TestScorer::new();
		let random_seed_bytes = [42; 32];

		// We need a route consisting of 3 paths:
		// From our node to node2 via node0, node7, node1 (three paths one hop each).
		// To achieve this, the amount being transferred should be around
		// the total capacity of these 3 paths.

		// First, we set limits on these (previously unlimited) channels.
		// Their aggregate capacity will be 50 + 60 + 180 = 290 sats.

		// Path via node0 is channels {1, 3}. Limit them to 100 and 50 sats (total limit 50).
		update_channel(&gossip_sync, &secp_ctx, &our_privkey, UnsignedChannelUpdate {
			chain_hash: ChainHash::using_genesis_block(Network::Testnet),
			short_channel_id: 1,
			timestamp: 2,
			message_flags: 1, // Only must_be_one
			channel_flags: 0,
			cltv_expiry_delta: 0,
			htlc_minimum_msat: 0,
			htlc_maximum_msat: 100_000,
			fee_base_msat: 0,
			fee_proportional_millionths: 0,
			excess_data: Vec::new()
		});
		update_channel(&gossip_sync, &secp_ctx, &privkeys[0], UnsignedChannelUpdate {
			chain_hash: ChainHash::using_genesis_block(Network::Testnet),
			short_channel_id: 3,
			timestamp: 2,
			message_flags: 1, // Only must_be_one
			channel_flags: 0,
			cltv_expiry_delta: 0,
			htlc_minimum_msat: 0,
			htlc_maximum_msat: 50_000,
			fee_base_msat: 0,
			fee_proportional_millionths: 0,
			excess_data: Vec::new()
		});

		// Path via node7 is channels {12, 13}. Limit them to 60 and 60 sats
		// (total limit 60).
		update_channel(&gossip_sync, &secp_ctx, &our_privkey, UnsignedChannelUpdate {
			chain_hash: ChainHash::using_genesis_block(Network::Testnet),
			short_channel_id: 12,
			timestamp: 2,
			message_flags: 1, // Only must_be_one
			channel_flags: 0,
			cltv_expiry_delta: 0,
			htlc_minimum_msat: 0,
			htlc_maximum_msat: 60_000,
			fee_base_msat: 0,
			fee_proportional_millionths: 0,
			excess_data: Vec::new()
		});
		update_channel(&gossip_sync, &secp_ctx, &privkeys[7], UnsignedChannelUpdate {
			chain_hash: ChainHash::using_genesis_block(Network::Testnet),
			short_channel_id: 13,
			timestamp: 2,
			message_flags: 1, // Only must_be_one
			channel_flags: 0,
			cltv_expiry_delta: 0,
			htlc_minimum_msat: 0,
			htlc_maximum_msat: 60_000,
			fee_base_msat: 0,
			fee_proportional_millionths: 0,
			excess_data: Vec::new()
		});

		// Path via node1 is channels {2, 4}. Limit them to 200 and 180 sats
		// (total capacity 180 sats).
		update_channel(&gossip_sync, &secp_ctx, &our_privkey, UnsignedChannelUpdate {
			chain_hash: ChainHash::using_genesis_block(Network::Testnet),
			short_channel_id: 2,
			timestamp: 2,
			message_flags: 1, // Only must_be_one
			channel_flags: 0,
			cltv_expiry_delta: 0,
			htlc_minimum_msat: 0,
			htlc_maximum_msat: 200_000,
			fee_base_msat: 0,
			fee_proportional_millionths: 0,
			excess_data: Vec::new()
		});
		update_channel(&gossip_sync, &secp_ctx, &privkeys[1], UnsignedChannelUpdate {
			chain_hash: ChainHash::using_genesis_block(Network::Testnet),
			short_channel_id: 4,
			timestamp: 2,
			message_flags: 1, // Only must_be_one
			channel_flags: 0,
			cltv_expiry_delta: 0,
			htlc_minimum_msat: 0,
			htlc_maximum_msat: 180_000,
			fee_base_msat: 0,
			fee_proportional_millionths: 0,
			excess_data: Vec::new()
		});

		{
			// Attempt to route more than available results in a failure.
			let route_params = RouteParameters::from_payment_params_and_value(
				payment_params.clone(), 300_000);
			if let Err(LightningError{err, action: ErrorAction::IgnoreError}) = get_route(
				&our_id, &route_params, &network_graph.read_only(), None,
				Arc::clone(&logger), &scorer, &Default::default(), &random_seed_bytes) {
					assert_eq!(err, "Failed to find a sufficient route to the given destination");
			} else { panic!(); }
		}

		{
			// Attempt to route while setting max_path_count to 0 results in a failure.
			let zero_payment_params = payment_params.clone().with_max_path_count(0);
			let route_params = RouteParameters::from_payment_params_and_value(
				zero_payment_params, 100);
			if let Err(LightningError{err, action: ErrorAction::IgnoreError}) = get_route(
				&our_id, &route_params, &network_graph.read_only(), None,
				Arc::clone(&logger), &scorer, &Default::default(), &random_seed_bytes) {
					assert_eq!(err, "Can't find a route with no paths allowed.");
			} else { panic!(); }
		}

		{
			// Attempt to route while setting max_path_count to 3 results in a failure.
			// This is the case because the minimal_value_contribution_msat would require each path
			// to account for 1/3 of the total value, which is violated by 2 out of 3 paths.
			let fail_payment_params = payment_params.clone().with_max_path_count(3);
			let route_params = RouteParameters::from_payment_params_and_value(
				fail_payment_params, 250_000);
			if let Err(LightningError{err, action: ErrorAction::IgnoreError}) = get_route(
				&our_id, &route_params, &network_graph.read_only(), None,
				Arc::clone(&logger), &scorer, &Default::default(), &random_seed_bytes) {
					assert_eq!(err, "Failed to find a sufficient route to the given destination");
			} else { panic!(); }
		}

		{
			// Now, attempt to route 250 sats (just a bit below the capacity).
			// Our algorithm should provide us with these 3 paths.
			let route_params = RouteParameters::from_payment_params_and_value(
				payment_params.clone(), 250_000);
			let route = get_route(&our_id, &route_params, &network_graph.read_only(), None,
				Arc::clone(&logger), &scorer, &Default::default(), &random_seed_bytes).unwrap();
			assert_eq!(route.paths.len(), 3);
			let mut total_amount_paid_msat = 0;
			for path in &route.paths {
				if let Some(bt) = &path.blinded_tail {
					assert_eq!(path.hops.len() + if bt.hops.len() == 1 { 0 } else { 1 }, 2);
				} else {
					assert_eq!(path.hops.len(), 2);
					assert_eq!(path.hops.last().unwrap().pubkey, nodes[2]);
				}
				total_amount_paid_msat += path.final_value_msat();
			}
			assert_eq!(total_amount_paid_msat, 250_000);
		}

		{
			// Attempt to route an exact amount is also fine
			let route_params = RouteParameters::from_payment_params_and_value(
				payment_params.clone(), 290_000);
			let route = get_route(&our_id, &route_params, &network_graph.read_only(), None,
				Arc::clone(&logger), &scorer, &Default::default(), &random_seed_bytes).unwrap();
			assert_eq!(route.paths.len(), 3);
			let mut total_amount_paid_msat = 0;
			for path in &route.paths {
				if payment_params.payee.blinded_route_hints().len() != 0 {
					assert!(path.blinded_tail.is_some()) } else { assert!(path.blinded_tail.is_none()) }
				if let Some(bt) = &path.blinded_tail {
					assert_eq!(path.hops.len() + if bt.hops.len() == 1 { 0 } else { 1 }, 2);
					if bt.hops.len() > 1 {
						let network_graph = network_graph.read_only();
						assert_eq!(
							NodeId::from_pubkey(&path.hops.last().unwrap().pubkey),
							payment_params.payee.blinded_route_hints().iter()
								.find(|p| p.payinfo.htlc_maximum_msat == path.final_value_msat())
								.and_then(|p| p.public_introduction_node_id(&network_graph))
								.copied()
								.unwrap()
						);
					} else {
						assert_eq!(path.hops.last().unwrap().pubkey, nodes[2]);
					}
				} else {
					assert_eq!(path.hops.len(), 2);
					assert_eq!(path.hops.last().unwrap().pubkey, nodes[2]);
				}
				total_amount_paid_msat += path.final_value_msat();
			}
			assert_eq!(total_amount_paid_msat, 290_000);
		}
	}

	#[test]
	fn mpp_tests() {
		let secp_ctx = Secp256k1::new();
		let (_, _, _, nodes) = get_nodes(&secp_ctx);
		{
			// Check that if we have two cheaper paths and a more expensive (fewer hops) path, we
			// choose the two cheaper paths:
			let route = do_mpp_route_tests(180_000).unwrap();
			assert_eq!(route.paths.len(), 2);

			let mut total_value_transferred_msat = 0;
			let mut total_paid_msat = 0;
			for path in &route.paths {
				assert_eq!(path.hops.last().unwrap().pubkey, nodes[3]);
				total_value_transferred_msat += path.final_value_msat();
				for hop in &path.hops {
					total_paid_msat += hop.fee_msat;
				}
			}
			// If we paid fee, this would be higher.
			assert_eq!(total_value_transferred_msat, 180_000);
			let total_fees_paid = total_paid_msat - total_value_transferred_msat;
			assert_eq!(total_fees_paid, 0);
		}
		{
			// Check that if we use the same channels but need to send more than we could fit in
			// the cheaper paths we select all three paths:
			let route = do_mpp_route_tests(300_000).unwrap();
			assert_eq!(route.paths.len(), 3);

			let mut total_amount_paid_msat = 0;
			for path in &route.paths {
				assert_eq!(path.hops.last().unwrap().pubkey, nodes[3]);
				total_amount_paid_msat += path.final_value_msat();
			}
			assert_eq!(total_amount_paid_msat, 300_000);
		}
		// Check that trying to pay more than our available liquidity fails.
		assert!(do_mpp_route_tests(300_001).is_err());
	}

	fn do_mpp_route_tests(amt: u64) -> Result<Route, LightningError> {
		let (secp_ctx, network_graph, gossip_sync, _, logger) = build_graph();
		let (our_privkey, our_id, privkeys, nodes) = get_nodes(&secp_ctx);
		let scorer = ln_test_utils::TestScorer::new();
		let random_seed_bytes = [42; 32];
		let config = UserConfig::default();
		let payment_params = PaymentParameters::from_node_id(nodes[3], 42)
			.with_bolt11_features(channelmanager::provided_bolt11_invoice_features(&config))
			.unwrap();

		// Build a setup where we have three potential paths from us to node3:
		//  {node0, node2, node4} (channels 1, 3, 6, 11), fee 0 msat,
		//  {node7, node2, node4} (channels 12, 13, 6, 11), fee 0 msat, and
		//  {node1} (channel 2, then a new channel 16), fee 1000 msat.
		// Note that these paths overlap on channels 6 and 11.
		// Each channel will have 100 sats capacity except for 6 and 11, which have 200.

		// Disable other potential paths.
		update_channel(&gossip_sync, &secp_ctx, &privkeys[2], UnsignedChannelUpdate {
			chain_hash: ChainHash::using_genesis_block(Network::Testnet),
			short_channel_id: 7,
			timestamp: 2,
			message_flags: 1, // Only must_be_one
			channel_flags: 2,
			cltv_expiry_delta: 0,
			htlc_minimum_msat: 0,
			htlc_maximum_msat: 100_000,
			fee_base_msat: 0,
			fee_proportional_millionths: 0,
			excess_data: Vec::new()
		});
		update_channel(&gossip_sync, &secp_ctx, &privkeys[1], UnsignedChannelUpdate {
			chain_hash: ChainHash::using_genesis_block(Network::Testnet),
			short_channel_id: 4,
			timestamp: 2,
			message_flags: 1, // Only must_be_one
			channel_flags: 2,
			cltv_expiry_delta: 0,
			htlc_minimum_msat: 0,
			htlc_maximum_msat: 100_000,
			fee_base_msat: 0,
			fee_proportional_millionths: 0,
			excess_data: Vec::new()
		});

		// Path via {node0, node2} is channels {1, 3, 5}.
		update_channel(&gossip_sync, &secp_ctx, &our_privkey, UnsignedChannelUpdate {
			chain_hash: ChainHash::using_genesis_block(Network::Testnet),
			short_channel_id: 1,
			timestamp: 2,
			message_flags: 1, // Only must_be_one
			channel_flags: 0,
			cltv_expiry_delta: 0,
			htlc_minimum_msat: 0,
			htlc_maximum_msat: 100_000,
			fee_base_msat: 0,
			fee_proportional_millionths: 0,
			excess_data: Vec::new()
		});
		update_channel(&gossip_sync, &secp_ctx, &privkeys[0], UnsignedChannelUpdate {
			chain_hash: ChainHash::using_genesis_block(Network::Testnet),
			short_channel_id: 3,
			timestamp: 2,
			message_flags: 1, // Only must_be_one
			channel_flags: 0,
			cltv_expiry_delta: 0,
			htlc_minimum_msat: 0,
			htlc_maximum_msat: 100_000,
			fee_base_msat: 0,
			fee_proportional_millionths: 0,
			excess_data: Vec::new()
		});

		add_channel(&gossip_sync, &secp_ctx, &privkeys[1], &privkeys[3], ChannelFeatures::from_le_bytes(id_to_feature_flags(16)), 16);
		update_channel(&gossip_sync, &secp_ctx, &privkeys[1], UnsignedChannelUpdate {
			chain_hash: ChainHash::using_genesis_block(Network::Testnet),
			short_channel_id: 16,
			timestamp: 2,
			message_flags: 1, // Only must_be_one
			channel_flags: 0,
			cltv_expiry_delta: 0,
			htlc_minimum_msat: 0,
			htlc_maximum_msat: 100_000,
			fee_base_msat: 1_000,
			fee_proportional_millionths: 0,
			excess_data: Vec::new()
		});
		update_channel(&gossip_sync, &secp_ctx, &privkeys[3], UnsignedChannelUpdate {
			chain_hash: ChainHash::using_genesis_block(Network::Testnet),
			short_channel_id: 16,
			timestamp: 2,
			message_flags: 1, // Only must_be_one
			channel_flags: 3, // disable direction 1
			cltv_expiry_delta: 0,
			htlc_minimum_msat: 0,
			htlc_maximum_msat: 100_000,
			fee_base_msat: 1_000,
			fee_proportional_millionths: 0,
			excess_data: Vec::new()
		});

		// Path via {node7, node2, node4} is channels {12, 13, 6, 11}.
		// Add 100 sats to the capacities of {12, 13}, because these channels
		// are also used for 3rd path. 100 sats for the rest. Total capacity: 100 sats.
		update_channel(&gossip_sync, &secp_ctx, &our_privkey, UnsignedChannelUpdate {
			chain_hash: ChainHash::using_genesis_block(Network::Testnet),
			short_channel_id: 12,
			timestamp: 2,
			message_flags: 1, // Only must_be_one
			channel_flags: 0,
			cltv_expiry_delta: 0,
			htlc_minimum_msat: 0,
			htlc_maximum_msat: 100_000,
			fee_base_msat: 0,
			fee_proportional_millionths: 0,
			excess_data: Vec::new()
		});
		update_channel(&gossip_sync, &secp_ctx, &privkeys[7], UnsignedChannelUpdate {
			chain_hash: ChainHash::using_genesis_block(Network::Testnet),
			short_channel_id: 13,
			timestamp: 2,
			message_flags: 1, // Only must_be_one
			channel_flags: 0,
			cltv_expiry_delta: 0,
			htlc_minimum_msat: 0,
			htlc_maximum_msat: 100_000,
			fee_base_msat: 0,
			fee_proportional_millionths: 0,
			excess_data: Vec::new()
		});

		update_channel(&gossip_sync, &secp_ctx, &privkeys[2], UnsignedChannelUpdate {
			chain_hash: ChainHash::using_genesis_block(Network::Testnet),
			short_channel_id: 6,
			timestamp: 2,
			message_flags: 1, // Only must_be_one
			channel_flags: 0,
			cltv_expiry_delta: 0,
			htlc_minimum_msat: 0,
			htlc_maximum_msat: 200_000,
			fee_base_msat: 0,
			fee_proportional_millionths: 0,
			excess_data: Vec::new()
		});
		update_channel(&gossip_sync, &secp_ctx, &privkeys[4], UnsignedChannelUpdate {
			chain_hash: ChainHash::using_genesis_block(Network::Testnet),
			short_channel_id: 11,
			timestamp: 2,
			message_flags: 1, // Only must_be_one
			channel_flags: 0,
			cltv_expiry_delta: 0,
			htlc_minimum_msat: 0,
			htlc_maximum_msat: 200_000,
			fee_base_msat: 0,
			fee_proportional_millionths: 0,
			excess_data: Vec::new()
		});

		// Path via {node7, node2} is channels {12, 13, 5}.
		// We already limited them to 200 sats (they are used twice for 100 sats).
		// Nothing to do here.

		let route_params = RouteParameters::from_payment_params_and_value(
			payment_params, amt);
		let res = get_route(&our_id, &route_params, &network_graph.read_only(), None,
			Arc::clone(&logger), &scorer, &Default::default(), &random_seed_bytes);
		res
	}

	#[test]
	fn fees_on_mpp_route_test() {
		// This test makes sure that MPP algorithm properly takes into account
		// fees charged on the channels, by making the fees impactful:
		// if the fee is not properly accounted for, the behavior is different.
		let (secp_ctx, network_graph, gossip_sync, _, logger) = build_graph();
		let (our_privkey, our_id, privkeys, nodes) = get_nodes(&secp_ctx);
		let scorer = ln_test_utils::TestScorer::new();
		let random_seed_bytes = [42; 32];
		let config = UserConfig::default();
		let payment_params = PaymentParameters::from_node_id(nodes[3], 42)
			.with_bolt11_features(channelmanager::provided_bolt11_invoice_features(&config))
			.unwrap();

		// We need a route consisting of 2 paths:
		// From our node to node3 via {node0, node2} and {node7, node2, node4}.
		// We will route 200 sats, Each path will have 100 sats capacity.

		// This test is not particularly stable: e.g.,
		// there's a way to route via {node0, node2, node4}.
		// It works while pathfinding is deterministic, but can be broken otherwise.
		// It's fine to ignore this concern for now.

		// Disable other potential paths.
		update_channel(&gossip_sync, &secp_ctx, &our_privkey, UnsignedChannelUpdate {
			chain_hash: ChainHash::using_genesis_block(Network::Testnet),
			short_channel_id: 2,
			timestamp: 2,
			message_flags: 1, // Only must_be_one
			channel_flags: 2,
			cltv_expiry_delta: 0,
			htlc_minimum_msat: 0,
			htlc_maximum_msat: 100_000,
			fee_base_msat: 0,
			fee_proportional_millionths: 0,
			excess_data: Vec::new()
		});

		update_channel(&gossip_sync, &secp_ctx, &privkeys[2], UnsignedChannelUpdate {
			chain_hash: ChainHash::using_genesis_block(Network::Testnet),
			short_channel_id: 7,
			timestamp: 2,
			message_flags: 1, // Only must_be_one
			channel_flags: 2,
			cltv_expiry_delta: 0,
			htlc_minimum_msat: 0,
			htlc_maximum_msat: 100_000,
			fee_base_msat: 0,
			fee_proportional_millionths: 0,
			excess_data: Vec::new()
		});

		// Path via {node0, node2} is channels {1, 3, 5}.
		update_channel(&gossip_sync, &secp_ctx, &our_privkey, UnsignedChannelUpdate {
			chain_hash: ChainHash::using_genesis_block(Network::Testnet),
			short_channel_id: 1,
			timestamp: 2,
			message_flags: 1, // Only must_be_one
			channel_flags: 0,
			cltv_expiry_delta: 0,
			htlc_minimum_msat: 0,
			htlc_maximum_msat: 100_000,
			fee_base_msat: 0,
			fee_proportional_millionths: 0,
			excess_data: Vec::new()
		});
		update_channel(&gossip_sync, &secp_ctx, &privkeys[0], UnsignedChannelUpdate {
			chain_hash: ChainHash::using_genesis_block(Network::Testnet),
			short_channel_id: 3,
			timestamp: 2,
			message_flags: 1, // Only must_be_one
			channel_flags: 0,
			cltv_expiry_delta: 0,
			htlc_minimum_msat: 0,
			htlc_maximum_msat: 100_000,
			fee_base_msat: 0,
			fee_proportional_millionths: 0,
			excess_data: Vec::new()
		});

		add_channel(&gossip_sync, &secp_ctx, &privkeys[2], &privkeys[3], ChannelFeatures::from_le_bytes(id_to_feature_flags(5)), 5);
		update_channel(&gossip_sync, &secp_ctx, &privkeys[2], UnsignedChannelUpdate {
			chain_hash: ChainHash::using_genesis_block(Network::Testnet),
			short_channel_id: 5,
			timestamp: 2,
			message_flags: 1, // Only must_be_one
			channel_flags: 0,
			cltv_expiry_delta: 0,
			htlc_minimum_msat: 0,
			htlc_maximum_msat: 100_000,
			fee_base_msat: 0,
			fee_proportional_millionths: 0,
			excess_data: Vec::new()
		});
		update_channel(&gossip_sync, &secp_ctx, &privkeys[3], UnsignedChannelUpdate {
			chain_hash: ChainHash::using_genesis_block(Network::Testnet),
			short_channel_id: 5,
			timestamp: 2,
			message_flags: 1, // Only must_be_one
			channel_flags: 3, // Disable direction 1
			cltv_expiry_delta: 0,
			htlc_minimum_msat: 0,
			htlc_maximum_msat: 100_000,
			fee_base_msat: 0,
			fee_proportional_millionths: 0,
			excess_data: Vec::new()
		});

		// Path via {node7, node2, node4} is channels {12, 13, 6, 11}.
		// All channels should be 100 sats capacity. But for the fee experiment,
		// we'll add absolute fee of 150 sats paid for the use channel 6 (paid to node2 on channel 13).
		// Since channel 12 allows to deliver only 250 sats to channel 13, channel 13 can transfer only
		// 100 sats (and pay 150 sats in fees for the use of channel 6),
		// so no matter how large are other channels,
		// the whole path will be limited by 100 sats with just these 2 conditions:
		// - channel 12 capacity is 250 sats
		// - fee for channel 6 is 150 sats
		// Let's test this by enforcing these 2 conditions and removing other limits.
		update_channel(&gossip_sync, &secp_ctx, &our_privkey, UnsignedChannelUpdate {
			chain_hash: ChainHash::using_genesis_block(Network::Testnet),
			short_channel_id: 12,
			timestamp: 2,
			message_flags: 1, // Only must_be_one
			channel_flags: 0,
			cltv_expiry_delta: 0,
			htlc_minimum_msat: 0,
			htlc_maximum_msat: 250_000,
			fee_base_msat: 0,
			fee_proportional_millionths: 0,
			excess_data: Vec::new()
		});
		update_channel(&gossip_sync, &secp_ctx, &privkeys[7], UnsignedChannelUpdate {
			chain_hash: ChainHash::using_genesis_block(Network::Testnet),
			short_channel_id: 13,
			timestamp: 2,
			message_flags: 1, // Only must_be_one
			channel_flags: 0,
			cltv_expiry_delta: 0,
			htlc_minimum_msat: 0,
			htlc_maximum_msat: MAX_VALUE_MSAT,
			fee_base_msat: 0,
			fee_proportional_millionths: 0,
			excess_data: Vec::new()
		});

		update_channel(&gossip_sync, &secp_ctx, &privkeys[2], UnsignedChannelUpdate {
			chain_hash: ChainHash::using_genesis_block(Network::Testnet),
			short_channel_id: 6,
			timestamp: 2,
			message_flags: 1, // Only must_be_one
			channel_flags: 0,
			cltv_expiry_delta: 0,
			htlc_minimum_msat: 0,
			htlc_maximum_msat: MAX_VALUE_MSAT,
			fee_base_msat: 150_000,
			fee_proportional_millionths: 0,
			excess_data: Vec::new()
		});
		update_channel(&gossip_sync, &secp_ctx, &privkeys[4], UnsignedChannelUpdate {
			chain_hash: ChainHash::using_genesis_block(Network::Testnet),
			short_channel_id: 11,
			timestamp: 2,
			message_flags: 1, // Only must_be_one
			channel_flags: 0,
			cltv_expiry_delta: 0,
			htlc_minimum_msat: 0,
			htlc_maximum_msat: MAX_VALUE_MSAT,
			fee_base_msat: 0,
			fee_proportional_millionths: 0,
			excess_data: Vec::new()
		});

		{
			// Attempt to route more than available results in a failure.
			let route_params = RouteParameters::from_payment_params_and_value(
				payment_params.clone(), 210_000);
			if let Err(LightningError{err, action: ErrorAction::IgnoreError}) = get_route(
					&our_id, &route_params, &network_graph.read_only(), None, Arc::clone(&logger),
					&scorer, &Default::default(), &random_seed_bytes) {
						assert_eq!(err, "Failed to find a sufficient route to the given destination");
			} else { panic!(); }
		}

		{
			// Attempt to route while setting max_total_routing_fee_msat to 149_999 results in a failure.
			let route_params = RouteParameters { payment_params: payment_params.clone(), final_value_msat: 200_000,
				max_total_routing_fee_msat: Some(149_999) };
			if let Err(LightningError{err, action: ErrorAction::IgnoreError}) = get_route(
				&our_id, &route_params, &network_graph.read_only(), None, Arc::clone(&logger),
				&scorer, &Default::default(), &random_seed_bytes) {
					assert_eq!(err, "Failed to find a sufficient route to the given destination");
			} else { panic!(); }
		}

		{
			// Now, attempt to route 200 sats (exact amount we can route).
			let route_params = RouteParameters { payment_params: payment_params.clone(), final_value_msat: 200_000,
				max_total_routing_fee_msat: Some(150_000) };
			let route = get_route(&our_id, &route_params, &network_graph.read_only(), None,
				Arc::clone(&logger), &scorer, &Default::default(), &random_seed_bytes).unwrap();
			assert_eq!(route.paths.len(), 2);

			let mut total_amount_paid_msat = 0;
			for path in &route.paths {
				assert_eq!(path.hops.last().unwrap().pubkey, nodes[3]);
				total_amount_paid_msat += path.final_value_msat();
			}
			assert_eq!(total_amount_paid_msat, 200_000);
			assert_eq!(route.get_total_fees(), 150_000);
		}
	}

	#[test]
	fn mpp_with_last_hops() {
		// Previously, if we tried to send an MPP payment to a destination which was only reachable
		// via a single last-hop route hint, we'd fail to route if we first collected routes
		// totaling close but not quite enough to fund the full payment.
		//
		// This was because we considered last-hop hints to have exactly the sought payment amount
		// instead of the amount we were trying to collect, needlessly limiting our path searching
		// at the very first hop.
		//
		// Specifically, this interacted with our "all paths must fund at least 5% of total target"
		// criterion to cause us to refuse all routes at the last hop hint which would be considered
		// to only have the remaining to-collect amount in available liquidity.
		//
		// This bug appeared in production in some specific channel configurations.
		let (secp_ctx, network_graph, gossip_sync, _, logger) = build_graph();
		let (our_privkey, our_id, privkeys, nodes) = get_nodes(&secp_ctx);
		let scorer = ln_test_utils::TestScorer::new();
		let random_seed_bytes = [42; 32];
		let config = UserConfig::default();
		let payment_params = PaymentParameters::from_node_id(PublicKey::from_slice(&[02; 33]).unwrap(), 42)
			.with_bolt11_features(channelmanager::provided_bolt11_invoice_features(&config)).unwrap()
			.with_route_hints(vec![RouteHint(vec![RouteHintHop {
				src_node_id: nodes[2],
				short_channel_id: 42,
				fees: RoutingFees { base_msat: 0, proportional_millionths: 0 },
				cltv_expiry_delta: 42,
				htlc_minimum_msat: None,
				htlc_maximum_msat: None,
			}])]).unwrap().with_max_channel_saturation_power_of_half(0);

		// Keep only two paths from us to nodes[2], both with a 99sat HTLC maximum, with one with
		// no fee and one with a 1msat fee. Previously, trying to route 100 sats to nodes[2] here
		// would first use the no-fee route and then fail to find a path along the second route as
		// we think we can only send up to 1 additional sat over the last-hop but refuse to as its
		// under 5% of our payment amount.
		update_channel(&gossip_sync, &secp_ctx, &our_privkey, UnsignedChannelUpdate {
			chain_hash: ChainHash::using_genesis_block(Network::Testnet),
			short_channel_id: 1,
			timestamp: 2,
			message_flags: 1, // Only must_be_one
			channel_flags: 0,
			cltv_expiry_delta: (5 << 4) | 5,
			htlc_minimum_msat: 0,
			htlc_maximum_msat: 99_000,
			fee_base_msat: u32::max_value(),
			fee_proportional_millionths: u32::max_value(),
			excess_data: Vec::new()
		});
		update_channel(&gossip_sync, &secp_ctx, &our_privkey, UnsignedChannelUpdate {
			chain_hash: ChainHash::using_genesis_block(Network::Testnet),
			short_channel_id: 2,
			timestamp: 2,
			message_flags: 1, // Only must_be_one
			channel_flags: 0,
			cltv_expiry_delta: (5 << 4) | 3,
			htlc_minimum_msat: 0,
			htlc_maximum_msat: 99_000,
			fee_base_msat: u32::max_value(),
			fee_proportional_millionths: u32::max_value(),
			excess_data: Vec::new()
		});
		update_channel(&gossip_sync, &secp_ctx, &privkeys[1], UnsignedChannelUpdate {
			chain_hash: ChainHash::using_genesis_block(Network::Testnet),
			short_channel_id: 4,
			timestamp: 2,
			message_flags: 1, // Only must_be_one
			channel_flags: 0,
			cltv_expiry_delta: (4 << 4) | 1,
			htlc_minimum_msat: 0,
			htlc_maximum_msat: MAX_VALUE_MSAT,
			fee_base_msat: 1,
			fee_proportional_millionths: 0,
			excess_data: Vec::new()
		});
		update_channel(&gossip_sync, &secp_ctx, &privkeys[7], UnsignedChannelUpdate {
			chain_hash: ChainHash::using_genesis_block(Network::Testnet),
			short_channel_id: 13,
			timestamp: 2,
			message_flags: 1, // Only must_be_one
			channel_flags: 0|2, // Channel disabled
			cltv_expiry_delta: (13 << 4) | 1,
			htlc_minimum_msat: 0,
			htlc_maximum_msat: MAX_VALUE_MSAT,
			fee_base_msat: 0,
			fee_proportional_millionths: 2000000,
			excess_data: Vec::new()
		});

		// Get a route for 100 sats and check that we found the MPP route no problem and didn't
		// overpay at all.
		let route_params = RouteParameters::from_payment_params_and_value(
			payment_params, 100_000);
		let mut route = get_route(&our_id, &route_params, &network_graph.read_only(), None,
			Arc::clone(&logger), &scorer, &Default::default(), &random_seed_bytes).unwrap();
		assert_eq!(route.paths.len(), 2);
		route.paths.sort_by_key(|path| path.hops[0].short_channel_id);
		// Paths are manually ordered ordered by SCID, so:
		// * the first is channel 1 (0 fee, but 99 sat maximum) -> channel 3 -> channel 42
		// * the second is channel 2 (1 msat fee) -> channel 4 -> channel 42
		assert_eq!(route.paths[0].hops[0].short_channel_id, 1);
		assert_eq!(route.paths[0].hops[0].fee_msat, 0);
		assert_eq!(route.paths[0].hops[2].fee_msat, 99_000);
		assert_eq!(route.paths[1].hops[0].short_channel_id, 2);
		assert_eq!(route.paths[1].hops[0].fee_msat, 1);
		assert_eq!(route.paths[1].hops[2].fee_msat, 1_000);
		assert_eq!(route.get_total_fees(), 1);
		assert_eq!(route.get_total_amount(), 100_000);
	}

	#[test]
	fn drop_lowest_channel_mpp_route_test() {
		// This test checks that low-capacity channel is dropped when after
		// path finding we realize that we found more capacity than we need.
		let (secp_ctx, network_graph, gossip_sync, _, logger) = build_graph();
		let (our_privkey, our_id, privkeys, nodes) = get_nodes(&secp_ctx);
		let scorer = ln_test_utils::TestScorer::new();
		let random_seed_bytes = [42; 32];
		let config = UserConfig::default();
		let payment_params = PaymentParameters::from_node_id(nodes[2], 42)
			.with_bolt11_features(channelmanager::provided_bolt11_invoice_features(&config))
			.unwrap()
			.with_max_channel_saturation_power_of_half(0);

		// We need a route consisting of 3 paths:
		// From our node to node2 via node0, node7, node1 (three paths one hop each).

		// The first and the second paths should be sufficient, but the third should be
		// cheaper, so that we select it but drop later.

		// First, we set limits on these (previously unlimited) channels.
		// Their aggregate capacity will be 50 + 60 + 20 = 130 sats.

		// Path via node0 is channels {1, 3}. Limit them to 100 and 50 sats (total limit 50);
		update_channel(&gossip_sync, &secp_ctx, &our_privkey, UnsignedChannelUpdate {
			chain_hash: ChainHash::using_genesis_block(Network::Testnet),
			short_channel_id: 1,
			timestamp: 2,
			message_flags: 1, // Only must_be_one
			channel_flags: 0,
			cltv_expiry_delta: 0,
			htlc_minimum_msat: 0,
			htlc_maximum_msat: 100_000,
			fee_base_msat: 0,
			fee_proportional_millionths: 0,
			excess_data: Vec::new()
		});
		update_channel(&gossip_sync, &secp_ctx, &privkeys[0], UnsignedChannelUpdate {
			chain_hash: ChainHash::using_genesis_block(Network::Testnet),
			short_channel_id: 3,
			timestamp: 2,
			message_flags: 1, // Only must_be_one
			channel_flags: 0,
			cltv_expiry_delta: 0,
			htlc_minimum_msat: 0,
			htlc_maximum_msat: 50_000,
			fee_base_msat: 100,
			fee_proportional_millionths: 0,
			excess_data: Vec::new()
		});

		// Path via node7 is channels {12, 13}. Limit them to 60 and 60 sats (total limit 60);
		update_channel(&gossip_sync, &secp_ctx, &our_privkey, UnsignedChannelUpdate {
			chain_hash: ChainHash::using_genesis_block(Network::Testnet),
			short_channel_id: 12,
			timestamp: 2,
			message_flags: 1, // Only must_be_one
			channel_flags: 0,
			cltv_expiry_delta: 0,
			htlc_minimum_msat: 0,
			htlc_maximum_msat: 60_000,
			fee_base_msat: 100,
			fee_proportional_millionths: 0,
			excess_data: Vec::new()
		});
		update_channel(&gossip_sync, &secp_ctx, &privkeys[7], UnsignedChannelUpdate {
			chain_hash: ChainHash::using_genesis_block(Network::Testnet),
			short_channel_id: 13,
			timestamp: 2,
			message_flags: 1, // Only must_be_one
			channel_flags: 0,
			cltv_expiry_delta: 0,
			htlc_minimum_msat: 0,
			htlc_maximum_msat: 60_000,
			fee_base_msat: 0,
			fee_proportional_millionths: 0,
			excess_data: Vec::new()
		});

		// Path via node1 is channels {2, 4}. Limit them to 20 and 20 sats (total capacity 20 sats).
		update_channel(&gossip_sync, &secp_ctx, &our_privkey, UnsignedChannelUpdate {
			chain_hash: ChainHash::using_genesis_block(Network::Testnet),
			short_channel_id: 2,
			timestamp: 2,
			message_flags: 1, // Only must_be_one
			channel_flags: 0,
			cltv_expiry_delta: 0,
			htlc_minimum_msat: 0,
			htlc_maximum_msat: 20_000,
			fee_base_msat: 0,
			fee_proportional_millionths: 0,
			excess_data: Vec::new()
		});
		update_channel(&gossip_sync, &secp_ctx, &privkeys[1], UnsignedChannelUpdate {
			chain_hash: ChainHash::using_genesis_block(Network::Testnet),
			short_channel_id: 4,
			timestamp: 2,
			message_flags: 1, // Only must_be_one
			channel_flags: 0,
			cltv_expiry_delta: 0,
			htlc_minimum_msat: 0,
			htlc_maximum_msat: 20_000,
			fee_base_msat: 0,
			fee_proportional_millionths: 0,
			excess_data: Vec::new()
		});

		{
			// Attempt to route more than available results in a failure.
			let route_params = RouteParameters::from_payment_params_and_value(
				payment_params.clone(), 150_000);
			if let Err(LightningError{err, action: ErrorAction::IgnoreError}) = get_route(
					&our_id, &route_params, &network_graph.read_only(), None, Arc::clone(&logger),
					&scorer, &Default::default(), &random_seed_bytes) {
						assert_eq!(err, "Failed to find a sufficient route to the given destination");
			} else { panic!(); }
		}

		{
			// Now, attempt to route 125 sats (just a bit below the capacity of 3 channels).
			// Our algorithm should provide us with these 3 paths.
			let route_params = RouteParameters::from_payment_params_and_value(
				payment_params.clone(), 125_000);
			let route = get_route(&our_id, &route_params, &network_graph.read_only(), None,
				Arc::clone(&logger), &scorer, &Default::default(), &random_seed_bytes).unwrap();
			assert_eq!(route.paths.len(), 3);
			let mut total_amount_paid_msat = 0;
			for path in &route.paths {
				assert_eq!(path.hops.len(), 2);
				assert_eq!(path.hops.last().unwrap().pubkey, nodes[2]);
				total_amount_paid_msat += path.final_value_msat();
			}
			assert_eq!(total_amount_paid_msat, 125_000);
		}

		{
			// Attempt to route without the last small cheap channel
			let route_params = RouteParameters::from_payment_params_and_value(
				payment_params, 90_000);
			let route = get_route(&our_id, &route_params, &network_graph.read_only(), None,
				Arc::clone(&logger), &scorer, &Default::default(), &random_seed_bytes).unwrap();
			assert_eq!(route.paths.len(), 2);
			let mut total_amount_paid_msat = 0;
			for path in &route.paths {
				assert_eq!(path.hops.len(), 2);
				assert_eq!(path.hops.last().unwrap().pubkey, nodes[2]);
				total_amount_paid_msat += path.final_value_msat();
			}
			assert_eq!(total_amount_paid_msat, 90_000);
		}
	}

	#[test]
	fn min_criteria_consistency() {
		// Test that we don't use an inconsistent metric between updating and walking nodes during
		// our Dijkstra's pass. In the initial version of MPP, the "best source" for a given node
		// was updated with a different criterion from the heap sorting, resulting in loops in
		// calculated paths. We test for that specific case here.

		// We construct a network that looks like this:
		//
		//            node2 -1(3)2- node3
		//              2          2
		//               (2)     (4)
		//                  1   1
		//    node1 -1(5)2- node4 -1(1)2- node6
		//    2
		//   (6)
		//	  1
		// our_node
		//
		// We create a loop on the side of our real path - our destination is node 6, with a
		// previous hop of node 4. From 4, the cheapest previous path is channel 2 from node 2,
		// followed by node 3 over channel 3. Thereafter, the cheapest next-hop is back to node 4
		// (this time over channel 4). Channel 4 has 0 htlc_minimum_msat whereas channel 1 (the
		// other channel with a previous-hop of node 4) has a high (but irrelevant to the overall
		// payment) htlc_minimum_msat. In the original algorithm, this resulted in node4's
		// "previous hop" being set to node 3, creating a loop in the path.
		let secp_ctx = Secp256k1::new();
		let logger = Arc::new(ln_test_utils::TestLogger::new());
		let network = Arc::new(NetworkGraph::new(Network::Testnet, Arc::clone(&logger)));
		let gossip_sync = P2PGossipSync::new(Arc::clone(&network), None, Arc::clone(&logger));
		let (our_privkey, our_id, privkeys, nodes) = get_nodes(&secp_ctx);
		let scorer = ln_test_utils::TestScorer::new();
		let random_seed_bytes = [42; 32];
		let payment_params = PaymentParameters::from_node_id(nodes[6], 42);

		add_channel(&gossip_sync, &secp_ctx, &our_privkey, &privkeys[1], ChannelFeatures::from_le_bytes(id_to_feature_flags(6)), 6);
		for (key, channel_flags) in [(&our_privkey, 0), (&privkeys[1], 3)] {
			update_channel(&gossip_sync, &secp_ctx, key, UnsignedChannelUpdate {
				chain_hash: ChainHash::using_genesis_block(Network::Testnet),
				short_channel_id: 6,
				timestamp: 1,
				message_flags: 1, // Only must_be_one
				channel_flags,
				cltv_expiry_delta: (6 << 4) | 0,
				htlc_minimum_msat: 0,
				htlc_maximum_msat: MAX_VALUE_MSAT,
				fee_base_msat: 0,
				fee_proportional_millionths: 0,
				excess_data: Vec::new()
			});
		}
		add_or_update_node(&gossip_sync, &secp_ctx, &privkeys[1], NodeFeatures::from_le_bytes(id_to_feature_flags(1)), 0);

		add_channel(&gossip_sync, &secp_ctx, &privkeys[1], &privkeys[4], ChannelFeatures::from_le_bytes(id_to_feature_flags(5)), 5);
		for (key, channel_flags) in [(&privkeys[1], 0), (&privkeys[4], 3)] {
			update_channel(&gossip_sync, &secp_ctx, key, UnsignedChannelUpdate {
				chain_hash: ChainHash::using_genesis_block(Network::Testnet),
				short_channel_id: 5,
				timestamp: 1,
				message_flags: 1, // Only must_be_one
				channel_flags,
				cltv_expiry_delta: (5 << 4) | 0,
				htlc_minimum_msat: 0,
				htlc_maximum_msat: MAX_VALUE_MSAT,
				fee_base_msat: 100,
				fee_proportional_millionths: 0,
				excess_data: Vec::new()
			});
		}
		add_or_update_node(&gossip_sync, &secp_ctx, &privkeys[4], NodeFeatures::from_le_bytes(id_to_feature_flags(4)), 0);

		add_channel(&gossip_sync, &secp_ctx, &privkeys[4], &privkeys[3], ChannelFeatures::from_le_bytes(id_to_feature_flags(4)), 4);
		for (key, channel_flags) in [(&privkeys[4], 0), (&privkeys[3], 3)] {
			update_channel(&gossip_sync, &secp_ctx, key, UnsignedChannelUpdate {
				chain_hash: ChainHash::using_genesis_block(Network::Testnet),
				short_channel_id: 4,
				timestamp: 1,
				message_flags: 1, // Only must_be_one
				channel_flags,
				cltv_expiry_delta: (4 << 4) | 0,
				htlc_minimum_msat: 0,
				htlc_maximum_msat: MAX_VALUE_MSAT,
				fee_base_msat: 0,
				fee_proportional_millionths: 0,
				excess_data: Vec::new()
			});
		}
		add_or_update_node(&gossip_sync, &secp_ctx, &privkeys[3], NodeFeatures::from_le_bytes(id_to_feature_flags(3)), 0);

		add_channel(&gossip_sync, &secp_ctx, &privkeys[3], &privkeys[2], ChannelFeatures::from_le_bytes(id_to_feature_flags(3)), 3);
		for (key, channel_flags) in [(&privkeys[3], 0), (&privkeys[2], 3)] {
			update_channel(&gossip_sync, &secp_ctx, key, UnsignedChannelUpdate {
				chain_hash: ChainHash::using_genesis_block(Network::Testnet),
				short_channel_id: 3,
				timestamp: 1,
				message_flags: 1, // Only must_be_one
				channel_flags,
				cltv_expiry_delta: (3 << 4) | 0,
				htlc_minimum_msat: 0,
				htlc_maximum_msat: MAX_VALUE_MSAT,
				fee_base_msat: 0,
				fee_proportional_millionths: 0,
				excess_data: Vec::new()
			});
		}
		add_or_update_node(&gossip_sync, &secp_ctx, &privkeys[2], NodeFeatures::from_le_bytes(id_to_feature_flags(2)), 0);

		add_channel(&gossip_sync, &secp_ctx, &privkeys[2], &privkeys[4], ChannelFeatures::from_le_bytes(id_to_feature_flags(2)), 2);
		for (key, channel_flags) in [(&privkeys[2], 0), (&privkeys[4], 3)] {
			update_channel(&gossip_sync, &secp_ctx, key, UnsignedChannelUpdate {
				chain_hash: ChainHash::using_genesis_block(Network::Testnet),
				short_channel_id: 2,
				timestamp: 1,
				message_flags: 1, // Only must_be_one
				channel_flags,
				cltv_expiry_delta: (2 << 4) | 0,
				htlc_minimum_msat: 0,
				htlc_maximum_msat: MAX_VALUE_MSAT,
				fee_base_msat: 0,
				fee_proportional_millionths: 0,
				excess_data: Vec::new()
			});
		}

		add_channel(&gossip_sync, &secp_ctx, &privkeys[4], &privkeys[6], ChannelFeatures::from_le_bytes(id_to_feature_flags(1)), 1);
		for (key, channel_flags) in [(&privkeys[4], 0), (&privkeys[6], 3)] {
			update_channel(&gossip_sync, &secp_ctx, key, UnsignedChannelUpdate {
				chain_hash: ChainHash::using_genesis_block(Network::Testnet),
				short_channel_id: 1,
				timestamp: 1,
				message_flags: 1, // Only must_be_one
				channel_flags,
				cltv_expiry_delta: (1 << 4) | 0,
				htlc_minimum_msat: 100,
				htlc_maximum_msat: MAX_VALUE_MSAT,
				fee_base_msat: 0,
				fee_proportional_millionths: 0,
				excess_data: Vec::new()
			});
		}
		add_or_update_node(&gossip_sync, &secp_ctx, &privkeys[6], NodeFeatures::from_le_bytes(id_to_feature_flags(6)), 0);

		{
			// Now ensure the route flows simply over nodes 1 and 4 to 6.
			let route_params = RouteParameters::from_payment_params_and_value(
				payment_params, 10_000);
			let route = get_route(&our_id, &route_params, &network.read_only(), None,
				Arc::clone(&logger), &scorer, &Default::default(), &random_seed_bytes).unwrap();
			assert_eq!(route.paths.len(), 1);
			assert_eq!(route.paths[0].hops.len(), 3);

			assert_eq!(route.paths[0].hops[0].pubkey, nodes[1]);
			assert_eq!(route.paths[0].hops[0].short_channel_id, 6);
			assert_eq!(route.paths[0].hops[0].fee_msat, 100);
			assert_eq!(route.paths[0].hops[0].cltv_expiry_delta, (5 << 4) | 0);
			assert_eq!(route.paths[0].hops[0].node_features.le_flags(), &id_to_feature_flags(1));
			assert_eq!(route.paths[0].hops[0].channel_features.le_flags(), &id_to_feature_flags(6));

			assert_eq!(route.paths[0].hops[1].pubkey, nodes[4]);
			assert_eq!(route.paths[0].hops[1].short_channel_id, 5);
			assert_eq!(route.paths[0].hops[1].fee_msat, 0);
			assert_eq!(route.paths[0].hops[1].cltv_expiry_delta, (1 << 4) | 0);
			assert_eq!(route.paths[0].hops[1].node_features.le_flags(), &id_to_feature_flags(4));
			assert_eq!(route.paths[0].hops[1].channel_features.le_flags(), &id_to_feature_flags(5));

			assert_eq!(route.paths[0].hops[2].pubkey, nodes[6]);
			assert_eq!(route.paths[0].hops[2].short_channel_id, 1);
			assert_eq!(route.paths[0].hops[2].fee_msat, 10_000);
			assert_eq!(route.paths[0].hops[2].cltv_expiry_delta, 42);
			assert_eq!(route.paths[0].hops[2].node_features.le_flags(), &id_to_feature_flags(6));
			assert_eq!(route.paths[0].hops[2].channel_features.le_flags(), &id_to_feature_flags(1));
		}
	}


	#[test]
	fn exact_fee_liquidity_limit() {
		// Test that if, while walking the graph, we find a hop that has exactly enough liquidity
		// for us, including later hop fees, we take it. In the first version of our MPP algorithm
		// we calculated fees on a higher value, resulting in us ignoring such paths.
		let (secp_ctx, network_graph, gossip_sync, _, logger) = build_graph();
		let (our_privkey, our_id, _, nodes) = get_nodes(&secp_ctx);
		let scorer = ln_test_utils::TestScorer::new();
		let random_seed_bytes = [42; 32];
		let payment_params = PaymentParameters::from_node_id(nodes[2], 42);

		// We modify the graph to set the htlc_maximum of channel 2 to below the value we wish to
		// send.
		update_channel(&gossip_sync, &secp_ctx, &our_privkey, UnsignedChannelUpdate {
			chain_hash: ChainHash::using_genesis_block(Network::Testnet),
			short_channel_id: 2,
			timestamp: 2,
			message_flags: 1, // Only must_be_one
			channel_flags: 0,
			cltv_expiry_delta: 0,
			htlc_minimum_msat: 0,
			htlc_maximum_msat: 85_000,
			fee_base_msat: 0,
			fee_proportional_millionths: 0,
			excess_data: Vec::new()
		});

		update_channel(&gossip_sync, &secp_ctx, &our_privkey, UnsignedChannelUpdate {
			chain_hash: ChainHash::using_genesis_block(Network::Testnet),
			short_channel_id: 12,
			timestamp: 2,
			message_flags: 1, // Only must_be_one
			channel_flags: 0,
			cltv_expiry_delta: (4 << 4) | 1,
			htlc_minimum_msat: 0,
			htlc_maximum_msat: 270_000,
			fee_base_msat: 0,
			fee_proportional_millionths: 1000000,
			excess_data: Vec::new()
		});

		{
			// Now, attempt to route 90 sats, which is exactly 90 sats at the last hop, plus the
			// 200% fee charged channel 13 in the 1-to-2 direction.
			let mut route_params = RouteParameters::from_payment_params_and_value(
				payment_params, 90_000);
			route_params.max_total_routing_fee_msat = Some(90_000*2);
			let route = get_route(&our_id, &route_params, &network_graph.read_only(), None,
				Arc::clone(&logger), &scorer, &Default::default(), &random_seed_bytes).unwrap();
			assert_eq!(route.paths.len(), 1);
			assert_eq!(route.paths[0].hops.len(), 2);

			assert_eq!(route.paths[0].hops[0].pubkey, nodes[7]);
			assert_eq!(route.paths[0].hops[0].short_channel_id, 12);
			assert_eq!(route.paths[0].hops[0].fee_msat, 90_000*2);
			assert_eq!(route.paths[0].hops[0].cltv_expiry_delta, (13 << 4) | 1);
			assert_eq!(route.paths[0].hops[0].node_features.le_flags(), &id_to_feature_flags(8));
			assert_eq!(route.paths[0].hops[0].channel_features.le_flags(), &id_to_feature_flags(12));

			assert_eq!(route.paths[0].hops[1].pubkey, nodes[2]);
			assert_eq!(route.paths[0].hops[1].short_channel_id, 13);
			assert_eq!(route.paths[0].hops[1].fee_msat, 90_000);
			assert_eq!(route.paths[0].hops[1].cltv_expiry_delta, 42);
			assert_eq!(route.paths[0].hops[1].node_features.le_flags(), &id_to_feature_flags(3));
			assert_eq!(route.paths[0].hops[1].channel_features.le_flags(), &id_to_feature_flags(13));
		}
	}

	#[test]
	fn htlc_max_reduction_below_min() {
		// Test that if, while walking the graph, we reduce the value being sent to meet an
		// htlc_maximum_msat, we don't end up undershooting a later htlc_minimum_msat. In the
		// initial version of MPP we'd accept such routes but reject them while recalculating fees,
		// resulting in us thinking there is no possible path, even if other paths exist.
		let (secp_ctx, network_graph, gossip_sync, _, logger) = build_graph();
		let (our_privkey, our_id, privkeys, nodes) = get_nodes(&secp_ctx);
		let scorer = ln_test_utils::TestScorer::new();
		let random_seed_bytes = [42; 32];
		let config = UserConfig::default();
		let payment_params = PaymentParameters::from_node_id(nodes[2], 42)
			.with_bolt11_features(channelmanager::provided_bolt11_invoice_features(&config))
			.unwrap();

		// We modify the graph to set the htlc_minimum of channel 2 and 4 as needed - channel 2
		// gets an htlc_maximum_msat of 80_000 and channel 4 an htlc_minimum_msat of 90_000. We
		// then try to send 90_000.
		update_channel(&gossip_sync, &secp_ctx, &our_privkey, UnsignedChannelUpdate {
			chain_hash: ChainHash::using_genesis_block(Network::Testnet),
			short_channel_id: 2,
			timestamp: 2,
			message_flags: 1, // Only must_be_one
			channel_flags: 0,
			cltv_expiry_delta: 0,
			htlc_minimum_msat: 0,
			htlc_maximum_msat: 80_000,
			fee_base_msat: 0,
			fee_proportional_millionths: 0,
			excess_data: Vec::new()
		});
		update_channel(&gossip_sync, &secp_ctx, &privkeys[1], UnsignedChannelUpdate {
			chain_hash: ChainHash::using_genesis_block(Network::Testnet),
			short_channel_id: 4,
			timestamp: 2,
			message_flags: 1, // Only must_be_one
			channel_flags: 0,
			cltv_expiry_delta: (4 << 4) | 1,
			htlc_minimum_msat: 90_000,
			htlc_maximum_msat: MAX_VALUE_MSAT,
			fee_base_msat: 0,
			fee_proportional_millionths: 0,
			excess_data: Vec::new()
		});

		{
			// Now, attempt to route 90 sats, hitting the htlc_minimum on channel 4, but
			// overshooting the htlc_maximum on channel 2. Thus, we should pick the (absurdly
			// expensive) channels 12-13 path.
			let mut route_params = RouteParameters::from_payment_params_and_value(
				payment_params, 90_000);
			route_params.max_total_routing_fee_msat = Some(90_000*2);
			let route = get_route(&our_id, &route_params, &network_graph.read_only(), None,
				Arc::clone(&logger), &scorer, &Default::default(), &random_seed_bytes).unwrap();
			assert_eq!(route.paths.len(), 1);
			assert_eq!(route.paths[0].hops.len(), 2);

			assert_eq!(route.paths[0].hops[0].pubkey, nodes[7]);
			assert_eq!(route.paths[0].hops[0].short_channel_id, 12);
			assert_eq!(route.paths[0].hops[0].fee_msat, 90_000*2);
			assert_eq!(route.paths[0].hops[0].cltv_expiry_delta, (13 << 4) | 1);
			assert_eq!(route.paths[0].hops[0].node_features.le_flags(), &id_to_feature_flags(8));
			assert_eq!(route.paths[0].hops[0].channel_features.le_flags(), &id_to_feature_flags(12));

			assert_eq!(route.paths[0].hops[1].pubkey, nodes[2]);
			assert_eq!(route.paths[0].hops[1].short_channel_id, 13);
			assert_eq!(route.paths[0].hops[1].fee_msat, 90_000);
			assert_eq!(route.paths[0].hops[1].cltv_expiry_delta, 42);
			assert_eq!(route.paths[0].hops[1].node_features.le_flags(), channelmanager::provided_bolt11_invoice_features(&config).le_flags());
			assert_eq!(route.paths[0].hops[1].channel_features.le_flags(), &id_to_feature_flags(13));
		}
	}

	#[test]
	fn multiple_direct_first_hops() {
		// Previously we'd only ever considered one first hop path per counterparty.
		// However, as we don't restrict users to one channel per peer, we really need to support
		// looking at all first hop paths.
		// Here we test that we do not ignore all-but-the-last first hop paths per counterparty (as
		// we used to do by overwriting the `first_hop_targets` hashmap entry) and that we can MPP
		// route over multiple channels with the same first hop.
		let secp_ctx = Secp256k1::new();
		let (_, our_id, _, nodes) = get_nodes(&secp_ctx);
		let logger = Arc::new(ln_test_utils::TestLogger::new());
		let network_graph = NetworkGraph::new(Network::Testnet, Arc::clone(&logger));
		let scorer = ln_test_utils::TestScorer::new();
		let config = UserConfig::default();
		let payment_params = PaymentParameters::from_node_id(nodes[0], 42)
			.with_bolt11_features(channelmanager::provided_bolt11_invoice_features(&config))
			.unwrap();
		let random_seed_bytes = [42; 32];

		{
			let route_params = RouteParameters::from_payment_params_and_value(
				payment_params.clone(), 100_000);
			let route = get_route(&our_id, &route_params, &network_graph.read_only(), Some(&[
				&get_channel_details(Some(3), nodes[0], channelmanager::provided_init_features(&config), 200_000),
				&get_channel_details(Some(2), nodes[0], channelmanager::provided_init_features(&config), 10_000),
			]), Arc::clone(&logger), &scorer, &Default::default(), &random_seed_bytes).unwrap();
			assert_eq!(route.paths.len(), 1);
			assert_eq!(route.paths[0].hops.len(), 1);

			assert_eq!(route.paths[0].hops[0].pubkey, nodes[0]);
			assert_eq!(route.paths[0].hops[0].short_channel_id, 3);
			assert_eq!(route.paths[0].hops[0].fee_msat, 100_000);
		}
		{
			let route_params = RouteParameters::from_payment_params_and_value(
				payment_params.clone(), 100_000);
			let route = get_route(&our_id, &route_params, &network_graph.read_only(), Some(&[
				&get_channel_details(Some(3), nodes[0], channelmanager::provided_init_features(&config), 50_000),
				&get_channel_details(Some(2), nodes[0], channelmanager::provided_init_features(&config), 50_000),
			]), Arc::clone(&logger), &scorer, &Default::default(), &random_seed_bytes).unwrap();
			assert_eq!(route.paths.len(), 2);
			assert_eq!(route.paths[0].hops.len(), 1);
			assert_eq!(route.paths[1].hops.len(), 1);

			assert!((route.paths[0].hops[0].short_channel_id == 3 && route.paths[1].hops[0].short_channel_id == 2) ||
				(route.paths[0].hops[0].short_channel_id == 2 && route.paths[1].hops[0].short_channel_id == 3));

			assert_eq!(route.paths[0].hops[0].pubkey, nodes[0]);
			assert_eq!(route.paths[0].hops[0].fee_msat, 50_000);

			assert_eq!(route.paths[1].hops[0].pubkey, nodes[0]);
			assert_eq!(route.paths[1].hops[0].fee_msat, 50_000);
		}

		{
			// If we have a bunch of outbound channels to the same node, where most are not
			// sufficient to pay the full payment, but one is, we should default to just using the
			// one single channel that has sufficient balance, avoiding MPP.
			//
			// If we have several options above the 3xpayment value threshold, we should pick the
			// smallest of them, avoiding further fragmenting our available outbound balance to
			// this node.
			let route_params = RouteParameters::from_payment_params_and_value(
				payment_params, 100_000);
			let route = get_route(&our_id, &route_params, &network_graph.read_only(), Some(&[
				&get_channel_details(Some(2), nodes[0], channelmanager::provided_init_features(&config), 50_000),
				&get_channel_details(Some(3), nodes[0], channelmanager::provided_init_features(&config), 50_000),
				&get_channel_details(Some(5), nodes[0], channelmanager::provided_init_features(&config), 50_000),
				&get_channel_details(Some(6), nodes[0], channelmanager::provided_init_features(&config), 300_000),
				&get_channel_details(Some(7), nodes[0], channelmanager::provided_init_features(&config), 50_000),
				&get_channel_details(Some(8), nodes[0], channelmanager::provided_init_features(&config), 50_000),
				&get_channel_details(Some(9), nodes[0], channelmanager::provided_init_features(&config), 50_000),
				&get_channel_details(Some(4), nodes[0], channelmanager::provided_init_features(&config), 1_000_000),
			]), Arc::clone(&logger), &scorer, &Default::default(), &random_seed_bytes).unwrap();
			assert_eq!(route.paths.len(), 1);
			assert_eq!(route.paths[0].hops.len(), 1);

			assert_eq!(route.paths[0].hops[0].pubkey, nodes[0]);
			assert_eq!(route.paths[0].hops[0].short_channel_id, 6);
			assert_eq!(route.paths[0].hops[0].fee_msat, 100_000);
		}
	}

	#[test]
	fn prefers_shorter_route_with_higher_fees() {
		let (secp_ctx, network_graph, _, _, logger) = build_graph();
		let (_, our_id, _, nodes) = get_nodes(&secp_ctx);
		let payment_params = PaymentParameters::from_node_id(nodes[6], 42).with_route_hints(last_hops(&nodes)).unwrap();

		// Without penalizing each hop 100 msats, a longer path with lower fees is chosen.
		let scorer = ln_test_utils::TestScorer::new();
		let random_seed_bytes = [42; 32];
		let route_params = RouteParameters::from_payment_params_and_value(
			payment_params.clone(), 100);
		let route = get_route( &our_id, &route_params, &network_graph.read_only(), None,
			Arc::clone(&logger), &scorer, &Default::default(), &random_seed_bytes).unwrap();
		let path = route.paths[0].hops.iter().map(|hop| hop.short_channel_id).collect::<Vec<_>>();

		assert_eq!(route.get_total_fees(), 100);
		assert_eq!(route.get_total_amount(), 100);
		assert_eq!(path, vec![2, 4, 6, 11, 8]);

		// Applying a 100 msat penalty to each hop results in taking channels 7 and 10 to nodes[6]
		// from nodes[2] rather than channel 6, 11, and 8, even though the longer path is cheaper.
		let scorer = FixedPenaltyScorer::with_penalty(100);
		let route_params = RouteParameters::from_payment_params_and_value(
			payment_params, 100);
		let route = get_route( &our_id, &route_params, &network_graph.read_only(), None,
			Arc::clone(&logger), &scorer, &Default::default(), &random_seed_bytes).unwrap();
		let path = route.paths[0].hops.iter().map(|hop| hop.short_channel_id).collect::<Vec<_>>();

		assert_eq!(route.get_total_fees(), 300);
		assert_eq!(route.get_total_amount(), 100);
		assert_eq!(path, vec![2, 4, 7, 10]);
	}

	struct BadChannelScorer {
		short_channel_id: u64,
	}

	#[cfg(c_bindings)]
	impl Writeable for BadChannelScorer {
		fn write<W: Writer>(&self, _w: &mut W) -> Result<(), crate::io::Error> { unimplemented!() }
	}
	impl ScoreLookUp for BadChannelScorer {
		#[cfg(not(c_bindings))]
		type ScoreParams = ();
		fn channel_penalty_msat(&self, candidate: &CandidateRouteHop, _: ChannelUsage, _score_params: &crate::routing::scoring::ProbabilisticScoringFeeParameters) -> u64 {
			if candidate.short_channel_id() == Some(self.short_channel_id) { u64::max_value()  } else { 0  }
		}
	}

	struct BadNodeScorer {
		node_id: NodeId,
	}

	#[cfg(c_bindings)]
	impl Writeable for BadNodeScorer {
		fn write<W: Writer>(&self, _w: &mut W) -> Result<(), crate::io::Error> { unimplemented!() }
	}

	impl ScoreLookUp for BadNodeScorer {
		#[cfg(not(c_bindings))]
		type ScoreParams = ();
		fn channel_penalty_msat(&self, candidate: &CandidateRouteHop, _: ChannelUsage, _score_params: &crate::routing::scoring::ProbabilisticScoringFeeParameters) -> u64 {
			if candidate.target() == Some(self.node_id) { u64::max_value() } else { 0 }
		}
	}

	#[test]
	fn avoids_routing_through_bad_channels_and_nodes() {
		let (secp_ctx, network, _, _, logger) = build_graph();
		let (_, our_id, _, nodes) = get_nodes(&secp_ctx);
		let payment_params = PaymentParameters::from_node_id(nodes[6], 42).with_route_hints(last_hops(&nodes)).unwrap();
		let network_graph = network.read_only();

		// A path to nodes[6] exists when no penalties are applied to any channel.
		let scorer = ln_test_utils::TestScorer::new();
		let random_seed_bytes = [42; 32];
		let route_params = RouteParameters::from_payment_params_and_value(
			payment_params, 100);
		let route = get_route( &our_id, &route_params, &network_graph, None, Arc::clone(&logger),
			&scorer, &Default::default(), &random_seed_bytes).unwrap();
		let path = route.paths[0].hops.iter().map(|hop| hop.short_channel_id).collect::<Vec<_>>();

		assert_eq!(route.get_total_fees(), 100);
		assert_eq!(route.get_total_amount(), 100);
		assert_eq!(path, vec![2, 4, 6, 11, 8]);

		// A different path to nodes[6] exists if channel 6 cannot be routed over.
		let scorer = BadChannelScorer { short_channel_id: 6 };
		let route = get_route( &our_id, &route_params, &network_graph, None, Arc::clone(&logger),
			&scorer, &Default::default(), &random_seed_bytes).unwrap();
		let path = route.paths[0].hops.iter().map(|hop| hop.short_channel_id).collect::<Vec<_>>();

		assert_eq!(route.get_total_fees(), 300);
		assert_eq!(route.get_total_amount(), 100);
		assert_eq!(path, vec![2, 4, 7, 10]);

		// A path to nodes[6] does not exist if nodes[2] cannot be routed through.
		let scorer = BadNodeScorer { node_id: NodeId::from_pubkey(&nodes[2]) };
		match get_route( &our_id, &route_params, &network_graph, None, Arc::clone(&logger),
			&scorer, &Default::default(), &random_seed_bytes) {
				Err(LightningError { err, .. } ) => {
					assert_eq!(err, "Failed to find a path to the given destination");
				},
				Ok(_) => panic!("Expected error"),
		}
	}

	#[test]
	fn total_fees_single_path() {
		let route = Route {
			paths: vec![Path { hops: vec![
				RouteHop {
					pubkey: PublicKey::from_slice(&<Vec<u8>>::from_hex("02eec7245d6b7d2ccb30380bfbe2a3648cd7a942653f5aa340edcea1f283686619").unwrap()[..]).unwrap(),
					channel_features: ChannelFeatures::empty(), node_features: NodeFeatures::empty(),
					short_channel_id: 0, fee_msat: 100, cltv_expiry_delta: 0, maybe_announced_channel: true,
				},
				RouteHop {
					pubkey: PublicKey::from_slice(&<Vec<u8>>::from_hex("0324653eac434488002cc06bbfb7f10fe18991e35f9fe4302dbea6d2353dc0ab1c").unwrap()[..]).unwrap(),
					channel_features: ChannelFeatures::empty(), node_features: NodeFeatures::empty(),
					short_channel_id: 0, fee_msat: 150, cltv_expiry_delta: 0, maybe_announced_channel: true,
				},
				RouteHop {
					pubkey: PublicKey::from_slice(&<Vec<u8>>::from_hex("027f31ebc5462c1fdce1b737ecff52d37d75dea43ce11c74d25aa297165faa2007").unwrap()[..]).unwrap(),
					channel_features: ChannelFeatures::empty(), node_features: NodeFeatures::empty(),
					short_channel_id: 0, fee_msat: 225, cltv_expiry_delta: 0, maybe_announced_channel: true,
				},
			], blinded_tail: None }],
			route_params: None,
		};

		assert_eq!(route.get_total_fees(), 250);
		assert_eq!(route.get_total_amount(), 225);
	}

	#[test]
	fn total_fees_multi_path() {
		let route = Route {
			paths: vec![Path { hops: vec![
				RouteHop {
					pubkey: PublicKey::from_slice(&<Vec<u8>>::from_hex("02eec7245d6b7d2ccb30380bfbe2a3648cd7a942653f5aa340edcea1f283686619").unwrap()[..]).unwrap(),
					channel_features: ChannelFeatures::empty(), node_features: NodeFeatures::empty(),
					short_channel_id: 0, fee_msat: 100, cltv_expiry_delta: 0, maybe_announced_channel: true,
				},
				RouteHop {
					pubkey: PublicKey::from_slice(&<Vec<u8>>::from_hex("0324653eac434488002cc06bbfb7f10fe18991e35f9fe4302dbea6d2353dc0ab1c").unwrap()[..]).unwrap(),
					channel_features: ChannelFeatures::empty(), node_features: NodeFeatures::empty(),
					short_channel_id: 0, fee_msat: 150, cltv_expiry_delta: 0, maybe_announced_channel: true,
				},
			], blinded_tail: None }, Path { hops: vec![
				RouteHop {
					pubkey: PublicKey::from_slice(&<Vec<u8>>::from_hex("02eec7245d6b7d2ccb30380bfbe2a3648cd7a942653f5aa340edcea1f283686619").unwrap()[..]).unwrap(),
					channel_features: ChannelFeatures::empty(), node_features: NodeFeatures::empty(),
					short_channel_id: 0, fee_msat: 100, cltv_expiry_delta: 0, maybe_announced_channel: true,
				},
				RouteHop {
					pubkey: PublicKey::from_slice(&<Vec<u8>>::from_hex("0324653eac434488002cc06bbfb7f10fe18991e35f9fe4302dbea6d2353dc0ab1c").unwrap()[..]).unwrap(),
					channel_features: ChannelFeatures::empty(), node_features: NodeFeatures::empty(),
					short_channel_id: 0, fee_msat: 150, cltv_expiry_delta: 0, maybe_announced_channel: true,
				},
			], blinded_tail: None }],
			route_params: None,
		};

		assert_eq!(route.get_total_fees(), 200);
		assert_eq!(route.get_total_amount(), 300);
	}

	#[test]
	fn total_empty_route_no_panic() {
		// In an earlier version of `Route::get_total_fees` and `Route::get_total_amount`, they
		// would both panic if the route was completely empty. We test to ensure they return 0
		// here, even though its somewhat nonsensical as a route.
		let route = Route { paths: Vec::new(), route_params: None };

		assert_eq!(route.get_total_fees(), 0);
		assert_eq!(route.get_total_amount(), 0);
	}

	#[test]
	fn limits_total_cltv_delta() {
		let (secp_ctx, network, _, _, logger) = build_graph();
		let (_, our_id, _, nodes) = get_nodes(&secp_ctx);
		let network_graph = network.read_only();

		let scorer = ln_test_utils::TestScorer::new();

		// Make sure that generally there is at least one route available
		let feasible_max_total_cltv_delta = 1008;
		let feasible_payment_params = PaymentParameters::from_node_id(nodes[6], 0).with_route_hints(last_hops(&nodes)).unwrap()
			.with_max_total_cltv_expiry_delta(feasible_max_total_cltv_delta);
		let random_seed_bytes = [42; 32];
		let route_params = RouteParameters::from_payment_params_and_value(
			feasible_payment_params, 100);
		let route = get_route(&our_id, &route_params, &network_graph, None, Arc::clone(&logger),
			&scorer, &Default::default(), &random_seed_bytes).unwrap();
		let path = route.paths[0].hops.iter().map(|hop| hop.short_channel_id).collect::<Vec<_>>();
		assert_ne!(path.len(), 0);

		// But not if we exclude all paths on the basis of their accumulated CLTV delta
		let fail_max_total_cltv_delta = 23;
		let fail_payment_params = PaymentParameters::from_node_id(nodes[6], 0).with_route_hints(last_hops(&nodes)).unwrap()
			.with_max_total_cltv_expiry_delta(fail_max_total_cltv_delta);
		let route_params = RouteParameters::from_payment_params_and_value(
			fail_payment_params, 100);
		match get_route(&our_id, &route_params, &network_graph, None, Arc::clone(&logger), &scorer,
			&Default::default(), &random_seed_bytes)
		{
			Err(LightningError { err, .. } ) => {
				assert_eq!(err, "Failed to find a path to the given destination");
			},
			Ok(_) => panic!("Expected error"),
		}
	}

	#[test]
	fn avoids_recently_failed_paths() {
		// Ensure that the router always avoids all of the `previously_failed_channels` channels by
		// randomly inserting channels into it until we can't find a route anymore.
		let (secp_ctx, network, _, _, logger) = build_graph();
		let (_, our_id, _, nodes) = get_nodes(&secp_ctx);
		let network_graph = network.read_only();

		let scorer = ln_test_utils::TestScorer::new();
		let mut payment_params = PaymentParameters::from_node_id(nodes[6], 0).with_route_hints(last_hops(&nodes)).unwrap()
			.with_max_path_count(1);
		let random_seed_bytes = [42; 32];

		// We should be able to find a route initially, and then after we fail a few random
		// channels eventually we won't be able to any longer.
		let route_params = RouteParameters::from_payment_params_and_value(
			payment_params.clone(), 100);
		assert!(get_route(&our_id, &route_params, &network_graph, None, Arc::clone(&logger),
			&scorer, &Default::default(), &random_seed_bytes).is_ok());
		loop {
			let route_params = RouteParameters::from_payment_params_and_value(
				payment_params.clone(), 100);
			if let Ok(route) = get_route(&our_id, &route_params, &network_graph, None,
				Arc::clone(&logger), &scorer, &Default::default(), &random_seed_bytes)
			{
				for chan in route.paths[0].hops.iter() {
					assert!(!payment_params.previously_failed_channels.contains(&chan.short_channel_id));
				}
				let victim = (u64::from_ne_bytes(random_seed_bytes[0..8].try_into().unwrap()) as usize)
					% route.paths[0].hops.len();
				payment_params.previously_failed_channels.push(route.paths[0].hops[victim].short_channel_id);
			} else { break; }
		}
	}

	#[test]
	fn limits_path_length() {
		let (secp_ctx, network, _, _, logger) = build_line_graph();
		let (_, our_id, _, nodes) = get_nodes(&secp_ctx);
		let network_graph = network.read_only();

		let scorer = ln_test_utils::TestScorer::new();
		let random_seed_bytes = [42; 32];

		// First check we can actually create a long route on this graph.
		let feasible_payment_params = PaymentParameters::from_node_id(nodes[18], 0);
		let route_params = RouteParameters::from_payment_params_and_value(
			feasible_payment_params, 100);
		let route = get_route(&our_id, &route_params, &network_graph, None, Arc::clone(&logger),
			&scorer, &Default::default(), &random_seed_bytes).unwrap();
		let path = route.paths[0].hops.iter().map(|hop| hop.short_channel_id).collect::<Vec<_>>();
		assert!(path.len() == MAX_PATH_LENGTH_ESTIMATE.into());

		// But we can't create a path surpassing the MAX_PATH_LENGTH_ESTIMATE limit.
		let fail_payment_params = PaymentParameters::from_node_id(nodes[19], 0);
		let route_params = RouteParameters::from_payment_params_and_value(
			fail_payment_params, 100);
		match get_route(&our_id, &route_params, &network_graph, None, Arc::clone(&logger), &scorer,
			&Default::default(), &random_seed_bytes)
		{
			Err(LightningError { err, .. } ) => {
				assert_eq!(err, "Failed to find a path to the given destination");
			},
			Ok(_) => panic!("Expected error"),
		}
	}

	#[test]
	fn adds_and_limits_cltv_offset() {
		let (secp_ctx, network_graph, _, _, logger) = build_graph();
		let (_, our_id, _, nodes) = get_nodes(&secp_ctx);

		let scorer = ln_test_utils::TestScorer::new();

		let payment_params = PaymentParameters::from_node_id(nodes[6], 42).with_route_hints(last_hops(&nodes)).unwrap();
		let random_seed_bytes = [42; 32];
		let route_params = RouteParameters::from_payment_params_and_value(
			payment_params.clone(), 100);
		let route = get_route(&our_id, &route_params, &network_graph.read_only(), None,
			Arc::clone(&logger), &scorer, &Default::default(), &random_seed_bytes).unwrap();
		assert_eq!(route.paths.len(), 1);

		let cltv_expiry_deltas_before = route.paths[0].hops.iter().map(|h| h.cltv_expiry_delta).collect::<Vec<u32>>();

		// Check whether the offset added to the last hop by default is in [1 .. DEFAULT_MAX_TOTAL_CLTV_EXPIRY_DELTA]
		let mut route_default = route.clone();
		add_random_cltv_offset(&mut route_default, &payment_params, &network_graph.read_only(), &random_seed_bytes);
		let cltv_expiry_deltas_default = route_default.paths[0].hops.iter().map(|h| h.cltv_expiry_delta).collect::<Vec<u32>>();
		assert_eq!(cltv_expiry_deltas_before.split_last().unwrap().1, cltv_expiry_deltas_default.split_last().unwrap().1);
		assert!(cltv_expiry_deltas_default.last() > cltv_expiry_deltas_before.last());
		assert!(cltv_expiry_deltas_default.last().unwrap() <= &DEFAULT_MAX_TOTAL_CLTV_EXPIRY_DELTA);

		// Check that no offset is added when we restrict the max_total_cltv_expiry_delta
		let mut route_limited = route.clone();
		let limited_max_total_cltv_expiry_delta = cltv_expiry_deltas_before.iter().sum();
		let limited_payment_params = payment_params.with_max_total_cltv_expiry_delta(limited_max_total_cltv_expiry_delta);
		add_random_cltv_offset(&mut route_limited, &limited_payment_params, &network_graph.read_only(), &random_seed_bytes);
		let cltv_expiry_deltas_limited = route_limited.paths[0].hops.iter().map(|h| h.cltv_expiry_delta).collect::<Vec<u32>>();
		assert_eq!(cltv_expiry_deltas_before, cltv_expiry_deltas_limited);
	}

	#[test]
	fn adds_plausible_cltv_offset() {
		let (secp_ctx, network, _, _, logger) = build_graph();
		let (_, our_id, _, nodes) = get_nodes(&secp_ctx);
		let network_graph = network.read_only();
		let network_nodes = network_graph.nodes();
		let network_channels = network_graph.channels();
		let scorer = ln_test_utils::TestScorer::new();
		let payment_params = PaymentParameters::from_node_id(nodes[3], 0);
		let random_seed_bytes = [42; 32];

		let route_params = RouteParameters::from_payment_params_and_value(
			payment_params.clone(), 100);
		let mut route = get_route(&our_id, &route_params, &network_graph, None,
			Arc::clone(&logger), &scorer, &Default::default(), &random_seed_bytes).unwrap();
		add_random_cltv_offset(&mut route, &payment_params, &network_graph, &random_seed_bytes);

		let mut path_plausibility = vec![];

		for p in route.paths {
			// 1. Select random observation point
			let mut prng = ChaCha20::new(&random_seed_bytes, &[0u8; 12]);
			let mut random_bytes = [0u8; ::core::mem::size_of::<usize>()];

			prng.process_in_place(&mut random_bytes);
			let random_path_index = usize::from_be_bytes(random_bytes).wrapping_rem(p.hops.len());
			let observation_point = NodeId::from_pubkey(&p.hops.get(random_path_index).unwrap().pubkey);

			// 2. Calculate what CLTV expiry delta we would observe there
			let observed_cltv_expiry_delta: u32 = p.hops[random_path_index..].iter().map(|h| h.cltv_expiry_delta).sum();

			// 3. Starting from the observation point, find candidate paths
			let mut candidates: VecDeque<(NodeId, Vec<u32>)> = VecDeque::new();
			candidates.push_back((observation_point, vec![]));

			let mut found_plausible_candidate = false;

			'candidate_loop: while let Some((cur_node_id, cur_path_cltv_deltas)) = candidates.pop_front() {
				if let Some(remaining) = observed_cltv_expiry_delta.checked_sub(cur_path_cltv_deltas.iter().sum::<u32>()) {
					if remaining == 0 || remaining.wrapping_rem(40) == 0 || remaining.wrapping_rem(144) == 0 {
						found_plausible_candidate = true;
						break 'candidate_loop;
					}
				}

				if let Some(cur_node) = network_nodes.get(&cur_node_id) {
					for channel_id in &cur_node.channels {
						if let Some(channel_info) = network_channels.get(&channel_id) {
							if let Some((dir_info, next_id)) = channel_info.as_directed_from(&cur_node_id) {
								let next_cltv_expiry_delta = dir_info.direction().cltv_expiry_delta as u32;
								if cur_path_cltv_deltas.iter().sum::<u32>()
									.saturating_add(next_cltv_expiry_delta) <= observed_cltv_expiry_delta {
									let mut new_path_cltv_deltas = cur_path_cltv_deltas.clone();
									new_path_cltv_deltas.push(next_cltv_expiry_delta);
									candidates.push_back((*next_id, new_path_cltv_deltas));
								}
							}
						}
					}
				}
			}

			path_plausibility.push(found_plausible_candidate);
		}
		assert!(path_plausibility.iter().all(|x| *x));
	}

	#[test]
	fn builds_correct_path_from_hops() {
		let (secp_ctx, network, _, _, logger) = build_graph();
		let (_, our_id, _, nodes) = get_nodes(&secp_ctx);
		let network_graph = network.read_only();

		let random_seed_bytes = [42; 32];
		let payment_params = PaymentParameters::from_node_id(nodes[3], 0);
		let hops = [nodes[1], nodes[2], nodes[4], nodes[3]];
		let route_params = RouteParameters::from_payment_params_and_value(payment_params, 100);
		let route = build_route_from_hops_internal(&our_id, &hops, &route_params, &network_graph,
			Arc::clone(&logger), &random_seed_bytes).unwrap();
		let route_hop_pubkeys = route.paths[0].hops.iter().map(|hop| hop.pubkey).collect::<Vec<_>>();
		assert_eq!(hops.len(), route.paths[0].hops.len());
		for (idx, hop_pubkey) in hops.iter().enumerate() {
			assert!(*hop_pubkey == route_hop_pubkeys[idx]);
		}
	}

	#[test]
	fn avoids_saturating_channels() {
		let (secp_ctx, network_graph, gossip_sync, _, logger) = build_graph();
		let (_, our_id, privkeys, nodes) = get_nodes(&secp_ctx);
		let decay_params = ProbabilisticScoringDecayParameters::default();
		let scorer = ProbabilisticScorer::new(decay_params, &*network_graph, Arc::clone(&logger));

		// Set the fee on channel 13 to 0% to match channel 4 giving us two equivalent paths (us
		// -> node 7 -> node2 and us -> node 1 -> node 2) which we should balance over.
		update_channel(&gossip_sync, &secp_ctx, &privkeys[1], UnsignedChannelUpdate {
			chain_hash: ChainHash::using_genesis_block(Network::Testnet),
			short_channel_id: 4,
			timestamp: 2,
			message_flags: 1, // Only must_be_one
			channel_flags: 0,
			cltv_expiry_delta: (4 << 4) | 1,
			htlc_minimum_msat: 0,
			htlc_maximum_msat: 250_000_000,
			fee_base_msat: 0,
			fee_proportional_millionths: 0,
			excess_data: Vec::new()
		});
		update_channel(&gossip_sync, &secp_ctx, &privkeys[7], UnsignedChannelUpdate {
			chain_hash: ChainHash::using_genesis_block(Network::Testnet),
			short_channel_id: 13,
			timestamp: 2,
			message_flags: 1, // Only must_be_one
			channel_flags: 0,
			cltv_expiry_delta: (13 << 4) | 1,
			htlc_minimum_msat: 0,
			htlc_maximum_msat: 250_000_000,
			fee_base_msat: 0,
			fee_proportional_millionths: 0,
			excess_data: Vec::new()
		});

		let config = UserConfig::default();
		let payment_params = PaymentParameters::from_node_id(nodes[2], 42)
			.with_bolt11_features(channelmanager::provided_bolt11_invoice_features(&config))
			.unwrap();
		let random_seed_bytes = [42; 32];

		// 75,000 sats is less than the available liquidity on each channel, set above, when
		// applying max_channel_saturation_power_of_half. This value also ensures the cost of paths
		// considered when applying max_channel_saturation_power_of_half is less than the cost of
		// those when it is not applied.
		let route_params = RouteParameters::from_payment_params_and_value(
			payment_params, 75_000_000);
		let route = get_route(&our_id, &route_params, &network_graph.read_only(), None,
			Arc::clone(&logger), &scorer, &ProbabilisticScoringFeeParameters::default(), &random_seed_bytes).unwrap();
		assert_eq!(route.paths.len(), 2);
		assert!((route.paths[0].hops[1].short_channel_id == 4 && route.paths[1].hops[1].short_channel_id == 13) ||
			(route.paths[1].hops[1].short_channel_id == 4 && route.paths[0].hops[1].short_channel_id == 13));
	}

	pub(super) fn random_init_seed() -> u64 {
		// Because the default HashMap in std pulls OS randomness, we can use it as a (bad) RNG.
		use core::hash::{BuildHasher, Hasher};
		let seed = std::collections::hash_map::RandomState::new().build_hasher().finish();
		println!("Using seed of {}", seed);
		seed
	}

	#[test]
	fn generate_routes() {
		use crate::routing::scoring::ProbabilisticScoringFeeParameters;

		let logger = ln_test_utils::TestLogger::new();
		let (graph, mut scorer) = match super::bench_utils::read_graph_scorer(&logger) {
			Ok(res) => res,
			Err(e) => {
				eprintln!("{}", e);
				return;
			},
		};

		let params = ProbabilisticScoringFeeParameters::default();
		let features = super::Bolt11InvoiceFeatures::empty();

		super::bench_utils::generate_test_routes(&graph, &mut scorer, &params, features, random_init_seed(), 0, 2);
	}

	#[test]
	fn generate_routes_mpp() {
		use crate::routing::scoring::ProbabilisticScoringFeeParameters;

		let logger = ln_test_utils::TestLogger::new();
		let (graph, mut scorer) = match super::bench_utils::read_graph_scorer(&logger) {
			Ok(res) => res,
			Err(e) => {
				eprintln!("{}", e);
				return;
			},
		};

		let params = ProbabilisticScoringFeeParameters::default();
		let features = channelmanager::provided_bolt11_invoice_features(&UserConfig::default());

		super::bench_utils::generate_test_routes(&graph, &mut scorer, &params, features, random_init_seed(), 0, 2);
	}

	#[test]
	fn generate_large_mpp_routes() {
		use crate::routing::scoring::ProbabilisticScoringFeeParameters;

		let logger = ln_test_utils::TestLogger::new();
		let (graph, mut scorer) = match super::bench_utils::read_graph_scorer(&logger) {
			Ok(res) => res,
			Err(e) => {
				eprintln!("{}", e);
				return;
			},
		};

		let params = ProbabilisticScoringFeeParameters::default();
		let features = channelmanager::provided_bolt11_invoice_features(&UserConfig::default());

		super::bench_utils::generate_test_routes(&graph, &mut scorer, &params, features, random_init_seed(), 1_000_000, 2);
	}

	#[test]
	fn honors_manual_penalties() {
		let (secp_ctx, network_graph, _, _, logger) = build_line_graph();
		let (_, our_id, _, nodes) = get_nodes(&secp_ctx);

		let random_seed_bytes = [42; 32];
		let mut scorer_params = ProbabilisticScoringFeeParameters::default();
		let scorer = ProbabilisticScorer::new(ProbabilisticScoringDecayParameters::default(), Arc::clone(&network_graph), Arc::clone(&logger));

		// First check set manual penalties are returned by the scorer.
		let usage = ChannelUsage {
			amount_msat: 0,
			inflight_htlc_msat: 0,
			effective_capacity: EffectiveCapacity::Total { capacity_msat: 1_024_000, htlc_maximum_msat: 1_000 },
		};
		scorer_params.set_manual_penalty(&NodeId::from_pubkey(&nodes[3]), 123);
		scorer_params.set_manual_penalty(&NodeId::from_pubkey(&nodes[4]), 456);
		let network_graph = network_graph.read_only();
		let channels = network_graph.channels();
		let channel = channels.get(&5).unwrap();
		let info = channel.as_directed_from(&NodeId::from_pubkey(&nodes[3])).unwrap();
		let candidate: CandidateRouteHop = CandidateRouteHop::PublicHop(PublicHopCandidate {
			info: info.0,
			short_channel_id: 5,
		});
		assert_eq!(scorer.channel_penalty_msat(&candidate, usage, &scorer_params), 456);

		// Then check we can get a normal route
		let payment_params = PaymentParameters::from_node_id(nodes[10], 42);
		let route_params = RouteParameters::from_payment_params_and_value(
			payment_params, 100);
		let route = get_route(&our_id, &route_params, &network_graph, None,
			Arc::clone(&logger), &scorer, &scorer_params, &random_seed_bytes);
		assert!(route.is_ok());

		// Then check that we can't get a route if we ban an intermediate node.
		scorer_params.add_banned(&NodeId::from_pubkey(&nodes[3]));
		let route = get_route(&our_id, &route_params, &network_graph, None, Arc::clone(&logger), &scorer, &scorer_params,&random_seed_bytes);
		assert!(route.is_err());

		// Finally make sure we can route again, when we remove the ban.
		scorer_params.remove_banned(&NodeId::from_pubkey(&nodes[3]));
		let route = get_route(&our_id, &route_params, &network_graph, None, Arc::clone(&logger), &scorer, &scorer_params,&random_seed_bytes);
		assert!(route.is_ok());
	}

	#[test]
	fn abide_by_route_hint_max_htlc() {
		// Check that we abide by any htlc_maximum_msat provided in the route hints of the payment
		// params in the final route.
		let (secp_ctx, network_graph, _, _, logger) = build_graph();
		let netgraph = network_graph.read_only();
		let (_, our_id, _, nodes) = get_nodes(&secp_ctx);
		let scorer = ln_test_utils::TestScorer::new();
		let random_seed_bytes = [42; 32];
		let config = UserConfig::default();

		let max_htlc_msat = 50_000;
		let route_hint_1 = RouteHint(vec![RouteHintHop {
			src_node_id: nodes[2],
			short_channel_id: 42,
			fees: RoutingFees {
				base_msat: 100,
				proportional_millionths: 0,
			},
			cltv_expiry_delta: 10,
			htlc_minimum_msat: None,
			htlc_maximum_msat: Some(max_htlc_msat),
		}]);
		let dest_node_id = ln_test_utils::pubkey(42);
		let payment_params = PaymentParameters::from_node_id(dest_node_id, 42)
			.with_route_hints(vec![route_hint_1.clone()]).unwrap()
			.with_bolt11_features(channelmanager::provided_bolt11_invoice_features(&config))
			.unwrap();

		// Make sure we'll error if our route hints don't have enough liquidity according to their
		// htlc_maximum_msat.
		let mut route_params = RouteParameters::from_payment_params_and_value(
			payment_params, max_htlc_msat + 1);
		route_params.max_total_routing_fee_msat = None;
		if let Err(LightningError{err, action: ErrorAction::IgnoreError}) = get_route(&our_id,
			&route_params, &netgraph, None, Arc::clone(&logger), &scorer, &Default::default(),
			&random_seed_bytes)
		{
			assert_eq!(err, "Failed to find a sufficient route to the given destination");
		} else { panic!(); }

		// Make sure we'll split an MPP payment across route hints if their htlc_maximum_msat warrants.
		let mut route_hint_2 = route_hint_1.clone();
		route_hint_2.0[0].short_channel_id = 43;
		let payment_params = PaymentParameters::from_node_id(dest_node_id, 42)
			.with_route_hints(vec![route_hint_1, route_hint_2]).unwrap()
			.with_bolt11_features(channelmanager::provided_bolt11_invoice_features(&config))
			.unwrap();
		let mut route_params = RouteParameters::from_payment_params_and_value(
			payment_params, max_htlc_msat + 1);
		route_params.max_total_routing_fee_msat = Some(max_htlc_msat * 2);
		let route = get_route(&our_id, &route_params, &netgraph, None, Arc::clone(&logger),
			&scorer, &Default::default(), &random_seed_bytes).unwrap();
		assert_eq!(route.paths.len(), 2);
		assert!(route.paths[0].hops.last().unwrap().fee_msat <= max_htlc_msat);
		assert!(route.paths[1].hops.last().unwrap().fee_msat <= max_htlc_msat);
	}

	#[test]
	fn direct_channel_to_hints_with_max_htlc() {
		// Check that if we have a first hop channel peer that's connected to multiple provided route
		// hints, that we properly split the payment between the route hints if needed.
		let logger = Arc::new(ln_test_utils::TestLogger::new());
		let network_graph = Arc::new(NetworkGraph::new(Network::Testnet, Arc::clone(&logger)));
		let scorer = ln_test_utils::TestScorer::new();
		let random_seed_bytes = [42; 32];
		let config = UserConfig::default();

		let our_node_id = ln_test_utils::pubkey(42);
		let intermed_node_id = ln_test_utils::pubkey(43);
		let first_hop = vec![get_channel_details(Some(42), intermed_node_id, InitFeatures::from_le_bytes(vec![0b11]), 10_000_000)];

		let amt_msat = 900_000;
		let max_htlc_msat = 500_000;
		let route_hint_1 = RouteHint(vec![RouteHintHop {
			src_node_id: intermed_node_id,
			short_channel_id: 44,
			fees: RoutingFees {
				base_msat: 100,
				proportional_millionths: 0,
			},
			cltv_expiry_delta: 10,
			htlc_minimum_msat: None,
			htlc_maximum_msat: Some(max_htlc_msat),
		}, RouteHintHop {
			src_node_id: intermed_node_id,
			short_channel_id: 45,
			fees: RoutingFees {
				base_msat: 100,
				proportional_millionths: 0,
			},
			cltv_expiry_delta: 10,
			htlc_minimum_msat: None,
			// Check that later route hint max htlcs don't override earlier ones
			htlc_maximum_msat: Some(max_htlc_msat - 50),
		}]);
		let mut route_hint_2 = route_hint_1.clone();
		route_hint_2.0[0].short_channel_id = 46;
		route_hint_2.0[1].short_channel_id = 47;
		let dest_node_id = ln_test_utils::pubkey(44);
		let payment_params = PaymentParameters::from_node_id(dest_node_id, 42)
			.with_route_hints(vec![route_hint_1, route_hint_2]).unwrap()
			.with_bolt11_features(channelmanager::provided_bolt11_invoice_features(&config))
			.unwrap();

		let route_params = RouteParameters::from_payment_params_and_value(
			payment_params, amt_msat);
		let route = get_route(&our_node_id, &route_params, &network_graph.read_only(),
			Some(&first_hop.iter().collect::<Vec<_>>()), Arc::clone(&logger), &scorer,
			&Default::default(), &random_seed_bytes).unwrap();
		assert_eq!(route.paths.len(), 2);
		assert!(route.paths[0].hops.last().unwrap().fee_msat <= max_htlc_msat);
		assert!(route.paths[1].hops.last().unwrap().fee_msat <= max_htlc_msat);
		assert_eq!(route.get_total_amount(), amt_msat);

		// Re-run but with two first hop channels connected to the same route hint peers that must be
		// split between.
		let first_hops = vec![
			get_channel_details(Some(42), intermed_node_id, InitFeatures::from_le_bytes(vec![0b11]), amt_msat - 10),
			get_channel_details(Some(43), intermed_node_id, InitFeatures::from_le_bytes(vec![0b11]), amt_msat - 10),
		];
		let route = get_route(&our_node_id, &route_params, &network_graph.read_only(),
			Some(&first_hops.iter().collect::<Vec<_>>()), Arc::clone(&logger), &scorer,
			&Default::default(), &random_seed_bytes).unwrap();
		assert_eq!(route.paths.len(), 2);
		assert!(route.paths[0].hops.last().unwrap().fee_msat <= max_htlc_msat);
		assert!(route.paths[1].hops.last().unwrap().fee_msat <= max_htlc_msat);
		assert_eq!(route.get_total_amount(), amt_msat);

		// Make sure this works for blinded route hints.
		let blinded_payinfo = BlindedPayInfo {
			fee_base_msat: 100,
			fee_proportional_millionths: 0,
			htlc_minimum_msat: 1,
			htlc_maximum_msat: max_htlc_msat,
			cltv_expiry_delta: 10,
			features: BlindedHopFeatures::empty(),
		};
		let blinded_path = dummy_blinded_path(intermed_node_id, blinded_payinfo);
		let bolt12_features = channelmanager::provided_bolt12_invoice_features(&config);
		let payment_params = PaymentParameters::blinded(vec![
			blinded_path.clone(), blinded_path.clone()
		]).with_bolt12_features(bolt12_features).unwrap();
		let route_params = RouteParameters::from_payment_params_and_value(
			payment_params, amt_msat);
		let route = get_route(&our_node_id, &route_params, &network_graph.read_only(),
			Some(&first_hops.iter().collect::<Vec<_>>()), Arc::clone(&logger), &scorer,
			&Default::default(), &random_seed_bytes).unwrap();
		assert_eq!(route.paths.len(), 2);
		assert!(route.paths[0].hops.last().unwrap().fee_msat <= max_htlc_msat);
		assert!(route.paths[1].hops.last().unwrap().fee_msat <= max_htlc_msat);
		assert_eq!(route.get_total_amount(), amt_msat);
	}

	#[test]
	fn blinded_route_ser() {
		// (De)serialize a Route with 1 blinded path out of two total paths.
		let mut route = Route { paths: vec![Path {
			hops: vec![RouteHop {
				pubkey: ln_test_utils::pubkey(50),
				node_features: NodeFeatures::empty(),
				short_channel_id: 42,
				channel_features: ChannelFeatures::empty(),
				fee_msat: 100,
				cltv_expiry_delta: 0,
				maybe_announced_channel: true,
			}],
			blinded_tail: Some(BlindedTail {
				hops: vec![
					BlindedHop { blinded_node_id: ln_test_utils::pubkey(44), encrypted_payload: Vec::new() },
					BlindedHop { blinded_node_id: ln_test_utils::pubkey(45), encrypted_payload: Vec::new() }
				],
				blinding_point: ln_test_utils::pubkey(43),
				excess_final_cltv_expiry_delta: 40,
				final_value_msat: 100,
			})}, Path {
			hops: vec![RouteHop {
				pubkey: ln_test_utils::pubkey(51),
				node_features: NodeFeatures::empty(),
				short_channel_id: 43,
				channel_features: ChannelFeatures::empty(),
				fee_msat: 100,
				cltv_expiry_delta: 0,
				maybe_announced_channel: true,
			}], blinded_tail: None }],
			route_params: None,
		};
		let encoded_route = route.encode();
		let decoded_route: Route = Readable::read(&mut Cursor::new(&encoded_route[..])).unwrap();
		assert_eq!(decoded_route.paths[0].blinded_tail, route.paths[0].blinded_tail);
		assert_eq!(decoded_route.paths[1].blinded_tail, route.paths[1].blinded_tail);

		// (De)serialize a Route with two paths, each containing a blinded tail.
		route.paths[1].blinded_tail = Some(BlindedTail {
			hops: vec![
				BlindedHop { blinded_node_id: ln_test_utils::pubkey(48), encrypted_payload: Vec::new() },
				BlindedHop { blinded_node_id: ln_test_utils::pubkey(49), encrypted_payload: Vec::new() }
			],
			blinding_point: ln_test_utils::pubkey(47),
			excess_final_cltv_expiry_delta: 41,
			final_value_msat: 101,
		});
		let encoded_route = route.encode();
		let decoded_route: Route = Readable::read(&mut Cursor::new(&encoded_route[..])).unwrap();
		assert_eq!(decoded_route.paths[0].blinded_tail, route.paths[0].blinded_tail);
		assert_eq!(decoded_route.paths[1].blinded_tail, route.paths[1].blinded_tail);
	}

	#[test]
	fn blinded_path_inflight_processing() {
		// Ensure we'll score the channel that's inbound to a blinded path's introduction node, and
		// account for the blinded tail's final amount_msat.
		let mut inflight_htlcs = InFlightHtlcs::new();
		let path = Path {
			hops: vec![RouteHop {
				pubkey: ln_test_utils::pubkey(42),
				node_features: NodeFeatures::empty(),
				short_channel_id: 42,
				channel_features: ChannelFeatures::empty(),
				fee_msat: 100,
				cltv_expiry_delta: 0,
				maybe_announced_channel: false,
			},
			RouteHop {
				pubkey: ln_test_utils::pubkey(43),
				node_features: NodeFeatures::empty(),
				short_channel_id: 43,
				channel_features: ChannelFeatures::empty(),
				fee_msat: 1,
				cltv_expiry_delta: 0,
				maybe_announced_channel: false,
			}],
			blinded_tail: Some(BlindedTail {
				hops: vec![BlindedHop { blinded_node_id: ln_test_utils::pubkey(49), encrypted_payload: Vec::new() }],
				blinding_point: ln_test_utils::pubkey(48),
				excess_final_cltv_expiry_delta: 0,
				final_value_msat: 200,
			}),
		};
		inflight_htlcs.process_path(&path, ln_test_utils::pubkey(44));
		assert_eq!(*inflight_htlcs.0.get(&(42, true)).unwrap(), 301);
		assert_eq!(*inflight_htlcs.0.get(&(43, false)).unwrap(), 201);
	}

	#[test]
	fn blinded_path_cltv_shadow_offset() {
		// Make sure we add a shadow offset when sending to blinded paths.
		let mut route = Route { paths: vec![Path {
			hops: vec![RouteHop {
				pubkey: ln_test_utils::pubkey(42),
				node_features: NodeFeatures::empty(),
				short_channel_id: 42,
				channel_features: ChannelFeatures::empty(),
				fee_msat: 100,
				cltv_expiry_delta: 0,
				maybe_announced_channel: false,
			},
			RouteHop {
				pubkey: ln_test_utils::pubkey(43),
				node_features: NodeFeatures::empty(),
				short_channel_id: 43,
				channel_features: ChannelFeatures::empty(),
				fee_msat: 1,
				cltv_expiry_delta: 0,
				maybe_announced_channel: false,
			}
			],
			blinded_tail: Some(BlindedTail {
				hops: vec![
					BlindedHop { blinded_node_id: ln_test_utils::pubkey(45), encrypted_payload: Vec::new() },
					BlindedHop { blinded_node_id: ln_test_utils::pubkey(46), encrypted_payload: Vec::new() }
				],
				blinding_point: ln_test_utils::pubkey(44),
				excess_final_cltv_expiry_delta: 0,
				final_value_msat: 200,
			}),
		}], route_params: None};

		let payment_params = PaymentParameters::from_node_id(ln_test_utils::pubkey(47), 18);
		let (_, network_graph, _, _, _) = build_line_graph();
		add_random_cltv_offset(&mut route, &payment_params, &network_graph.read_only(), &[0; 32]);
		assert_eq!(route.paths[0].blinded_tail.as_ref().unwrap().excess_final_cltv_expiry_delta, 40);
		assert_eq!(route.paths[0].hops.last().unwrap().cltv_expiry_delta, 40);
	}

	#[test]
	fn simple_blinded_route_hints() {
		do_simple_blinded_route_hints(1);
		do_simple_blinded_route_hints(2);
		do_simple_blinded_route_hints(3);
	}

	fn do_simple_blinded_route_hints(num_blinded_hops: usize) {
		// Check that we can generate a route to a blinded path with the expected hops.
		let (secp_ctx, network, _, _, logger) = build_graph();
		let (_, our_id, _, nodes) = get_nodes(&secp_ctx);
		let network_graph = network.read_only();

		let scorer = ln_test_utils::TestScorer::new();
		let random_seed_bytes = [42; 32];

		let mut blinded_hops = Vec::new();
		for i in 0..num_blinded_hops {
			blinded_hops.push(
				BlindedHop { blinded_node_id: ln_test_utils::pubkey(42 + i as u8), encrypted_payload: Vec::new() },
			);
		}
		let blinded_payinfo = BlindedPayInfo {
			fee_base_msat: 100,
			fee_proportional_millionths: 500,
			htlc_minimum_msat: 1000,
			htlc_maximum_msat: 100_000_000,
			cltv_expiry_delta: 15,
			features: BlindedHopFeatures::empty(),
		};
		let blinded_path = BlindedPaymentPath::from_raw(nodes[2], ln_test_utils::pubkey(42), blinded_hops, blinded_payinfo.clone());
		let payment_params = PaymentParameters::blinded(vec![blinded_path.clone(), blinded_path.clone()]);

		// Make sure we can round-trip read and write blinded payment params.
		let encoded_params = payment_params.encode();
		let mut s = Cursor::new(&encoded_params);
		let mut reader = FixedLengthReader::new(&mut s, encoded_params.len() as u64);
		let decoded_params: PaymentParameters = ReadableArgs::read(&mut reader, 42).unwrap();
		assert_eq!(payment_params, decoded_params);

		let route_params = RouteParameters::from_payment_params_and_value(
			payment_params, 1001);
		let route = get_route(&our_id, &route_params, &network_graph, None, Arc::clone(&logger),
			&scorer, &Default::default(), &random_seed_bytes).unwrap();
		assert_eq!(route.paths.len(), 1);
		assert_eq!(route.paths[0].hops.len(), 2);

		let tail = route.paths[0].blinded_tail.as_ref().unwrap();
		assert_eq!(&tail.hops, blinded_path.blinded_hops());
		assert_eq!(tail.excess_final_cltv_expiry_delta, 0);
		assert_eq!(tail.final_value_msat, 1001);

		let final_hop = route.paths[0].hops.last().unwrap();
		assert_eq!(
			NodeId::from_pubkey(&final_hop.pubkey),
			*blinded_path.public_introduction_node_id(&network_graph).unwrap()
		);
		if tail.hops.len() > 1 {
			assert_eq!(final_hop.fee_msat,
				blinded_payinfo.fee_base_msat as u64 + blinded_payinfo.fee_proportional_millionths as u64 * tail.final_value_msat / 1000000);
			assert_eq!(final_hop.cltv_expiry_delta, blinded_payinfo.cltv_expiry_delta as u32);
		} else {
			assert_eq!(final_hop.fee_msat, 0);
			assert_eq!(final_hop.cltv_expiry_delta, 0);
		}
	}

	#[test]
	fn blinded_path_routing_errors() {
		// Check that we can generate a route to a blinded path with the expected hops.
		let (secp_ctx, network, _, _, logger) = build_graph();
		let (_, our_id, _, nodes) = get_nodes(&secp_ctx);
		let network_graph = network.read_only();

		let scorer = ln_test_utils::TestScorer::new();
		let random_seed_bytes = [42; 32];

		let blinded_payinfo = BlindedPayInfo {
			fee_base_msat: 100,
			fee_proportional_millionths: 500,
			htlc_minimum_msat: 1000,
			htlc_maximum_msat: 100_000_000,
			cltv_expiry_delta: 15,
			features: BlindedHopFeatures::empty(),
		};

		let invalid_blinded_path_2 = dummy_one_hop_blinded_path(nodes[2], blinded_payinfo.clone());
		let invalid_blinded_path_3 = dummy_one_hop_blinded_path(nodes[3], blinded_payinfo.clone());
		let payment_params = PaymentParameters::blinded(vec![
			invalid_blinded_path_2, invalid_blinded_path_3]);
		let route_params = RouteParameters::from_payment_params_and_value(payment_params, 1001);
		match get_route(&our_id, &route_params, &network_graph, None, Arc::clone(&logger),
			&scorer, &Default::default(), &random_seed_bytes)
		{
			Err(LightningError { err, .. }) => {
				assert_eq!(err, "1-hop blinded paths must all have matching introduction node ids");
			},
			_ => panic!("Expected error")
		}

		let invalid_blinded_path = dummy_blinded_path(our_id, blinded_payinfo.clone());
		let payment_params = PaymentParameters::blinded(vec![invalid_blinded_path]);
		let route_params = RouteParameters::from_payment_params_and_value(payment_params, 1001);
		match get_route(&our_id, &route_params, &network_graph, None, Arc::clone(&logger), &scorer,
			&Default::default(), &random_seed_bytes)
		{
			Err(LightningError { err, .. }) => {
				assert_eq!(err, "Cannot generate a route to blinded paths if we are the introduction node to all of them");
			},
			_ => panic!("Expected error")
		}

		let mut invalid_blinded_path = dummy_one_hop_blinded_path(ln_test_utils::pubkey(46), blinded_payinfo);
		invalid_blinded_path.clear_blinded_hops();
		let payment_params = PaymentParameters::blinded(vec![invalid_blinded_path]);
		let route_params = RouteParameters::from_payment_params_and_value(payment_params, 1001);
		match get_route(&our_id, &route_params, &network_graph, None, Arc::clone(&logger), &scorer,
			&Default::default(), &random_seed_bytes)
		{
			Err(LightningError { err, .. }) => {
				assert_eq!(err, "0-hop blinded path provided");
			},
			_ => panic!("Expected error")
		}
	}

	#[test]
	fn matching_intro_node_paths_provided() {
		// Check that if multiple blinded paths with the same intro node are provided in payment
		// parameters, we'll return the correct paths in the resulting MPP route.
		let (secp_ctx, network, _, _, logger) = build_graph();
		let (_, our_id, _, nodes) = get_nodes(&secp_ctx);
		let network_graph = network.read_only();

		let scorer = ln_test_utils::TestScorer::new();
		let random_seed_bytes = [42; 32];
		let config = UserConfig::default();

		let bolt12_features = channelmanager::provided_bolt12_invoice_features(&config);
		let blinded_payinfo_1 = BlindedPayInfo {
			fee_base_msat: 0,
			fee_proportional_millionths: 0,
			htlc_minimum_msat: 0,
			htlc_maximum_msat: 30_000,
			cltv_expiry_delta: 0,
			features: BlindedHopFeatures::empty(),
		};
		let blinded_path_1 = dummy_blinded_path(nodes[2], blinded_payinfo_1.clone());

		let mut blinded_payinfo_2 = blinded_payinfo_1;
		blinded_payinfo_2.htlc_maximum_msat = 70_000;
		let blinded_path_2 = BlindedPaymentPath::from_raw(nodes[2], ln_test_utils::pubkey(43),
			vec![
				BlindedHop { blinded_node_id: ln_test_utils::pubkey(42 as u8), encrypted_payload: Vec::new() },
				BlindedHop { blinded_node_id: ln_test_utils::pubkey(42 as u8), encrypted_payload: Vec::new() }
			],
			blinded_payinfo_2
		);

		let blinded_hints = vec![blinded_path_1.clone(), blinded_path_2.clone()];
		let payment_params = PaymentParameters::blinded(blinded_hints.clone())
			.with_bolt12_features(bolt12_features).unwrap();

		let mut route_params = RouteParameters::from_payment_params_and_value(payment_params, 100_000);
		route_params.max_total_routing_fee_msat = Some(100_000);
		let route = get_route(&our_id, &route_params, &network_graph, None, Arc::clone(&logger),
			&scorer, &Default::default(), &random_seed_bytes).unwrap();
		assert_eq!(route.paths.len(), 2);
		let mut total_amount_paid_msat = 0;
		for path in route.paths.into_iter() {
			assert_eq!(path.hops.last().unwrap().pubkey, nodes[2]);
			if let Some(bt) = &path.blinded_tail {
				assert_eq!(bt.blinding_point,
					blinded_hints.iter().find(|p| p.payinfo.htlc_maximum_msat == path.final_value_msat())
						.map(|bp| bp.blinding_point()).unwrap());
			} else { panic!(); }
			total_amount_paid_msat += path.final_value_msat();
		}
		assert_eq!(total_amount_paid_msat, 100_000);
	}

	#[test]
	fn direct_to_intro_node() {
		// This previously caused a debug panic in the router when asserting
		// `used_liquidity_msat <= hop_max_msat`, because when adding first_hop<>blinded_route_hint
		// direct channels we failed to account for the fee charged for use of the blinded path.

		// Build a graph:
		// node0 -1(1)2 - node1
		// such that there isn't enough liquidity to reach node1, but the router thinks there is if it
		// doesn't account for the blinded path fee.

		let secp_ctx = Secp256k1::new();
		let logger = Arc::new(ln_test_utils::TestLogger::new());
		let network_graph = Arc::new(NetworkGraph::new(Network::Testnet, Arc::clone(&logger)));
		let gossip_sync = P2PGossipSync::new(Arc::clone(&network_graph), None, Arc::clone(&logger));
		let scorer = ln_test_utils::TestScorer::new();
		let random_seed_bytes = [42; 32];

		let amt_msat = 10_000_000;
		let (_, _, privkeys, nodes) = get_nodes(&secp_ctx);
		add_channel(&gossip_sync, &secp_ctx, &privkeys[0], &privkeys[1],
			ChannelFeatures::from_le_bytes(id_to_feature_flags(1)), 1);
		update_channel(&gossip_sync, &secp_ctx, &privkeys[0], UnsignedChannelUpdate {
			chain_hash: ChainHash::using_genesis_block(Network::Testnet),
			short_channel_id: 1,
			timestamp: 1,
			message_flags: 1, // Only must_be_one
			channel_flags: 0,
			cltv_expiry_delta: 42,
			htlc_minimum_msat: 1_000,
			htlc_maximum_msat: 10_000_000,
			fee_base_msat: 800,
			fee_proportional_millionths: 0,
			excess_data: Vec::new()
		});
		update_channel(&gossip_sync, &secp_ctx, &privkeys[1], UnsignedChannelUpdate {
			chain_hash: ChainHash::using_genesis_block(Network::Testnet),
			short_channel_id: 1,
			timestamp: 1,
			message_flags: 1, // Only must_be_one
			channel_flags: 1,
			cltv_expiry_delta: 42,
			htlc_minimum_msat: 1_000,
			htlc_maximum_msat: 10_000_000,
			fee_base_msat: 800,
			fee_proportional_millionths: 0,
			excess_data: Vec::new()
		});
		let first_hops = vec![
			get_channel_details(Some(1), nodes[1], InitFeatures::from_le_bytes(vec![0b11]), 10_000_000)];

		let blinded_payinfo = BlindedPayInfo {
			fee_base_msat: 1000,
			fee_proportional_millionths: 0,
			htlc_minimum_msat: 1000,
			htlc_maximum_msat: MAX_VALUE_MSAT,
			cltv_expiry_delta: 0,
			features: BlindedHopFeatures::empty(),
		};
		let blinded_path = dummy_blinded_path(nodes[1], blinded_payinfo.clone());
		let blinded_hints = vec![blinded_path];

		let payment_params = PaymentParameters::blinded(blinded_hints.clone());

		let netgraph = network_graph.read_only();
		let route_params = RouteParameters::from_payment_params_and_value(
			payment_params.clone(), amt_msat);
		if let Err(LightningError { err, .. }) = get_route(&nodes[0], &route_params, &netgraph,
			Some(&first_hops.iter().collect::<Vec<_>>()), Arc::clone(&logger), &scorer,
			&Default::default(), &random_seed_bytes) {
				assert_eq!(err, "Failed to find a path to the given destination");
		} else { panic!("Expected error") }

		// Sending an exact amount accounting for the blinded path fee works.
		let amt_minus_blinded_path_fee = amt_msat - blinded_payinfo.fee_base_msat as u64;
		let route_params = RouteParameters::from_payment_params_and_value(
			payment_params, amt_minus_blinded_path_fee);
		let route = get_route(&nodes[0], &route_params, &netgraph,
			Some(&first_hops.iter().collect::<Vec<_>>()), Arc::clone(&logger), &scorer,
			&Default::default(), &random_seed_bytes).unwrap();
		assert_eq!(route.get_total_fees(), blinded_payinfo.fee_base_msat as u64);
		assert_eq!(route.get_total_amount(), amt_minus_blinded_path_fee);
	}

	#[test]
	fn direct_to_matching_intro_nodes() {
		// This previously caused us to enter `unreachable` code in the following situation:
		// 1. We add a route candidate for intro_node contributing a high amount
		// 2. We add a first_hop<>intro_node route candidate for the same high amount
		// 3. We see a cheaper blinded route hint for the same intro node but a much lower contribution
		//    amount, and update our route candidate for intro_node for the lower amount
		// 4. We then attempt to update the aforementioned first_hop<>intro_node route candidate for the
		//    lower contribution amount, but fail (this was previously caused by failure to account for
		//    blinded path fees when adding first_hop<>intro_node candidates)
		// 5. We go to construct the path from these route candidates and our first_hop<>intro_node
		//    candidate still thinks its path is contributing the original higher amount. This caused us
		//    to hit an `unreachable` overflow when calculating the cheaper intro_node fees over the
		//    larger amount
		let secp_ctx = Secp256k1::new();
		let logger = Arc::new(ln_test_utils::TestLogger::new());
		let network_graph = Arc::new(NetworkGraph::new(Network::Testnet, Arc::clone(&logger)));
		let scorer = ln_test_utils::TestScorer::new();
		let random_seed_bytes = [42; 32];
		let config = UserConfig::default();

		// Values are taken from the fuzz input that uncovered this panic.
		let amt_msat = 21_7020_5185_1403_2640;
		let (_, _, _, nodes) = get_nodes(&secp_ctx);
		let first_hops = vec![
			get_channel_details(Some(1), nodes[1], channelmanager::provided_init_features(&config),
				18446744073709551615)];

		let blinded_payinfo = BlindedPayInfo {
			fee_base_msat: 5046_2720,
			fee_proportional_millionths: 0,
			htlc_minimum_msat: 4503_5996_2737_0496,
			htlc_maximum_msat: 45_0359_9627_3704_9600,
			cltv_expiry_delta: 0,
			features: BlindedHopFeatures::empty(),
		};
		let blinded_path = dummy_blinded_path(nodes[1], blinded_payinfo.clone());
		let mut blinded_hints = vec![blinded_path.clone(), blinded_path.clone()];
		blinded_hints[1].payinfo.fee_base_msat = 419_4304;
		blinded_hints[1].payinfo.fee_proportional_millionths = 257;
		blinded_hints[1].payinfo.htlc_minimum_msat = 280_8908_6115_8400;
		blinded_hints[1].payinfo.htlc_maximum_msat = 2_8089_0861_1584_0000;
		blinded_hints[1].payinfo.cltv_expiry_delta = 0;

		let bolt12_features = channelmanager::provided_bolt12_invoice_features(&config);
		let payment_params = PaymentParameters::blinded(blinded_hints.clone())
			.with_bolt12_features(bolt12_features).unwrap();

		let netgraph = network_graph.read_only();
		let route_params = RouteParameters::from_payment_params_and_value(
			payment_params, amt_msat);
		let route = get_route(&nodes[0], &route_params, &netgraph,
			Some(&first_hops.iter().collect::<Vec<_>>()), Arc::clone(&logger), &scorer,
			&Default::default(), &random_seed_bytes).unwrap();
		assert_eq!(route.get_total_fees(), blinded_payinfo.fee_base_msat as u64);
		assert_eq!(route.get_total_amount(), amt_msat);
	}

	#[test]
	fn we_are_intro_node_candidate_hops() {
		// This previously led to a panic in the router because we'd generate a Path with only a
		// BlindedTail and 0 unblinded hops, due to the only candidate hops being blinded route hints
		// where the origin node is the intro node. We now fully disallow considering candidate hops
		// where the origin node is the intro node.
		let (secp_ctx, network_graph, _, _, logger) = build_graph();
		let (_, our_id, _, nodes) = get_nodes(&secp_ctx);
		let scorer = ln_test_utils::TestScorer::new();
		let random_seed_bytes = [42; 32];
		let config = UserConfig::default();

		// Values are taken from the fuzz input that uncovered this panic.
		let amt_msat = 21_7020_5185_1423_0019;

		let blinded_payinfo = BlindedPayInfo {
			fee_base_msat: 5052_9027,
			fee_proportional_millionths: 0,
			htlc_minimum_msat: 21_7020_5185_1423_0019,
			htlc_maximum_msat: 1844_6744_0737_0955_1615,
			cltv_expiry_delta: 0,
			features: BlindedHopFeatures::empty(),
		};
		let blinded_path = dummy_blinded_path(our_id, blinded_payinfo.clone());
		let mut blinded_hints = vec![blinded_path.clone(), blinded_path.clone()];
		blinded_hints[1] = dummy_blinded_path(nodes[6], blinded_payinfo);

		let bolt12_features = channelmanager::provided_bolt12_invoice_features(&config);
		let payment_params = PaymentParameters::blinded(blinded_hints.clone())
			.with_bolt12_features(bolt12_features.clone()).unwrap();

		let netgraph = network_graph.read_only();
		let route_params = RouteParameters::from_payment_params_and_value(
			payment_params, amt_msat);
		if let Err(LightningError { err, .. }) = get_route(
			&our_id, &route_params, &netgraph, None, Arc::clone(&logger), &scorer, &Default::default(), &random_seed_bytes
		) {
			assert_eq!(err, "Failed to find a path to the given destination");
		} else { panic!() }
	}

	#[test]
	fn we_are_intro_node_bp_in_final_path_fee_calc() {
		// This previously led to a debug panic in the router because we'd find an invalid Path with
		// 0 unblinded hops and a blinded tail, leading to the generation of a final
		// PaymentPathHop::fee_msat that included both the blinded path fees and the final value of
		// the payment, when it was intended to only include the final value of the payment.
		let (secp_ctx, network_graph, _, _, logger) = build_graph();
		let (_, our_id, _, nodes) = get_nodes(&secp_ctx);
		let scorer = ln_test_utils::TestScorer::new();
		let random_seed_bytes = [42; 32];
		let config = UserConfig::default();

		// Values are taken from the fuzz input that uncovered this panic.
		let amt_msat = 21_7020_5185_1423_0019;

		let blinded_payinfo = BlindedPayInfo {
			fee_base_msat: 10_4425_1395,
			fee_proportional_millionths: 0,
			htlc_minimum_msat: 21_7301_9934_9094_0931,
			htlc_maximum_msat: 1844_6744_0737_0955_1615,
			cltv_expiry_delta: 0,
			features: BlindedHopFeatures::empty(),
		};
		let blinded_path = dummy_blinded_path(our_id, blinded_payinfo.clone());
		let mut blinded_hints = vec![
			blinded_path.clone(), blinded_path.clone(), blinded_path.clone(),
		];
		blinded_hints[1].payinfo.fee_base_msat = 5052_9027;
		blinded_hints[1].payinfo.htlc_minimum_msat = 21_7020_5185_1423_0019;
		blinded_hints[1].payinfo.htlc_maximum_msat = 1844_6744_0737_0955_1615;

		blinded_hints[2] = dummy_blinded_path(nodes[6], blinded_payinfo);

		let bolt12_features = channelmanager::provided_bolt12_invoice_features(&config);
		let payment_params = PaymentParameters::blinded(blinded_hints.clone())
			.with_bolt12_features(bolt12_features.clone()).unwrap();

		let netgraph = network_graph.read_only();
		let route_params = RouteParameters::from_payment_params_and_value(
			payment_params, amt_msat);
		if let Err(LightningError { err, .. }) = get_route(
			&our_id, &route_params, &netgraph, None, Arc::clone(&logger), &scorer, &Default::default(), &random_seed_bytes
		) {
			assert_eq!(err, "Failed to find a path to the given destination");
		} else { panic!() }
	}

	#[test]
	fn min_htlc_overpay_violates_max_htlc() {
		do_min_htlc_overpay_violates_max_htlc(true);
		do_min_htlc_overpay_violates_max_htlc(false);
	}
	fn do_min_htlc_overpay_violates_max_htlc(blinded_payee: bool) {
		// Test that if overpaying to meet a later hop's min_htlc and causes us to violate an earlier
		// hop's max_htlc, we don't consider that candidate hop valid. Previously we would add this hop
		// to `targets` and build an invalid path with it, and subsequently hit a debug panic asserting
		// that the used liquidity for a hop was less than its available liquidity limit.
		let secp_ctx = Secp256k1::new();
		let logger = Arc::new(ln_test_utils::TestLogger::new());
		let network_graph = Arc::new(NetworkGraph::new(Network::Testnet, Arc::clone(&logger)));
		let scorer = ln_test_utils::TestScorer::new();
		let random_seed_bytes = [42; 32];
		let config = UserConfig::default();

		// Values are taken from the fuzz input that uncovered this panic.
		let amt_msat = 7_4009_8048;
		let (_, our_id, _, nodes) = get_nodes(&secp_ctx);
		let first_hop_outbound_capacity = 2_7345_2000;
		let first_hops = vec![get_channel_details(
			Some(200), nodes[0], channelmanager::provided_init_features(&config),
			first_hop_outbound_capacity
		)];

		let base_fee = 1_6778_3453;
		let htlc_min = 2_5165_8240;
		let payment_params = if blinded_payee {
			let blinded_payinfo = BlindedPayInfo {
				fee_base_msat: base_fee,
				fee_proportional_millionths: 0,
				htlc_minimum_msat: htlc_min,
				htlc_maximum_msat: htlc_min * 1000,
				cltv_expiry_delta: 0,
				features: BlindedHopFeatures::empty(),
			};
			let blinded_path = dummy_blinded_path(nodes[0], blinded_payinfo);
			let bolt12_features = channelmanager::provided_bolt12_invoice_features(&config);
			PaymentParameters::blinded(vec![blinded_path])
				.with_bolt12_features(bolt12_features.clone()).unwrap()
		} else {
			let route_hint = RouteHint(vec![RouteHintHop {
				src_node_id: nodes[0],
				short_channel_id: 42,
				fees: RoutingFees {
					base_msat: base_fee,
					proportional_millionths: 0,
				},
				cltv_expiry_delta: 10,
				htlc_minimum_msat: Some(htlc_min),
				htlc_maximum_msat: None,
			}]);

			PaymentParameters::from_node_id(nodes[1], 42)
				.with_route_hints(vec![route_hint]).unwrap()
				.with_bolt11_features(channelmanager::provided_bolt11_invoice_features(&config)).unwrap()
		};

		let netgraph = network_graph.read_only();
		let route_params = RouteParameters::from_payment_params_and_value(
			payment_params, amt_msat);
		if let Err(LightningError { err, .. }) = get_route(
			&our_id, &route_params, &netgraph, Some(&first_hops.iter().collect::<Vec<_>>()),
			Arc::clone(&logger), &scorer, &Default::default(), &random_seed_bytes
		) {
			assert_eq!(err, "Failed to find a path to the given destination");
		} else { panic!() }
	}

	#[test]
	fn previously_used_liquidity_violates_max_htlc() {
		do_previously_used_liquidity_violates_max_htlc(true);
		do_previously_used_liquidity_violates_max_htlc(false);

	}
	fn do_previously_used_liquidity_violates_max_htlc(blinded_payee: bool) {
		// Test that if a candidate first_hop<>route_hint_src_node channel does not have enough
		// contribution amount to cover the next hop's min_htlc plus fees, we will not consider that
		// candidate. In this case, the candidate does not have enough due to a previous path taking up
		// some of its liquidity. Previously we would construct an invalid path and hit a debug panic
		// asserting that the used liquidity for a hop was less than its available liquidity limit.
		let secp_ctx = Secp256k1::new();
		let logger = Arc::new(ln_test_utils::TestLogger::new());
		let network_graph = Arc::new(NetworkGraph::new(Network::Testnet, Arc::clone(&logger)));
		let scorer = ln_test_utils::TestScorer::new();
		let random_seed_bytes = [42; 32];
		let config = UserConfig::default();

		// Values are taken from the fuzz input that uncovered this panic.
		let amt_msat = 52_4288;
		let (_, our_id, _, nodes) = get_nodes(&secp_ctx);
		let first_hops = vec![get_channel_details(
			Some(161), nodes[0], channelmanager::provided_init_features(&config), 486_4000
		), get_channel_details(
			Some(122), nodes[0], channelmanager::provided_init_features(&config), 179_5000
		)];

		let base_fees = [0, 425_9840, 0, 0];
		let htlc_mins = [1_4392, 19_7401, 1027, 6_5535];
		let payment_params = if blinded_payee {
			let mut blinded_hints = Vec::new();
			for (base_fee, htlc_min) in base_fees.iter().zip(htlc_mins.iter()) {
				let blinded_payinfo = BlindedPayInfo {
					fee_base_msat: *base_fee,
					fee_proportional_millionths: 0,
					htlc_minimum_msat: *htlc_min,
					htlc_maximum_msat: htlc_min * 100,
					cltv_expiry_delta: 10,
					features: BlindedHopFeatures::empty(),
				};
				blinded_hints.push(dummy_blinded_path(nodes[0], blinded_payinfo));
			}
			let bolt12_features = channelmanager::provided_bolt12_invoice_features(&config);
			PaymentParameters::blinded(blinded_hints.clone())
				.with_bolt12_features(bolt12_features.clone()).unwrap()
		} else {
			let mut route_hints = Vec::new();
			for (idx, (base_fee, htlc_min)) in base_fees.iter().zip(htlc_mins.iter()).enumerate() {
				route_hints.push(RouteHint(vec![RouteHintHop {
					src_node_id: nodes[0],
					short_channel_id: 42 + idx as u64,
					fees: RoutingFees {
						base_msat: *base_fee,
						proportional_millionths: 0,
					},
					cltv_expiry_delta: 10,
					htlc_minimum_msat: Some(*htlc_min),
					htlc_maximum_msat: Some(htlc_min * 100),
				}]));
			}
			PaymentParameters::from_node_id(nodes[1], 42)
				.with_route_hints(route_hints).unwrap()
				.with_bolt11_features(channelmanager::provided_bolt11_invoice_features(&config)).unwrap()
		};

		let netgraph = network_graph.read_only();
		let route_params = RouteParameters::from_payment_params_and_value(
			payment_params, amt_msat);

		let route = get_route(
			&our_id, &route_params, &netgraph, Some(&first_hops.iter().collect::<Vec<_>>()),
			Arc::clone(&logger), &scorer, &Default::default(), &random_seed_bytes
		).unwrap();
		assert_eq!(route.paths.len(), 1);
		assert_eq!(route.get_total_amount(), amt_msat);
	}

	#[test]
	fn candidate_path_min() {
		// Test that if a candidate first_hop<>network_node channel does not have enough contribution
		// amount to cover the next channel's min htlc plus fees, we will not consider that candidate.
		// Previously, we were storing RouteGraphNodes with a path_min that did not include fees, and
		// would add a connecting first_hop node that did not have enough contribution amount, leading
		// to a debug panic upon invalid path construction.
		let secp_ctx = Secp256k1::new();
		let logger = Arc::new(ln_test_utils::TestLogger::new());
		let network_graph = Arc::new(NetworkGraph::new(Network::Testnet, Arc::clone(&logger)));
		let gossip_sync = P2PGossipSync::new(network_graph.clone(), None, logger.clone());
		let scorer = ProbabilisticScorer::new(ProbabilisticScoringDecayParameters::default(), network_graph.clone(), logger.clone());
		let random_seed_bytes = [42; 32];
		let config = UserConfig::default();

		// Values are taken from the fuzz input that uncovered this panic.
		let amt_msat = 7_4009_8048;
		let (_, our_id, privkeys, nodes) = get_nodes(&secp_ctx);
		let first_hops = vec![get_channel_details(
			Some(200), nodes[0], channelmanager::provided_init_features(&config), 2_7345_2000
		)];

		add_channel(&gossip_sync, &secp_ctx, &privkeys[0], &privkeys[6], ChannelFeatures::from_le_bytes(id_to_feature_flags(6)), 6);
		update_channel(&gossip_sync, &secp_ctx, &privkeys[0], UnsignedChannelUpdate {
			chain_hash: ChainHash::using_genesis_block(Network::Testnet),
			short_channel_id: 6,
			timestamp: 1,
			message_flags: 1, // Only must_be_one
			channel_flags: 0,
			cltv_expiry_delta: (6 << 4) | 0,
			htlc_minimum_msat: 0,
			htlc_maximum_msat: MAX_VALUE_MSAT,
			fee_base_msat: 0,
			fee_proportional_millionths: 0,
			excess_data: Vec::new()
		});
		add_or_update_node(&gossip_sync, &secp_ctx, &privkeys[0], NodeFeatures::from_le_bytes(id_to_feature_flags(1)), 0);

		let htlc_min = 2_5165_8240;
		let blinded_hints = vec![
			dummy_blinded_path(nodes[0], BlindedPayInfo {
				fee_base_msat: 1_6778_3453,
				fee_proportional_millionths: 0,
				htlc_minimum_msat: htlc_min,
				htlc_maximum_msat: htlc_min * 100,
				cltv_expiry_delta: 10,
				features: BlindedHopFeatures::empty(),
			})
		];
		let bolt12_features = channelmanager::provided_bolt12_invoice_features(&config);
		let payment_params = PaymentParameters::blinded(blinded_hints.clone())
			.with_bolt12_features(bolt12_features.clone()).unwrap();
		let route_params = RouteParameters::from_payment_params_and_value(
			payment_params, amt_msat);
		let netgraph = network_graph.read_only();

		if let Err(LightningError { err, .. }) = get_route(
			&our_id, &route_params, &netgraph, Some(&first_hops.iter().collect::<Vec<_>>()),
			Arc::clone(&logger), &scorer, &ProbabilisticScoringFeeParameters::default(),
			&random_seed_bytes
		) {
			assert_eq!(err, "Failed to find a path to the given destination");
		} else { panic!() }
	}

	#[test]
	fn path_contribution_includes_min_htlc_overpay() {
		// Previously, the fuzzer hit a debug panic because we wouldn't include the amount overpaid to
		// meet a last hop's min_htlc in the total collected paths value. We now include this value and
		// also penalize hops along the overpaying path to ensure that it gets deprioritized in path
		// selection, both tested here.
		let secp_ctx = Secp256k1::new();
		let logger = Arc::new(ln_test_utils::TestLogger::new());
		let network_graph = Arc::new(NetworkGraph::new(Network::Testnet, Arc::clone(&logger)));
		let scorer = ProbabilisticScorer::new(ProbabilisticScoringDecayParameters::default(), network_graph.clone(), logger.clone());
		let random_seed_bytes = [42; 32];
		let config = UserConfig::default();

		// Values are taken from the fuzz input that uncovered this panic.
		let amt_msat = 562_0000;
		let (_, our_id, _, nodes) = get_nodes(&secp_ctx);
		let first_hops = vec![
			get_channel_details(
				Some(83), nodes[0], channelmanager::provided_init_features(&config), 2199_0000,
			),
		];

		let htlc_mins = [49_0000, 1125_0000];
		let payment_params = {
			let mut blinded_hints = Vec::new();
			for htlc_min in htlc_mins.iter() {
				let payinfo = BlindedPayInfo {
					fee_base_msat: 0,
					fee_proportional_millionths: 0,
					htlc_minimum_msat: *htlc_min,
					htlc_maximum_msat: *htlc_min * 100,
					cltv_expiry_delta: 10,
					features: BlindedHopFeatures::empty(),
				};
				blinded_hints.push(dummy_blinded_path(nodes[0], payinfo));
			}
			let bolt12_features = channelmanager::provided_bolt12_invoice_features(&config);
			PaymentParameters::blinded(blinded_hints.clone())
				.with_bolt12_features(bolt12_features.clone()).unwrap()
		};

		let netgraph = network_graph.read_only();
		let route_params = RouteParameters::from_payment_params_and_value(
			payment_params, amt_msat);
		let route = get_route(
			&our_id, &route_params, &netgraph, Some(&first_hops.iter().collect::<Vec<_>>()),
			Arc::clone(&logger), &scorer, &ProbabilisticScoringFeeParameters::default(),
			&random_seed_bytes
		).unwrap();
		assert_eq!(route.paths.len(), 1);
		assert_eq!(route.get_total_amount(), amt_msat);
	}

	#[test]
	fn first_hop_preferred_over_hint() {
		// Check that if we have a first hop to a peer we'd always prefer that over a route hint
		// they gave us, but we'd still consider all subsequent hints if they are more attractive.
		let secp_ctx = Secp256k1::new();
		let logger = Arc::new(ln_test_utils::TestLogger::new());
		let network_graph = Arc::new(NetworkGraph::new(Network::Testnet, Arc::clone(&logger)));
		let gossip_sync = P2PGossipSync::new(Arc::clone(&network_graph), None, Arc::clone(&logger));
		let scorer = ln_test_utils::TestScorer::new();
		let random_seed_bytes = [42; 32];
		let config = UserConfig::default();

		let amt_msat = 1_000_000;
		let (our_privkey, our_node_id, privkeys, nodes) = get_nodes(&secp_ctx);

		add_channel(&gossip_sync, &secp_ctx, &our_privkey, &privkeys[0],
			ChannelFeatures::from_le_bytes(id_to_feature_flags(1)), 1);
		update_channel(&gossip_sync, &secp_ctx, &our_privkey, UnsignedChannelUpdate {
			chain_hash: ChainHash::using_genesis_block(Network::Testnet),
			short_channel_id: 1,
			timestamp: 1,
			message_flags: 1, // Only must_be_one
			channel_flags: 0,
			cltv_expiry_delta: 42,
			htlc_minimum_msat: 1_000,
			htlc_maximum_msat: 10_000_000,
			fee_base_msat: 800,
			fee_proportional_millionths: 0,
			excess_data: Vec::new()
		});
		update_channel(&gossip_sync, &secp_ctx, &privkeys[0], UnsignedChannelUpdate {
			chain_hash: ChainHash::using_genesis_block(Network::Testnet),
			short_channel_id: 1,
			timestamp: 1,
			message_flags: 1, // Only must_be_one
			channel_flags: 1,
			cltv_expiry_delta: 42,
			htlc_minimum_msat: 1_000,
			htlc_maximum_msat: 10_000_000,
			fee_base_msat: 800,
			fee_proportional_millionths: 0,
			excess_data: Vec::new()
		});

		add_channel(&gossip_sync, &secp_ctx, &privkeys[0], &privkeys[1],
			ChannelFeatures::from_le_bytes(id_to_feature_flags(1)), 2);
		update_channel(&gossip_sync, &secp_ctx, &privkeys[0], UnsignedChannelUpdate {
			chain_hash: ChainHash::using_genesis_block(Network::Testnet),
			short_channel_id: 2,
			timestamp: 2,
			message_flags: 1, // Only must_be_one
			channel_flags: 0,
			cltv_expiry_delta: 42,
			htlc_minimum_msat: 1_000,
			htlc_maximum_msat: 10_000_000,
			fee_base_msat: 800,
			fee_proportional_millionths: 0,
			excess_data: Vec::new()
		});
		update_channel(&gossip_sync, &secp_ctx, &privkeys[1], UnsignedChannelUpdate {
			chain_hash: ChainHash::using_genesis_block(Network::Testnet),
			short_channel_id: 2,
			timestamp: 2,
			message_flags: 1, // Only must_be_one
			channel_flags: 1,
			cltv_expiry_delta: 42,
			htlc_minimum_msat: 1_000,
			htlc_maximum_msat: 10_000_000,
			fee_base_msat: 800,
			fee_proportional_millionths: 0,
			excess_data: Vec::new()
		});

		let dest_node_id = nodes[2];

		let route_hint = RouteHint(vec![RouteHintHop {
			src_node_id: our_node_id,
			short_channel_id: 44,
			fees: RoutingFees {
				base_msat: 234,
				proportional_millionths: 0,
			},
			cltv_expiry_delta: 10,
			htlc_minimum_msat: None,
			htlc_maximum_msat: Some(5_000_000),
		},
		RouteHintHop {
			src_node_id: nodes[0],
			short_channel_id: 45,
			fees: RoutingFees {
				base_msat: 123,
				proportional_millionths: 0,
			},
			cltv_expiry_delta: 10,
			htlc_minimum_msat: None,
			htlc_maximum_msat: None,
		}]);

		let payment_params = PaymentParameters::from_node_id(dest_node_id, 42)
			.with_route_hints(vec![route_hint]).unwrap()
			.with_bolt11_features(channelmanager::provided_bolt11_invoice_features(&config)).unwrap();
		let route_params = RouteParameters::from_payment_params_and_value(
			payment_params, amt_msat);

		// First create an insufficient first hop for channel with SCID 1 and check we'd use the
		// route hint.
		let first_hop = get_channel_details(Some(1), nodes[0],
			channelmanager::provided_init_features(&config), 999_999);
		let first_hops = vec![first_hop];

		let route = get_route(&our_node_id, &route_params.clone(), &network_graph.read_only(),
			Some(&first_hops.iter().collect::<Vec<_>>()), Arc::clone(&logger), &scorer,
			&Default::default(), &random_seed_bytes).unwrap();
		assert_eq!(route.paths.len(), 1);
		assert_eq!(route.get_total_amount(), amt_msat);
		assert_eq!(route.paths[0].hops.len(), 2);
		assert_eq!(route.paths[0].hops[0].short_channel_id, 44);
		assert_eq!(route.paths[0].hops[1].short_channel_id, 45);
		assert_eq!(route.get_total_fees(), 123);

		// Now check we would trust our first hop info, i.e., fail if we detect the route hint is
		// for a first hop channel.
		let mut first_hop = get_channel_details(Some(1), nodes[0], channelmanager::provided_init_features(&config), 999_999);
		first_hop.outbound_scid_alias = Some(44);
		let first_hops = vec![first_hop];

		let route_res = get_route(&our_node_id, &route_params.clone(), &network_graph.read_only(),
			Some(&first_hops.iter().collect::<Vec<_>>()), Arc::clone(&logger), &scorer,
			&Default::default(), &random_seed_bytes);
		assert!(route_res.is_err());

		// Finally check we'd use the first hop if has sufficient outbound capacity. But we'd stil
		// use the cheaper second hop of the route hint.
		let mut first_hop = get_channel_details(Some(1), nodes[0],
			channelmanager::provided_init_features(&config), 10_000_000);
		first_hop.outbound_scid_alias = Some(44);
		let first_hops = vec![first_hop];

		let route = get_route(&our_node_id, &route_params.clone(), &network_graph.read_only(),
			Some(&first_hops.iter().collect::<Vec<_>>()), Arc::clone(&logger), &scorer,
			&Default::default(), &random_seed_bytes).unwrap();
		assert_eq!(route.paths.len(), 1);
		assert_eq!(route.get_total_amount(), amt_msat);
		assert_eq!(route.paths[0].hops.len(), 2);
		assert_eq!(route.paths[0].hops[0].short_channel_id, 1);
		assert_eq!(route.paths[0].hops[1].short_channel_id, 45);
		assert_eq!(route.get_total_fees(), 123);
	}

	#[test]
	fn allow_us_being_first_hint() {
		// Check that we consider a route hint even if we are the src of the first hop.
		let secp_ctx = Secp256k1::new();
		let logger = Arc::new(ln_test_utils::TestLogger::new());
		let network_graph = Arc::new(NetworkGraph::new(Network::Testnet, Arc::clone(&logger)));
		let scorer = ln_test_utils::TestScorer::new();
		let random_seed_bytes = [42; 32];
		let config = UserConfig::default();

		let (_, our_node_id, _, nodes) = get_nodes(&secp_ctx);

		let amt_msat = 1_000_000;
		let dest_node_id = nodes[1];

		let first_hop = get_channel_details(Some(1), nodes[0], channelmanager::provided_init_features(&config), 10_000_000);
		let first_hops = vec![first_hop];

		let route_hint = RouteHint(vec![RouteHintHop {
			src_node_id: our_node_id,
			short_channel_id: 44,
			fees: RoutingFees {
				base_msat: 123,
				proportional_millionths: 0,
			},
			cltv_expiry_delta: 10,
			htlc_minimum_msat: None,
			htlc_maximum_msat: None,
		}]);

		let payment_params = PaymentParameters::from_node_id(dest_node_id, 42)
			.with_route_hints(vec![route_hint]).unwrap()
			.with_bolt11_features(channelmanager::provided_bolt11_invoice_features(&config)).unwrap();

		let route_params = RouteParameters::from_payment_params_and_value(
			payment_params, amt_msat);


		let route = get_route(&our_node_id, &route_params, &network_graph.read_only(),
			Some(&first_hops.iter().collect::<Vec<_>>()), Arc::clone(&logger), &scorer,
			&Default::default(), &random_seed_bytes).unwrap();

		assert_eq!(route.paths.len(), 1);
		assert_eq!(route.get_total_amount(), amt_msat);
		assert_eq!(route.get_total_fees(), 0);
		assert_eq!(route.paths[0].hops.len(), 1);

		assert_eq!(route.paths[0].hops[0].short_channel_id, 44);
	}
}

#[cfg(any(test, ldk_bench))]
pub(crate) mod bench_utils {
	use super::*;
	use std::fs::File;
	use std::io::Read;
	use bitcoin::hashes::Hash;
	use bitcoin::secp256k1::SecretKey;

	use crate::chain::transaction::OutPoint;
	use crate::routing::scoring::{ProbabilisticScorer, ScoreUpdate};
	use crate::ln::channel_state::{ChannelCounterparty, ChannelShutdownState};
	use crate::ln::channelmanager;
	use crate::ln::types::ChannelId;
	use crate::util::config::UserConfig;
	use crate::util::test_utils::TestLogger;
	use crate::sync::Arc;

	/// Tries to open a network graph file, or panics with a URL to fetch it.
	pub(crate) fn get_graph_scorer_file() -> Result<(std::fs::File, std::fs::File), &'static str> {
		let load_file = |fname, err_str| {
			File::open(fname) // By default we're run in RL/lightning
				.or_else(|_| File::open(&format!("lightning/{}", fname))) // We may be run manually in RL/
				.or_else(|_| { // Fall back to guessing based on the binary location
					// path is likely something like .../rust-lightning/target/debug/deps/lightning-...
					let mut path = std::env::current_exe().unwrap();
					path.pop(); // lightning-...
					path.pop(); // deps
					path.pop(); // debug
					path.pop(); // target
					path.push("lightning");
					path.push(fname);
					File::open(path)
				})
				.or_else(|_| { // Fall back to guessing based on the binary location for a subcrate
					// path is likely something like .../rust-lightning/bench/target/debug/deps/bench..
					let mut path = std::env::current_exe().unwrap();
					path.pop(); // bench...
					path.pop(); // deps
					path.pop(); // debug
					path.pop(); // target
					path.pop(); // bench
					path.push("lightning");
					path.push(fname);
					File::open(path)
				})
			.map_err(|_| err_str)
		};
		let graph_res = load_file(
			"net_graph-2023-12-10.bin",
			"Please fetch https://bitcoin.ninja/ldk-net_graph-v0.0.118-2023-12-10.bin and place it at lightning/net_graph-2023-12-10.bin"
		);
		let scorer_res = load_file(
			"scorer-2023-12-10.bin",
			"Please fetch https://bitcoin.ninja/ldk-scorer-v0.0.118-2023-12-10.bin and place it at lightning/scorer-2023-12-10.bin"
		);
		#[cfg(require_route_graph_test)]
		return Ok((graph_res.unwrap(), scorer_res.unwrap()));
		#[cfg(not(require_route_graph_test))]
		return Ok((graph_res?, scorer_res?));
	}

	pub(crate) fn read_graph_scorer(logger: &TestLogger)
	-> Result<(Arc<NetworkGraph<&TestLogger>>, ProbabilisticScorer<Arc<NetworkGraph<&TestLogger>>, &TestLogger>), &'static str> {
		let (mut graph_file, mut scorer_file) = get_graph_scorer_file()?;
		let mut graph_buffer = Vec::new();
		let mut scorer_buffer = Vec::new();
		graph_file.read_to_end(&mut graph_buffer).unwrap();
		scorer_file.read_to_end(&mut scorer_buffer).unwrap();
		let graph = Arc::new(NetworkGraph::read(&mut &graph_buffer[..], logger).unwrap());
		let scorer_args = (Default::default(), Arc::clone(&graph), logger);
		let scorer = ProbabilisticScorer::read(&mut &scorer_buffer[..], scorer_args).unwrap();
		Ok((graph, scorer))
	}

	pub(crate) fn payer_pubkey() -> PublicKey {
		let secp_ctx = Secp256k1::new();
		PublicKey::from_secret_key(&secp_ctx, &SecretKey::from_slice(&[42; 32]).unwrap())
	}

	#[inline]
	pub(crate) fn first_hop(node_id: PublicKey) -> ChannelDetails {
		#[allow(deprecated)] // TODO: Remove once balance_msat is removed.
		ChannelDetails {
			channel_id: ChannelId::new_zero(),
			counterparty: ChannelCounterparty {
				features: channelmanager::provided_init_features(&UserConfig::default()),
				node_id,
				unspendable_punishment_reserve: 0,
				forwarding_info: None,
				outbound_htlc_minimum_msat: None,
				outbound_htlc_maximum_msat: None,
			},
			funding_txo: Some(OutPoint {
				txid: bitcoin::Txid::from_slice(&[0; 32]).unwrap(), index: 0
			}),
			channel_type: None,
			short_channel_id: Some(1),
			inbound_scid_alias: None,
			outbound_scid_alias: None,
			channel_value_satoshis: 10_000_000_000,
			user_channel_id: 0,
			outbound_capacity_msat: 10_000_000_000,
			next_outbound_htlc_minimum_msat: 0,
			next_outbound_htlc_limit_msat: 10_000_000_000,
			inbound_capacity_msat: 0,
			unspendable_punishment_reserve: None,
			confirmations_required: None,
			confirmations: None,
			force_close_spend_delay: None,
			is_outbound: true,
			is_channel_ready: true,
			is_usable: true,
			is_announced: true,
			inbound_htlc_minimum_msat: None,
			inbound_htlc_maximum_msat: None,
			config: None,
			feerate_sat_per_1000_weight: None,
			channel_shutdown_state: Some(ChannelShutdownState::NotShuttingDown),
			pending_inbound_htlcs: Vec::new(),
			pending_outbound_htlcs: Vec::new(),
		}
	}

	pub(crate) fn generate_test_routes<S: ScoreLookUp + ScoreUpdate>(graph: &NetworkGraph<&TestLogger>, scorer: &mut S,
		score_params: &crate::routing::scoring::ProbabilisticScoringFeeParameters, features: Bolt11InvoiceFeatures, mut seed: u64,
		starting_amount: u64, route_count: usize,
	) -> Vec<(ChannelDetails, PaymentParameters, u64)> {
		let payer = payer_pubkey();
		let random_seed_bytes = [42; 32];

		let nodes = graph.read_only().nodes().clone();
		let mut route_endpoints = Vec::new();
		for _ in 0..route_count {
			loop {
				seed = seed.overflowing_mul(6364136223846793005).0.overflowing_add(1).0;
				let src = PublicKey::from_slice(nodes.unordered_keys()
					.skip((seed as usize) % nodes.len()).next().unwrap().as_slice()).unwrap();
				seed = seed.overflowing_mul(6364136223846793005).0.overflowing_add(1).0;
				let dst = PublicKey::from_slice(nodes.unordered_keys()
					.skip((seed as usize) % nodes.len()).next().unwrap().as_slice()).unwrap();
				let params = PaymentParameters::from_node_id(dst, 42)
					.with_bolt11_features(features.clone()).unwrap();
				let first_hop = first_hop(src);
				let amt_msat = starting_amount + seed % 1_000_000;
				let route_params = RouteParameters::from_payment_params_and_value(
					params.clone(), amt_msat);
				let path_exists =
					get_route(&payer, &route_params, &graph.read_only(), Some(&[&first_hop]),
						&TestLogger::new(), scorer, score_params, &random_seed_bytes).is_ok();
				if path_exists {
					route_endpoints.push((first_hop, params, amt_msat));
					break;
				}
			}
		}

		route_endpoints
	}
}

#[cfg(ldk_bench)]
pub mod benches {
	use super::*;
	use crate::routing::scoring::{ScoreUpdate, ScoreLookUp};
	use crate::ln::channelmanager;
	use crate::types::features::Bolt11InvoiceFeatures;
	use crate::routing::gossip::NetworkGraph;
	use crate::routing::scoring::{FixedPenaltyScorer, ProbabilisticScoringFeeParameters};
	use crate::util::config::UserConfig;
	use crate::util::logger::{Logger, Record};
	use crate::util::test_utils::TestLogger;

	use criterion::Criterion;

	struct DummyLogger {}
	impl Logger for DummyLogger {
		fn log(&self, _record: Record) {}
	}

	pub fn generate_routes_with_zero_penalty_scorer(bench: &mut Criterion) {
		let logger = TestLogger::new();
		let (network_graph, _) = bench_utils::read_graph_scorer(&logger).unwrap();
		let scorer = FixedPenaltyScorer::with_penalty(0);
		generate_routes(bench, &network_graph, scorer, &Default::default(),
			Bolt11InvoiceFeatures::empty(), 0, "generate_routes_with_zero_penalty_scorer");
	}

	pub fn generate_mpp_routes_with_zero_penalty_scorer(bench: &mut Criterion) {
		let logger = TestLogger::new();
		let (network_graph, _) = bench_utils::read_graph_scorer(&logger).unwrap();
		let scorer = FixedPenaltyScorer::with_penalty(0);
		generate_routes(bench, &network_graph, scorer, &Default::default(),
			channelmanager::provided_bolt11_invoice_features(&UserConfig::default()), 0,
			"generate_mpp_routes_with_zero_penalty_scorer");
	}

	pub fn generate_routes_with_probabilistic_scorer(bench: &mut Criterion) {
		let logger = TestLogger::new();
		let (network_graph, scorer) = bench_utils::read_graph_scorer(&logger).unwrap();
		let params = ProbabilisticScoringFeeParameters::default();
		generate_routes(bench, &network_graph, scorer, &params, Bolt11InvoiceFeatures::empty(), 0,
			"generate_routes_with_probabilistic_scorer");
	}

	pub fn generate_mpp_routes_with_probabilistic_scorer(bench: &mut Criterion) {
		let logger = TestLogger::new();
		let (network_graph, scorer) = bench_utils::read_graph_scorer(&logger).unwrap();
		let params = ProbabilisticScoringFeeParameters::default();
		generate_routes(bench, &network_graph, scorer, &params,
			channelmanager::provided_bolt11_invoice_features(&UserConfig::default()), 0,
			"generate_mpp_routes_with_probabilistic_scorer");
	}

	pub fn generate_large_mpp_routes_with_probabilistic_scorer(bench: &mut Criterion) {
		let logger = TestLogger::new();
		let (network_graph, scorer) = bench_utils::read_graph_scorer(&logger).unwrap();
		let params = ProbabilisticScoringFeeParameters::default();
		generate_routes(bench, &network_graph, scorer, &params,
			channelmanager::provided_bolt11_invoice_features(&UserConfig::default()), 100_000_000,
			"generate_large_mpp_routes_with_probabilistic_scorer");
	}

	pub fn generate_routes_with_nonlinear_probabilistic_scorer(bench: &mut Criterion) {
		let logger = TestLogger::new();
		let (network_graph, scorer) = bench_utils::read_graph_scorer(&logger).unwrap();
		let mut params = ProbabilisticScoringFeeParameters::default();
		params.linear_success_probability = false;
		generate_routes(bench, &network_graph, scorer, &params,
			channelmanager::provided_bolt11_invoice_features(&UserConfig::default()), 0,
			"generate_routes_with_nonlinear_probabilistic_scorer");
	}

	pub fn generate_mpp_routes_with_nonlinear_probabilistic_scorer(bench: &mut Criterion) {
		let logger = TestLogger::new();
		let (network_graph, scorer) = bench_utils::read_graph_scorer(&logger).unwrap();
		let mut params = ProbabilisticScoringFeeParameters::default();
		params.linear_success_probability = false;
		generate_routes(bench, &network_graph, scorer, &params,
			channelmanager::provided_bolt11_invoice_features(&UserConfig::default()), 0,
			"generate_mpp_routes_with_nonlinear_probabilistic_scorer");
	}

	pub fn generate_large_mpp_routes_with_nonlinear_probabilistic_scorer(bench: &mut Criterion) {
		let logger = TestLogger::new();
		let (network_graph, scorer) = bench_utils::read_graph_scorer(&logger).unwrap();
		let mut params = ProbabilisticScoringFeeParameters::default();
		params.linear_success_probability = false;
		generate_routes(bench, &network_graph, scorer, &params,
			channelmanager::provided_bolt11_invoice_features(&UserConfig::default()), 100_000_000,
			"generate_large_mpp_routes_with_nonlinear_probabilistic_scorer");
	}

	fn generate_routes<S: ScoreLookUp + ScoreUpdate>(
		bench: &mut Criterion, graph: &NetworkGraph<&TestLogger>, mut scorer: S,
		score_params: &crate::routing::scoring::ProbabilisticScoringFeeParameters, features: Bolt11InvoiceFeatures, starting_amount: u64,
		bench_name: &'static str,
	) {
		// First, get 100 (source, destination) pairs for which route-getting actually succeeds...
		let route_endpoints = bench_utils::generate_test_routes(graph, &mut scorer, score_params, features, 0xdeadbeef, starting_amount, 50);

		// ...then benchmark finding paths between the nodes we learned.
		do_route_bench(bench, graph, scorer, score_params, bench_name, route_endpoints);
	}

	#[inline(never)]
	fn do_route_bench<S: ScoreLookUp + ScoreUpdate>(
		bench: &mut Criterion, graph: &NetworkGraph<&TestLogger>, scorer: S,
		score_params: &S::ScoreParams, bench_name: &'static str,
		route_endpoints: Vec<(ChannelDetails, PaymentParameters, u64)>,
	) {
		let payer = bench_utils::payer_pubkey();
		let random_seed_bytes = [42; 32];

		let mut idx = 0;
		bench.bench_function(bench_name, |b| b.iter(|| {
			let (first_hop, params, amt) = &route_endpoints[idx % route_endpoints.len()];
			let route_params = RouteParameters::from_payment_params_and_value(params.clone(), *amt);
			assert!(get_route(&payer, &route_params, &graph.read_only(), Some(&[first_hop]),
				&DummyLogger{}, &scorer, score_params, &random_seed_bytes).is_ok());
			idx += 1;
		}));
	}
}<|MERGE_RESOLUTION|>--- conflicted
+++ resolved
@@ -2840,20 +2840,12 @@
 					}
 				}
 
-<<<<<<< HEAD
-				let features = if let Some(node_info) = $node.announcement_info.as_ref() {
-					node_info.features_ref()
-				} else {
-					&default_node_features
-				};
-=======
 				if let Some(node) = $node {
 					let features = if let Some(node_info) = node.announcement_info.as_ref() {
-						&node_info.features()
+						node_info.features_ref()
 					} else {
 						&default_node_features
 					};
->>>>>>> 9069cc36
 
 					if !features.requires_unknown_bits() {
 						for chan_id in node.channels.iter() {
