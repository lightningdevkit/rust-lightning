// This file is Copyright its original authors, visible in version control
// history.
//
// This file is licensed under the Apache License, Version 2.0 <LICENSE-APACHE
// or http://www.apache.org/licenses/LICENSE-2.0> or the MIT license
// <LICENSE-MIT or http://opensource.org/licenses/MIT>, at your option.
// You may not use this file except in accordance with one or both of these
// licenses.

//! The router finds paths within a [`NetworkGraph`] for a payment.

use bitcoin::secp256k1::{PublicKey, Secp256k1, self};
<<<<<<< HEAD
use bitcoin::hashes::Hash;
use bitcoin::hashes::sha256::Hash as Sha256;

use crate::blinded_path::{BlindedHop, BlindedPath};
use crate::blinded_path::payment::{ForwardNode, ForwardTlvs, PaymentConstraints, PaymentRelay, ReceiveTlvs};
use crate::ln::PaymentHash;
use crate::ln::channelmanager::{ChannelDetails, PaymentId};
=======

use crate::blinded_path::{BlindedHop, BlindedPath, Direction, IntroductionNode};
use crate::blinded_path::payment::{ForwardNode, ForwardTlvs, PaymentConstraints, PaymentRelay, ReceiveTlvs};
use crate::ln::PaymentHash;
use crate::ln::channelmanager::{ChannelDetails, PaymentId, MIN_FINAL_CLTV_EXPIRY_DELTA};
>>>>>>> 9a438eea
use crate::ln::features::{BlindedHopFeatures, Bolt11InvoiceFeatures, Bolt12InvoiceFeatures, ChannelFeatures, NodeFeatures};
use crate::ln::msgs::{DecodeError, ErrorAction, LightningError, MAX_VALUE_MSAT};
use crate::offers::invoice::{BlindedPayInfo, Bolt12Invoice};
use crate::onion_message::messenger::{DefaultMessageRouter, Destination, MessageRouter, OnionMessagePath};
use crate::routing::gossip::{DirectedChannelInfo, EffectiveCapacity, ReadOnlyNetworkGraph, NetworkGraph, NodeId, RoutingFees};
use crate::routing::scoring::{ChannelUsage, LockableScore, ScoreLookUp};
use crate::sign::EntropySource;
use crate::util::ser::{Writeable, Readable, ReadableArgs, Writer};
use crate::util::logger::{Level, Logger};
use crate::crypto::chacha20::ChaCha20;

use crate::io;
use crate::prelude::*;
use alloc::collections::BinaryHeap;
use core::{cmp, fmt};
use core::ops::Deref;

/// A [`Router`] implemented using [`find_route`].
<<<<<<< HEAD
pub struct DefaultRouter<G: Deref<Target = NetworkGraph<L>> + Clone, L: Deref, S: Deref, SP: Sized, Sc: ScoreLookUp<ScoreParams = SP>> where
=======
pub struct DefaultRouter<G: Deref<Target = NetworkGraph<L>> + Clone, L: Deref, ES: Deref, S: Deref, SP: Sized, Sc: ScoreLookUp<ScoreParams = SP>> where
>>>>>>> 9a438eea
	L::Target: Logger,
	S::Target: for <'a> LockableScore<'a, ScoreLookUp = Sc>,
	ES::Target: EntropySource,
{
	network_graph: G,
	logger: L,
	entropy_source: ES,
	scorer: S,
	score_params: SP,
<<<<<<< HEAD
	message_router: DefaultMessageRouter<G, L>,
}

impl<G: Deref<Target = NetworkGraph<L>> + Clone, L: Deref, S: Deref, SP: Sized, Sc: ScoreLookUp<ScoreParams = SP>> DefaultRouter<G, L, S, SP, Sc> where
=======
	message_router: DefaultMessageRouter<G, L, ES>,
}

impl<G: Deref<Target = NetworkGraph<L>> + Clone, L: Deref, ES: Deref + Clone, S: Deref, SP: Sized, Sc: ScoreLookUp<ScoreParams = SP>> DefaultRouter<G, L, ES, S, SP, Sc> where
>>>>>>> 9a438eea
	L::Target: Logger,
	S::Target: for <'a> LockableScore<'a, ScoreLookUp = Sc>,
	ES::Target: EntropySource,
{
	/// Creates a new router.
<<<<<<< HEAD
	pub fn new(network_graph: G, logger: L, random_seed_bytes: [u8; 32], scorer: S, score_params: SP) -> Self {
		let random_seed_bytes = Mutex::new(random_seed_bytes);
		let message_router = DefaultMessageRouter::new(network_graph.clone());
		Self { network_graph, logger, random_seed_bytes, scorer, score_params, message_router }
	}
}

impl<G: Deref<Target = NetworkGraph<L>> + Clone, L: Deref, S: Deref, SP: Sized, Sc: ScoreLookUp<ScoreParams = SP>> Router for DefaultRouter<G, L, S, SP, Sc> where
=======
	pub fn new(network_graph: G, logger: L, entropy_source: ES, scorer: S, score_params: SP) -> Self {
		let message_router = DefaultMessageRouter::new(network_graph.clone(), entropy_source.clone());
		Self { network_graph, logger, entropy_source, scorer, score_params, message_router }
	}
}

impl<G: Deref<Target = NetworkGraph<L>> + Clone, L: Deref, ES: Deref, S: Deref, SP: Sized, Sc: ScoreLookUp<ScoreParams = SP>> Router for DefaultRouter<G, L, ES, S, SP, Sc> where
>>>>>>> 9a438eea
	L::Target: Logger,
	S::Target: for <'a> LockableScore<'a, ScoreLookUp = Sc>,
	ES::Target: EntropySource,
{
	fn find_route(
		&self,
		payer: &PublicKey,
		params: &RouteParameters,
		first_hops: Option<&[&ChannelDetails]>,
		inflight_htlcs: InFlightHtlcs
	) -> Result<Route, LightningError> {
		let random_seed_bytes = self.entropy_source.get_secure_random_bytes();
		find_route(
			payer, params, &self.network_graph, first_hops, &*self.logger,
			&ScorerAccountingForInFlightHtlcs::new(self.scorer.read_lock(), &inflight_htlcs),
			&self.score_params,
			&random_seed_bytes
		)
	}

	fn create_blinded_payment_paths<
<<<<<<< HEAD
		ES: EntropySource + ?Sized, T: secp256k1::Signing + secp256k1::Verification
	>(
		&self, recipient: PublicKey, first_hops: Vec<ChannelDetails>, tlvs: ReceiveTlvs,
		amount_msats: u64, entropy_source: &ES, secp_ctx: &Secp256k1<T>
=======
		T: secp256k1::Signing + secp256k1::Verification
	> (
		&self, recipient: PublicKey, first_hops: Vec<ChannelDetails>, tlvs: ReceiveTlvs,
		amount_msats: u64, secp_ctx: &Secp256k1<T>
>>>>>>> 9a438eea
	) -> Result<Vec<(BlindedPayInfo, BlindedPath)>, ()> {
		// Limit the number of blinded paths that are computed.
		const MAX_PAYMENT_PATHS: usize = 3;

		// Ensure peers have at least three channels so that it is more difficult to infer the
		// recipient's node_id.
		const MIN_PEER_CHANNELS: usize = 3;

		let network_graph = self.network_graph.deref().read_only();
		let paths = first_hops.into_iter()
			.filter(|details| details.counterparty.features.supports_route_blinding())
			.filter(|details| amount_msats <= details.inbound_capacity_msat)
			.filter(|details| amount_msats >= details.inbound_htlc_minimum_msat.unwrap_or(0))
			.filter(|details| amount_msats <= details.inbound_htlc_maximum_msat.unwrap_or(u64::MAX))
			.filter(|details| network_graph
					.node(&NodeId::from_pubkey(&details.counterparty.node_id))
					.map(|node_info| node_info.channels.len() >= MIN_PEER_CHANNELS)
					.unwrap_or(false)
			)
			.filter_map(|details| {
				let short_channel_id = match details.get_inbound_payment_scid() {
					Some(short_channel_id) => short_channel_id,
					None => return None,
				};
				let payment_relay: PaymentRelay = match details.counterparty.forwarding_info {
					Some(forwarding_info) => match forwarding_info.try_into() {
						Ok(payment_relay) => payment_relay,
						Err(()) => return None,
					},
					None => return None,
				};

				let cltv_expiry_delta = payment_relay.cltv_expiry_delta as u32;
				let payment_constraints = PaymentConstraints {
					max_cltv_expiry: tlvs.payment_constraints.max_cltv_expiry + cltv_expiry_delta,
					htlc_minimum_msat: details.inbound_htlc_minimum_msat.unwrap_or(0),
				};
				Some(ForwardNode {
					tlvs: ForwardTlvs {
						short_channel_id,
						payment_relay,
						payment_constraints,
						features: BlindedHopFeatures::empty(),
					},
					node_id: details.counterparty.node_id,
					htlc_maximum_msat: details.inbound_htlc_maximum_msat.unwrap_or(u64::MAX),
				})
			})
			.map(|forward_node| {
				BlindedPath::new_for_payment(
<<<<<<< HEAD
					&[forward_node], recipient, tlvs.clone(), u64::MAX, entropy_source, secp_ctx
=======
					&[forward_node], recipient, tlvs.clone(), u64::MAX, MIN_FINAL_CLTV_EXPIRY_DELTA,
					&*self.entropy_source, secp_ctx
>>>>>>> 9a438eea
				)
			})
			.take(MAX_PAYMENT_PATHS)
			.collect::<Result<Vec<_>, _>>();

		match paths {
			Ok(paths) if !paths.is_empty() => Ok(paths),
			_ => {
				if network_graph.nodes().contains_key(&NodeId::from_pubkey(&recipient)) {
<<<<<<< HEAD
					BlindedPath::one_hop_for_payment(recipient, tlvs, entropy_source, secp_ctx)
						.map(|path| vec![path])
=======
					BlindedPath::one_hop_for_payment(
						recipient, tlvs, MIN_FINAL_CLTV_EXPIRY_DELTA, &*self.entropy_source, secp_ctx
					).map(|path| vec![path])
>>>>>>> 9a438eea
				} else {
					Err(())
				}
			},
		}
	}
}

<<<<<<< HEAD
impl< G: Deref<Target = NetworkGraph<L>> + Clone, L: Deref, S: Deref, SP: Sized, Sc: ScoreLookUp<ScoreParams = SP>> MessageRouter for DefaultRouter<G, L, S, SP, Sc> where
	L::Target: Logger,
	S::Target: for <'a> LockableScore<'a, ScoreLookUp = Sc>,
=======
impl< G: Deref<Target = NetworkGraph<L>> + Clone, L: Deref, ES: Deref, S: Deref, SP: Sized, Sc: ScoreLookUp<ScoreParams = SP>> MessageRouter for DefaultRouter<G, L, ES, S, SP, Sc> where
	L::Target: Logger,
	S::Target: for <'a> LockableScore<'a, ScoreLookUp = Sc>,
	ES::Target: EntropySource,
>>>>>>> 9a438eea
{
	fn find_path(
		&self, sender: PublicKey, peers: Vec<PublicKey>, destination: Destination
	) -> Result<OnionMessagePath, ()> {
		self.message_router.find_path(sender, peers, destination)
	}

	fn create_blinded_paths<
<<<<<<< HEAD
		ES: EntropySource + ?Sized, T: secp256k1::Signing + secp256k1::Verification
	>(
		&self, recipient: PublicKey, peers: Vec<PublicKey>, entropy_source: &ES,
		secp_ctx: &Secp256k1<T>
	) -> Result<Vec<BlindedPath>, ()> {
		self.message_router.create_blinded_paths(recipient, peers, entropy_source, secp_ctx)
=======
		T: secp256k1::Signing + secp256k1::Verification
	> (
		&self, recipient: PublicKey, peers: Vec<PublicKey>, secp_ctx: &Secp256k1<T>,
	) -> Result<Vec<BlindedPath>, ()> {
		self.message_router.create_blinded_paths(recipient, peers, secp_ctx)
>>>>>>> 9a438eea
	}
}

/// A trait defining behavior for routing a payment.
pub trait Router: MessageRouter {
	/// Finds a [`Route`] for a payment between the given `payer` and a payee.
	///
	/// The `payee` and the payment's value are given in [`RouteParameters::payment_params`]
	/// and [`RouteParameters::final_value_msat`], respectively.
	fn find_route(
		&self, payer: &PublicKey, route_params: &RouteParameters,
		first_hops: Option<&[&ChannelDetails]>, inflight_htlcs: InFlightHtlcs
	) -> Result<Route, LightningError>;

	/// Finds a [`Route`] for a payment between the given `payer` and a payee.
	///
	/// The `payee` and the payment's value are given in [`RouteParameters::payment_params`]
	/// and [`RouteParameters::final_value_msat`], respectively.
	///
	/// Includes a [`PaymentHash`] and a [`PaymentId`] to be able to correlate the request with a specific
	/// payment.
	fn find_route_with_id(
		&self, payer: &PublicKey, route_params: &RouteParameters,
		first_hops: Option<&[&ChannelDetails]>, inflight_htlcs: InFlightHtlcs,
		_payment_hash: PaymentHash, _payment_id: PaymentId
	) -> Result<Route, LightningError> {
		self.find_route(payer, route_params, first_hops, inflight_htlcs)
	}

	/// Creates [`BlindedPath`]s for payment to the `recipient` node. The channels in `first_hops`
	/// are assumed to be with the `recipient`'s peers. The payment secret and any constraints are
	/// given in `tlvs`.
	fn create_blinded_payment_paths<
<<<<<<< HEAD
		ES: EntropySource + ?Sized, T: secp256k1::Signing + secp256k1::Verification
	>(
		&self, recipient: PublicKey, first_hops: Vec<ChannelDetails>, tlvs: ReceiveTlvs,
		amount_msats: u64, entropy_source: &ES, secp_ctx: &Secp256k1<T>
=======
		T: secp256k1::Signing + secp256k1::Verification
	> (
		&self, recipient: PublicKey, first_hops: Vec<ChannelDetails>, tlvs: ReceiveTlvs,
		amount_msats: u64, secp_ctx: &Secp256k1<T>
>>>>>>> 9a438eea
	) -> Result<Vec<(BlindedPayInfo, BlindedPath)>, ()>;
}

/// [`ScoreLookUp`] implementation that factors in in-flight HTLC liquidity.
///
/// Useful for custom [`Router`] implementations to wrap their [`ScoreLookUp`] on-the-fly when calling
/// [`find_route`].
///
/// [`ScoreLookUp`]: crate::routing::scoring::ScoreLookUp
pub struct ScorerAccountingForInFlightHtlcs<'a, S: Deref> where S::Target: ScoreLookUp {
	scorer: S,
	// Maps a channel's short channel id and its direction to the liquidity used up.
	inflight_htlcs: &'a InFlightHtlcs,
}
impl<'a, S: Deref> ScorerAccountingForInFlightHtlcs<'a, S> where S::Target: ScoreLookUp {
	/// Initialize a new `ScorerAccountingForInFlightHtlcs`.
	pub fn new(scorer: S, inflight_htlcs: &'a InFlightHtlcs) -> Self {
		ScorerAccountingForInFlightHtlcs {
			scorer,
			inflight_htlcs
		}
	}
}

impl<'a, S: Deref> ScoreLookUp for ScorerAccountingForInFlightHtlcs<'a, S> where S::Target: ScoreLookUp {
	type ScoreParams = <S::Target as ScoreLookUp>::ScoreParams;
	fn channel_penalty_msat(&self, candidate: &CandidateRouteHop, usage: ChannelUsage, score_params: &Self::ScoreParams) -> u64 {
		let target = match candidate.target() {
			Some(target) => target,
			None => return self.scorer.channel_penalty_msat(candidate, usage, score_params),
		};
		let short_channel_id = match candidate.short_channel_id() {
			Some(short_channel_id) => short_channel_id,
			None => return self.scorer.channel_penalty_msat(candidate, usage, score_params),
		};
		let source = candidate.source();
		if let Some(used_liquidity) = self.inflight_htlcs.used_liquidity_msat(
			&source, &target, short_channel_id
		) {
			let usage = ChannelUsage {
				inflight_htlc_msat: usage.inflight_htlc_msat.saturating_add(used_liquidity),
				..usage
			};

			self.scorer.channel_penalty_msat(candidate, usage, score_params)
		} else {
			self.scorer.channel_penalty_msat(candidate, usage, score_params)
		}
	}
}

/// A data structure for tracking in-flight HTLCs. May be used during pathfinding to account for
/// in-use channel liquidity.
#[derive(Clone)]
pub struct InFlightHtlcs(
	// A map with liquidity value (in msat) keyed by a short channel id and the direction the HTLC
	// is traveling in. The direction boolean is determined by checking if the HTLC source's public
	// key is less than its destination. See `InFlightHtlcs::used_liquidity_msat` for more
	// details.
	HashMap<(u64, bool), u64>
);

impl InFlightHtlcs {
	/// Constructs an empty `InFlightHtlcs`.
	pub fn new() -> Self { InFlightHtlcs(new_hash_map()) }

	/// Takes in a path with payer's node id and adds the path's details to `InFlightHtlcs`.
	pub fn process_path(&mut self, path: &Path, payer_node_id: PublicKey) {
		if path.hops.is_empty() { return };

		let mut cumulative_msat = 0;
		if let Some(tail) = &path.blinded_tail {
			cumulative_msat += tail.final_value_msat;
		}

		// total_inflight_map needs to be direction-sensitive when keeping track of the HTLC value
		// that is held up. However, the `hops` array, which is a path returned by `find_route` in
		// the router excludes the payer node. In the following lines, the payer's information is
		// hardcoded with an inflight value of 0 so that we can correctly represent the first hop
		// in our sliding window of two.
		let reversed_hops_with_payer = path.hops.iter().rev().skip(1)
			.map(|hop| hop.pubkey)
			.chain(core::iter::once(payer_node_id));

		// Taking the reversed vector from above, we zip it with just the reversed hops list to
		// work "backwards" of the given path, since the last hop's `fee_msat` actually represents
		// the total amount sent.
		for (next_hop, prev_hop) in path.hops.iter().rev().zip(reversed_hops_with_payer) {
			cumulative_msat += next_hop.fee_msat;
			self.0
				.entry((next_hop.short_channel_id, NodeId::from_pubkey(&prev_hop) < NodeId::from_pubkey(&next_hop.pubkey)))
				.and_modify(|used_liquidity_msat| *used_liquidity_msat += cumulative_msat)
				.or_insert(cumulative_msat);
		}
	}

	/// Adds a known HTLC given the public key of the HTLC source, target, and short channel
	/// id.
	pub fn add_inflight_htlc(&mut self, source: &NodeId, target: &NodeId, channel_scid: u64, used_msat: u64){
		self.0
			.entry((channel_scid, source < target))
			.and_modify(|used_liquidity_msat| *used_liquidity_msat += used_msat)
			.or_insert(used_msat);
	}

	/// Returns liquidity in msat given the public key of the HTLC source, target, and short channel
	/// id.
	pub fn used_liquidity_msat(&self, source: &NodeId, target: &NodeId, channel_scid: u64) -> Option<u64> {
		self.0.get(&(channel_scid, source < target)).map(|v| *v)
	}
}

impl Writeable for InFlightHtlcs {
	fn write<W: Writer>(&self, writer: &mut W) -> Result<(), io::Error> { self.0.write(writer) }
}

impl Readable for InFlightHtlcs {
	fn read<R: io::Read>(reader: &mut R) -> Result<Self, DecodeError> {
		let infight_map: HashMap<(u64, bool), u64> = Readable::read(reader)?;
		Ok(Self(infight_map))
	}
}

/// A hop in a route, and additional metadata about it. "Hop" is defined as a node and the channel
/// that leads to it.
#[derive(Clone, Debug, Hash, PartialEq, Eq)]
pub struct RouteHop {
	/// The node_id of the node at this hop.
	pub pubkey: PublicKey,
	/// The node_announcement features of the node at this hop. For the last hop, these may be
	/// amended to match the features present in the invoice this node generated.
	pub node_features: NodeFeatures,
	/// The channel that should be used from the previous hop to reach this node.
	pub short_channel_id: u64,
	/// The channel_announcement features of the channel that should be used from the previous hop
	/// to reach this node.
	pub channel_features: ChannelFeatures,
	/// The fee taken on this hop (for paying for the use of the *next* channel in the path).
	/// If this is the last hop in [`Path::hops`]:
	/// * if we're sending to a [`BlindedPath`], this is the fee paid for use of the entire blinded path
	/// * otherwise, this is the full value of this [`Path`]'s part of the payment
	///
	/// [`BlindedPath`]: crate::blinded_path::BlindedPath
	pub fee_msat: u64,
	/// The CLTV delta added for this hop.
	/// If this is the last hop in [`Path::hops`]:
	/// * if we're sending to a [`BlindedPath`], this is the CLTV delta for the entire blinded path
	/// * otherwise, this is the CLTV delta expected at the destination
	///
	/// [`BlindedPath`]: crate::blinded_path::BlindedPath
	pub cltv_expiry_delta: u32,
	/// Indicates whether this hop is possibly announced in the public network graph.
	///
	/// Will be `true` if there is a possibility that the channel is publicly known, i.e., if we
	/// either know for sure it's announced in the public graph, or if any public channels exist
	/// for which the given `short_channel_id` could be an alias for. Will be `false` if we believe
	/// the channel to be unannounced.
	///
	/// Will be `true` for objects serialized with LDK version 0.0.116 and before.
	pub maybe_announced_channel: bool,
}

impl_writeable_tlv_based!(RouteHop, {
	(0, pubkey, required),
	(1, maybe_announced_channel, (default_value, true)),
	(2, node_features, required),
	(4, short_channel_id, required),
	(6, channel_features, required),
	(8, fee_msat, required),
	(10, cltv_expiry_delta, required),
});

/// The blinded portion of a [`Path`], if we're routing to a recipient who provided blinded paths in
/// their [`Bolt12Invoice`].
///
/// [`Bolt12Invoice`]: crate::offers::invoice::Bolt12Invoice
#[derive(Clone, Debug, Hash, PartialEq, Eq)]
pub struct BlindedTail {
	/// The hops of the [`BlindedPath`] provided by the recipient.
	///
	/// [`BlindedPath`]: crate::blinded_path::BlindedPath
	pub hops: Vec<BlindedHop>,
	/// The blinding point of the [`BlindedPath`] provided by the recipient.
	///
	/// [`BlindedPath`]: crate::blinded_path::BlindedPath
	pub blinding_point: PublicKey,
	/// Excess CLTV delta added to the recipient's CLTV expiry to deter intermediate nodes from
	/// inferring the destination. May be 0.
	pub excess_final_cltv_expiry_delta: u32,
	/// The total amount paid on this [`Path`], excluding the fees.
	pub final_value_msat: u64,
}

impl_writeable_tlv_based!(BlindedTail, {
	(0, hops, required_vec),
	(2, blinding_point, required),
	(4, excess_final_cltv_expiry_delta, required),
	(6, final_value_msat, required),
});

/// A path in a [`Route`] to the payment recipient. Must always be at least length one.
/// If no [`Path::blinded_tail`] is present, then [`Path::hops`] length may be up to 19.
#[derive(Clone, Debug, Hash, PartialEq, Eq)]
pub struct Path {
	/// The list of unblinded hops in this [`Path`]. Must be at least length one.
	pub hops: Vec<RouteHop>,
	/// The blinded path at which this path terminates, if we're sending to one, and its metadata.
	pub blinded_tail: Option<BlindedTail>,
}

impl Path {
	/// Gets the fees for a given path, excluding any excess paid to the recipient.
	pub fn fee_msat(&self) -> u64 {
		match &self.blinded_tail {
			Some(_) => self.hops.iter().map(|hop| hop.fee_msat).sum::<u64>(),
			None => {
				// Do not count last hop of each path since that's the full value of the payment
				self.hops.split_last().map_or(0,
					|(_, path_prefix)| path_prefix.iter().map(|hop| hop.fee_msat).sum())
			}
		}
	}

	/// Gets the total amount paid on this [`Path`], excluding the fees.
	pub fn final_value_msat(&self) -> u64 {
		match &self.blinded_tail {
			Some(blinded_tail) => blinded_tail.final_value_msat,
			None => self.hops.last().map_or(0, |hop| hop.fee_msat)
		}
	}

	/// Gets the final hop's CLTV expiry delta.
	pub fn final_cltv_expiry_delta(&self) -> Option<u32> {
		match &self.blinded_tail {
			Some(_) => None,
			None => self.hops.last().map(|hop| hop.cltv_expiry_delta)
		}
	}
}

/// A route directs a payment from the sender (us) to the recipient. If the recipient supports MPP,
/// it can take multiple paths. Each path is composed of one or more hops through the network.
#[derive(Clone, Debug, Hash, PartialEq, Eq)]
pub struct Route {
	/// The list of [`Path`]s taken for a single (potentially-)multi-part payment. If no
	/// [`BlindedTail`]s are present, then the pubkey of the last [`RouteHop`] in each path must be
	/// the same.
	pub paths: Vec<Path>,
	/// The `route_params` parameter passed to [`find_route`].
	///
	/// This is used by `ChannelManager` to track information which may be required for retries.
	///
	/// Will be `None` for objects serialized with LDK versions prior to 0.0.117.
	pub route_params: Option<RouteParameters>,
}

impl Route {
	/// Returns the total amount of fees paid on this [`Route`].
	///
	/// For objects serialized with LDK 0.0.117 and after, this includes any extra payment made to
	/// the recipient, which can happen in excess of the amount passed to [`find_route`] via
	/// [`RouteParameters::final_value_msat`], if we had to reach the [`htlc_minimum_msat`] limits.
	///
	/// [`htlc_minimum_msat`]: https://github.com/lightning/bolts/blob/master/07-routing-gossip.md#the-channel_update-message
	pub fn get_total_fees(&self) -> u64 {
		let overpaid_value_msat = self.route_params.as_ref()
			.map_or(0, |p| self.get_total_amount().saturating_sub(p.final_value_msat));
		overpaid_value_msat + self.paths.iter().map(|path| path.fee_msat()).sum::<u64>()
	}

	/// Returns the total amount paid on this [`Route`], excluding the fees.
	///
	/// Might be more than requested as part of the given [`RouteParameters::final_value_msat`] if
	/// we had to reach the [`htlc_minimum_msat`] limits.
	///
	/// [`htlc_minimum_msat`]: https://github.com/lightning/bolts/blob/master/07-routing-gossip.md#the-channel_update-message
	pub fn get_total_amount(&self) -> u64 {
		self.paths.iter().map(|path| path.final_value_msat()).sum()
	}
}

impl fmt::Display for Route {
	fn fmt(&self, f: &mut fmt::Formatter) -> Result<(), fmt::Error> {
		log_route!(self).fmt(f)
	}
}

const SERIALIZATION_VERSION: u8 = 1;
const MIN_SERIALIZATION_VERSION: u8 = 1;

impl Writeable for Route {
	fn write<W: crate::util::ser::Writer>(&self, writer: &mut W) -> Result<(), io::Error> {
		write_ver_prefix!(writer, SERIALIZATION_VERSION, MIN_SERIALIZATION_VERSION);
		(self.paths.len() as u64).write(writer)?;
		let mut blinded_tails = Vec::new();
		for (idx, path) in self.paths.iter().enumerate() {
			(path.hops.len() as u8).write(writer)?;
			for hop in path.hops.iter() {
				hop.write(writer)?;
			}
			if let Some(blinded_tail) = &path.blinded_tail {
				if blinded_tails.is_empty() {
					blinded_tails = Vec::with_capacity(path.hops.len());
					for _ in 0..idx {
						blinded_tails.push(None);
					}
				}
				blinded_tails.push(Some(blinded_tail));
			} else if !blinded_tails.is_empty() { blinded_tails.push(None); }
		}
		write_tlv_fields!(writer, {
			// For compatibility with LDK versions prior to 0.0.117, we take the individual
			// RouteParameters' fields and reconstruct them on read.
			(1, self.route_params.as_ref().map(|p| &p.payment_params), option),
			(2, blinded_tails, optional_vec),
			(3, self.route_params.as_ref().map(|p| p.final_value_msat), option),
			(5, self.route_params.as_ref().and_then(|p| p.max_total_routing_fee_msat), option),
		});
		Ok(())
	}
}

impl Readable for Route {
	fn read<R: io::Read>(reader: &mut R) -> Result<Route, DecodeError> {
		let _ver = read_ver_prefix!(reader, SERIALIZATION_VERSION);
		let path_count: u64 = Readable::read(reader)?;
		if path_count == 0 { return Err(DecodeError::InvalidValue); }
		let mut paths = Vec::with_capacity(cmp::min(path_count, 128) as usize);
		let mut min_final_cltv_expiry_delta = u32::max_value();
		for _ in 0..path_count {
			let hop_count: u8 = Readable::read(reader)?;
			let mut hops: Vec<RouteHop> = Vec::with_capacity(hop_count as usize);
			for _ in 0..hop_count {
				hops.push(Readable::read(reader)?);
			}
			if hops.is_empty() { return Err(DecodeError::InvalidValue); }
			min_final_cltv_expiry_delta =
				cmp::min(min_final_cltv_expiry_delta, hops.last().unwrap().cltv_expiry_delta);
			paths.push(Path { hops, blinded_tail: None });
		}
		_init_and_read_len_prefixed_tlv_fields!(reader, {
			(1, payment_params, (option: ReadableArgs, min_final_cltv_expiry_delta)),
			(2, blinded_tails, optional_vec),
			(3, final_value_msat, option),
			(5, max_total_routing_fee_msat, option)
		});
		let blinded_tails = blinded_tails.unwrap_or(Vec::new());
		if blinded_tails.len() != 0 {
			if blinded_tails.len() != paths.len() { return Err(DecodeError::InvalidValue) }
			for (path, blinded_tail_opt) in paths.iter_mut().zip(blinded_tails.into_iter()) {
				path.blinded_tail = blinded_tail_opt;
			}
		}

		// If we previously wrote the corresponding fields, reconstruct RouteParameters.
		let route_params = match (payment_params, final_value_msat) {
			(Some(payment_params), Some(final_value_msat)) => {
				Some(RouteParameters { payment_params, final_value_msat, max_total_routing_fee_msat })
			}
			_ => None,
		};

		Ok(Route { paths, route_params })
	}
}

/// Parameters needed to find a [`Route`].
///
/// Passed to [`find_route`] and [`build_route_from_hops`].
#[derive(Clone, Debug, Hash, PartialEq, Eq)]
pub struct RouteParameters {
	/// The parameters of the failed payment path.
	pub payment_params: PaymentParameters,

	/// The amount in msats sent on the failed payment path.
	pub final_value_msat: u64,

	/// The maximum total fees, in millisatoshi, that may accrue during route finding.
	///
	/// This limit also applies to the total fees that may arise while retrying failed payment
	/// paths.
	///
	/// Note that values below a few sats may result in some paths being spuriously ignored.
	pub max_total_routing_fee_msat: Option<u64>,
}

impl RouteParameters {
	/// Constructs [`RouteParameters`] from the given [`PaymentParameters`] and a payment amount.
	///
	/// [`Self::max_total_routing_fee_msat`] defaults to 1% of the payment amount + 50 sats
	pub fn from_payment_params_and_value(payment_params: PaymentParameters, final_value_msat: u64) -> Self {
		Self { payment_params, final_value_msat, max_total_routing_fee_msat: Some(final_value_msat / 100 + 50_000) }
	}
}

impl Writeable for RouteParameters {
	fn write<W: Writer>(&self, writer: &mut W) -> Result<(), io::Error> {
		write_tlv_fields!(writer, {
			(0, self.payment_params, required),
			(1, self.max_total_routing_fee_msat, option),
			(2, self.final_value_msat, required),
			// LDK versions prior to 0.0.114 had the `final_cltv_expiry_delta` parameter in
			// `RouteParameters` directly. For compatibility, we write it here.
			(4, self.payment_params.payee.final_cltv_expiry_delta(), option),
		});
		Ok(())
	}
}

impl Readable for RouteParameters {
	fn read<R: io::Read>(reader: &mut R) -> Result<Self, DecodeError> {
		_init_and_read_len_prefixed_tlv_fields!(reader, {
			(0, payment_params, (required: ReadableArgs, 0)),
			(1, max_total_routing_fee_msat, option),
			(2, final_value_msat, required),
			(4, final_cltv_delta, option),
		});
		let mut payment_params: PaymentParameters = payment_params.0.unwrap();
		if let Payee::Clear { ref mut final_cltv_expiry_delta, .. } = payment_params.payee {
			if final_cltv_expiry_delta == &0 {
				*final_cltv_expiry_delta = final_cltv_delta.ok_or(DecodeError::InvalidValue)?;
			}
		}
		Ok(Self {
			payment_params,
			final_value_msat: final_value_msat.0.unwrap(),
			max_total_routing_fee_msat,
		})
	}
}

/// Maximum total CTLV difference we allow for a full payment path.
pub const DEFAULT_MAX_TOTAL_CLTV_EXPIRY_DELTA: u32 = 1008;

/// Maximum number of paths we allow an (MPP) payment to have.
// The default limit is currently set rather arbitrary - there aren't any real fundamental path-count
// limits, but for now more than 10 paths likely carries too much one-path failure.
pub const DEFAULT_MAX_PATH_COUNT: u8 = 10;

const DEFAULT_MAX_CHANNEL_SATURATION_POW_HALF: u8 = 2;

// The median hop CLTV expiry delta currently seen in the network.
const MEDIAN_HOP_CLTV_EXPIRY_DELTA: u32 = 40;

// During routing, we only consider paths shorter than our maximum length estimate.
// In the TLV onion format, there is no fixed maximum length, but the `hop_payloads`
// field is always 1300 bytes. As the `tlv_payload` for each hop may vary in length, we have to
// estimate how many hops the route may have so that it actually fits the `hop_payloads` field.
//
// We estimate 3+32 (payload length and HMAC) + 2+8 (amt_to_forward) + 2+4 (outgoing_cltv_value) +
// 2+8 (short_channel_id) = 61 bytes for each intermediate hop and 3+32
// (payload length and HMAC) + 2+8 (amt_to_forward) + 2+4 (outgoing_cltv_value) + 2+32+8
// (payment_secret and total_msat) = 93 bytes for the final hop.
// Since the length of the potentially included `payment_metadata` is unknown to us, we round
// down from (1300-93) / 61 = 19.78... to arrive at a conservative estimate of 19.
const MAX_PATH_LENGTH_ESTIMATE: u8 = 19;

/// Information used to route a payment.
#[derive(Clone, Debug, Hash, PartialEq, Eq)]
pub struct PaymentParameters {
	/// Information about the payee, such as their features and route hints for their channels.
	pub payee: Payee,

	/// Expiration of a payment to the payee, in seconds relative to the UNIX epoch.
	pub expiry_time: Option<u64>,

	/// The maximum total CLTV delta we accept for the route.
	/// Defaults to [`DEFAULT_MAX_TOTAL_CLTV_EXPIRY_DELTA`].
	pub max_total_cltv_expiry_delta: u32,

	/// The maximum number of paths that may be used by (MPP) payments.
	/// Defaults to [`DEFAULT_MAX_PATH_COUNT`].
	pub max_path_count: u8,

	/// Selects the maximum share of a channel's total capacity which will be sent over a channel,
	/// as a power of 1/2. A higher value prefers to send the payment using more MPP parts whereas
	/// a lower value prefers to send larger MPP parts, potentially saturating channels and
	/// increasing failure probability for those paths.
	///
	/// Note that this restriction will be relaxed during pathfinding after paths which meet this
	/// restriction have been found. While paths which meet this criteria will be searched for, it
	/// is ultimately up to the scorer to select them over other paths.
	///
	/// A value of 0 will allow payments up to and including a channel's total announced usable
	/// capacity, a value of one will only use up to half its capacity, two 1/4, etc.
	///
	/// Default value: 2
	pub max_channel_saturation_power_of_half: u8,

	/// A list of SCIDs which this payment was previously attempted over and which caused the
	/// payment to fail. Future attempts for the same payment shouldn't be relayed through any of
	/// these SCIDs.
	pub previously_failed_channels: Vec<u64>,

	/// A list of indices corresponding to blinded paths in [`Payee::Blinded::route_hints`] which this
	/// payment was previously attempted over and which caused the payment to fail. Future attempts
	/// for the same payment shouldn't be relayed through any of these blinded paths.
	pub previously_failed_blinded_path_idxs: Vec<u64>,
}

impl Writeable for PaymentParameters {
	fn write<W: Writer>(&self, writer: &mut W) -> Result<(), io::Error> {
		let mut clear_hints = &vec![];
		let mut blinded_hints = &vec![];
		match &self.payee {
			Payee::Clear { route_hints, .. } => clear_hints = route_hints,
			Payee::Blinded { route_hints, .. } => blinded_hints = route_hints,
		}
		write_tlv_fields!(writer, {
			(0, self.payee.node_id(), option),
			(1, self.max_total_cltv_expiry_delta, required),
			(2, self.payee.features(), option),
			(3, self.max_path_count, required),
			(4, *clear_hints, required_vec),
			(5, self.max_channel_saturation_power_of_half, required),
			(6, self.expiry_time, option),
			(7, self.previously_failed_channels, required_vec),
			(8, *blinded_hints, optional_vec),
			(9, self.payee.final_cltv_expiry_delta(), option),
			(11, self.previously_failed_blinded_path_idxs, required_vec),
		});
		Ok(())
	}
}

impl ReadableArgs<u32> for PaymentParameters {
	fn read<R: io::Read>(reader: &mut R, default_final_cltv_expiry_delta: u32) -> Result<Self, DecodeError> {
		_init_and_read_len_prefixed_tlv_fields!(reader, {
			(0, payee_pubkey, option),
			(1, max_total_cltv_expiry_delta, (default_value, DEFAULT_MAX_TOTAL_CLTV_EXPIRY_DELTA)),
			(2, features, (option: ReadableArgs, payee_pubkey.is_some())),
			(3, max_path_count, (default_value, DEFAULT_MAX_PATH_COUNT)),
			(4, clear_route_hints, required_vec),
			(5, max_channel_saturation_power_of_half, (default_value, DEFAULT_MAX_CHANNEL_SATURATION_POW_HALF)),
			(6, expiry_time, option),
			(7, previously_failed_channels, optional_vec),
			(8, blinded_route_hints, optional_vec),
			(9, final_cltv_expiry_delta, (default_value, default_final_cltv_expiry_delta)),
			(11, previously_failed_blinded_path_idxs, optional_vec),
		});
		let blinded_route_hints = blinded_route_hints.unwrap_or(vec![]);
		let payee = if blinded_route_hints.len() != 0 {
			if clear_route_hints.len() != 0 || payee_pubkey.is_some() { return Err(DecodeError::InvalidValue) }
			Payee::Blinded {
				route_hints: blinded_route_hints,
				features: features.and_then(|f: Features| f.bolt12()),
			}
		} else {
			Payee::Clear {
				route_hints: clear_route_hints,
				node_id: payee_pubkey.ok_or(DecodeError::InvalidValue)?,
				features: features.and_then(|f| f.bolt11()),
				final_cltv_expiry_delta: final_cltv_expiry_delta.0.unwrap(),
			}
		};
		Ok(Self {
			max_total_cltv_expiry_delta: _init_tlv_based_struct_field!(max_total_cltv_expiry_delta, (default_value, unused)),
			max_path_count: _init_tlv_based_struct_field!(max_path_count, (default_value, unused)),
			payee,
			max_channel_saturation_power_of_half: _init_tlv_based_struct_field!(max_channel_saturation_power_of_half, (default_value, unused)),
			expiry_time,
			previously_failed_channels: previously_failed_channels.unwrap_or(Vec::new()),
			previously_failed_blinded_path_idxs: previously_failed_blinded_path_idxs.unwrap_or(Vec::new()),
		})
	}
}


impl PaymentParameters {
	/// Creates a payee with the node id of the given `pubkey`.
	///
	/// The `final_cltv_expiry_delta` should match the expected final CLTV delta the recipient has
	/// provided.
	pub fn from_node_id(payee_pubkey: PublicKey, final_cltv_expiry_delta: u32) -> Self {
		Self {
			payee: Payee::Clear { node_id: payee_pubkey, route_hints: vec![], features: None, final_cltv_expiry_delta },
			expiry_time: None,
			max_total_cltv_expiry_delta: DEFAULT_MAX_TOTAL_CLTV_EXPIRY_DELTA,
			max_path_count: DEFAULT_MAX_PATH_COUNT,
			max_channel_saturation_power_of_half: DEFAULT_MAX_CHANNEL_SATURATION_POW_HALF,
			previously_failed_channels: Vec::new(),
			previously_failed_blinded_path_idxs: Vec::new(),
		}
	}

	/// Creates a payee with the node id of the given `pubkey` to use for keysend payments.
	///
	/// The `final_cltv_expiry_delta` should match the expected final CLTV delta the recipient has
	/// provided.
	///
	/// Note that MPP keysend is not widely supported yet. The `allow_mpp` lets you choose
	/// whether your router will be allowed to find a multi-part route for this payment. If you
	/// set `allow_mpp` to true, you should ensure a payment secret is set on send, likely via
	/// [`RecipientOnionFields::secret_only`].
	///
	/// [`RecipientOnionFields::secret_only`]: crate::ln::channelmanager::RecipientOnionFields::secret_only
	pub fn for_keysend(payee_pubkey: PublicKey, final_cltv_expiry_delta: u32, allow_mpp: bool) -> Self {
		Self::from_node_id(payee_pubkey, final_cltv_expiry_delta)
			.with_bolt11_features(Bolt11InvoiceFeatures::for_keysend(allow_mpp))
			.expect("PaymentParameters::from_node_id should always initialize the payee as unblinded")
	}

	/// Creates parameters for paying to a blinded payee from the provided invoice. Sets
	/// [`Payee::Blinded::route_hints`], [`Payee::Blinded::features`], and
	/// [`PaymentParameters::expiry_time`].
	pub fn from_bolt12_invoice(invoice: &Bolt12Invoice) -> Self {
		Self::blinded(invoice.payment_paths().to_vec())
			.with_bolt12_features(invoice.invoice_features().clone()).unwrap()
			.with_expiry_time(invoice.created_at().as_secs().saturating_add(invoice.relative_expiry().as_secs()))
	}

	/// Creates parameters for paying to a blinded payee from the provided blinded route hints.
	pub fn blinded(blinded_route_hints: Vec<(BlindedPayInfo, BlindedPath)>) -> Self {
		Self {
			payee: Payee::Blinded { route_hints: blinded_route_hints, features: None },
			expiry_time: None,
			max_total_cltv_expiry_delta: DEFAULT_MAX_TOTAL_CLTV_EXPIRY_DELTA,
			max_path_count: DEFAULT_MAX_PATH_COUNT,
			max_channel_saturation_power_of_half: DEFAULT_MAX_CHANNEL_SATURATION_POW_HALF,
			previously_failed_channels: Vec::new(),
			previously_failed_blinded_path_idxs: Vec::new(),
		}
	}

	/// Includes the payee's features. Errors if the parameters were not initialized with
	/// [`PaymentParameters::from_bolt12_invoice`].
	///
	/// This is not exported to bindings users since bindings don't support move semantics
	pub fn with_bolt12_features(self, features: Bolt12InvoiceFeatures) -> Result<Self, ()> {
		match self.payee {
			Payee::Clear { .. } => Err(()),
			Payee::Blinded { route_hints, .. } =>
				Ok(Self { payee: Payee::Blinded { route_hints, features: Some(features) }, ..self })
		}
	}

	/// Includes the payee's features. Errors if the parameters were initialized with
	/// [`PaymentParameters::from_bolt12_invoice`].
	///
	/// This is not exported to bindings users since bindings don't support move semantics
	pub fn with_bolt11_features(self, features: Bolt11InvoiceFeatures) -> Result<Self, ()> {
		match self.payee {
			Payee::Blinded { .. } => Err(()),
			Payee::Clear { route_hints, node_id, final_cltv_expiry_delta, .. } =>
				Ok(Self {
					payee: Payee::Clear {
						route_hints, node_id, features: Some(features), final_cltv_expiry_delta
					}, ..self
				})
		}
	}

	/// Includes hints for routing to the payee. Errors if the parameters were initialized with
	/// [`PaymentParameters::from_bolt12_invoice`].
	///
	/// This is not exported to bindings users since bindings don't support move semantics
	pub fn with_route_hints(self, route_hints: Vec<RouteHint>) -> Result<Self, ()> {
		match self.payee {
			Payee::Blinded { .. } => Err(()),
			Payee::Clear { node_id, features, final_cltv_expiry_delta, .. } =>
				Ok(Self {
					payee: Payee::Clear {
						route_hints, node_id, features, final_cltv_expiry_delta,
					}, ..self
				})
		}
	}

	/// Includes a payment expiration in seconds relative to the UNIX epoch.
	///
	/// This is not exported to bindings users since bindings don't support move semantics
	pub fn with_expiry_time(self, expiry_time: u64) -> Self {
		Self { expiry_time: Some(expiry_time), ..self }
	}

	/// Includes a limit for the total CLTV expiry delta which is considered during routing
	///
	/// This is not exported to bindings users since bindings don't support move semantics
	pub fn with_max_total_cltv_expiry_delta(self, max_total_cltv_expiry_delta: u32) -> Self {
		Self { max_total_cltv_expiry_delta, ..self }
	}

	/// Includes a limit for the maximum number of payment paths that may be used.
	///
	/// This is not exported to bindings users since bindings don't support move semantics
	pub fn with_max_path_count(self, max_path_count: u8) -> Self {
		Self { max_path_count, ..self }
	}

	/// Includes a limit for the maximum share of a channel's total capacity that can be sent over, as
	/// a power of 1/2. See [`PaymentParameters::max_channel_saturation_power_of_half`].
	///
	/// This is not exported to bindings users since bindings don't support move semantics
	pub fn with_max_channel_saturation_power_of_half(self, max_channel_saturation_power_of_half: u8) -> Self {
		Self { max_channel_saturation_power_of_half, ..self }
	}

	pub(crate) fn insert_previously_failed_blinded_path(&mut self, failed_blinded_tail: &BlindedTail) {
		let mut found_blinded_tail = false;
		for (idx, (_, path)) in self.payee.blinded_route_hints().iter().enumerate() {
			if failed_blinded_tail.hops == path.blinded_hops &&
				failed_blinded_tail.blinding_point == path.blinding_point
			{
				self.previously_failed_blinded_path_idxs.push(idx as u64);
				found_blinded_tail = true;
			}
		}
		debug_assert!(found_blinded_tail);
	}
}

/// The recipient of a payment, differing based on whether they've hidden their identity with route
/// blinding.
#[derive(Clone, Debug, Hash, PartialEq, Eq)]
pub enum Payee {
	/// The recipient provided blinded paths and payinfo to reach them. The blinded paths themselves
	/// will be included in the final [`Route`].
	Blinded {
		/// Aggregated routing info and blinded paths, for routing to the payee without knowing their
		/// node id.
		route_hints: Vec<(BlindedPayInfo, BlindedPath)>,
		/// Features supported by the payee.
		///
		/// May be set from the payee's invoice. May be `None` if the invoice does not contain any
		/// features.
		features: Option<Bolt12InvoiceFeatures>,
	},
	/// The recipient included these route hints in their BOLT11 invoice.
	Clear {
		/// The node id of the payee.
		node_id: PublicKey,
		/// Hints for routing to the payee, containing channels connecting the payee to public nodes.
		route_hints: Vec<RouteHint>,
		/// Features supported by the payee.
		///
		/// May be set from the payee's invoice or via [`for_keysend`]. May be `None` if the invoice
		/// does not contain any features.
		///
		/// [`for_keysend`]: PaymentParameters::for_keysend
		features: Option<Bolt11InvoiceFeatures>,
		/// The minimum CLTV delta at the end of the route. This value must not be zero.
		final_cltv_expiry_delta: u32,
	},
}

impl Payee {
	fn node_id(&self) -> Option<PublicKey> {
		match self {
			Self::Clear { node_id, .. } => Some(*node_id),
			_ => None,
		}
	}
	fn node_features(&self) -> Option<NodeFeatures> {
		match self {
			Self::Clear { features, .. } => features.as_ref().map(|f| f.to_context()),
			Self::Blinded { features, .. } => features.as_ref().map(|f| f.to_context()),
		}
	}
	fn supports_basic_mpp(&self) -> bool {
		match self {
			Self::Clear { features, .. } => features.as_ref().map_or(false, |f| f.supports_basic_mpp()),
			Self::Blinded { features, .. } => features.as_ref().map_or(false, |f| f.supports_basic_mpp()),
		}
	}
	fn features(&self) -> Option<FeaturesRef> {
		match self {
			Self::Clear { features, .. } => features.as_ref().map(|f| FeaturesRef::Bolt11(f)),
			Self::Blinded { features, .. } => features.as_ref().map(|f| FeaturesRef::Bolt12(f)),
		}
	}
	fn final_cltv_expiry_delta(&self) -> Option<u32> {
		match self {
			Self::Clear { final_cltv_expiry_delta, .. } => Some(*final_cltv_expiry_delta),
			_ => None,
		}
	}
	pub(crate) fn blinded_route_hints(&self) -> &[(BlindedPayInfo, BlindedPath)] {
		match self {
			Self::Blinded { route_hints, .. } => &route_hints[..],
			Self::Clear { .. } => &[]
		}
	}

	fn unblinded_route_hints(&self) -> &[RouteHint] {
		match self {
			Self::Blinded { .. } => &[],
			Self::Clear { route_hints, .. } => &route_hints[..]
		}
	}
}

enum FeaturesRef<'a> {
	Bolt11(&'a Bolt11InvoiceFeatures),
	Bolt12(&'a Bolt12InvoiceFeatures),
}
enum Features {
	Bolt11(Bolt11InvoiceFeatures),
	Bolt12(Bolt12InvoiceFeatures),
}

impl Features {
	fn bolt12(self) -> Option<Bolt12InvoiceFeatures> {
		match self {
			Self::Bolt12(f) => Some(f),
			_ => None,
		}
	}
	fn bolt11(self) -> Option<Bolt11InvoiceFeatures> {
		match self {
			Self::Bolt11(f) => Some(f),
			_ => None,
		}
	}
}

impl<'a> Writeable for FeaturesRef<'a> {
	fn write<W: Writer>(&self, w: &mut W) -> Result<(), io::Error> {
		match self {
			Self::Bolt11(f) => Ok(f.write(w)?),
			Self::Bolt12(f) => Ok(f.write(w)?),
		}
	}
}

impl ReadableArgs<bool> for Features {
	fn read<R: io::Read>(reader: &mut R, bolt11: bool) -> Result<Self, DecodeError> {
		if bolt11 { return Ok(Self::Bolt11(Readable::read(reader)?)) }
		Ok(Self::Bolt12(Readable::read(reader)?))
	}
}

/// A list of hops along a payment path terminating with a channel to the recipient.
#[derive(Clone, Debug, Hash, Eq, PartialEq, Ord, PartialOrd)]
pub struct RouteHint(pub Vec<RouteHintHop>);

impl Writeable for RouteHint {
	fn write<W: crate::util::ser::Writer>(&self, writer: &mut W) -> Result<(), io::Error> {
		(self.0.len() as u64).write(writer)?;
		for hop in self.0.iter() {
			hop.write(writer)?;
		}
		Ok(())
	}
}

impl Readable for RouteHint {
	fn read<R: io::Read>(reader: &mut R) -> Result<Self, DecodeError> {
		let hop_count: u64 = Readable::read(reader)?;
		let mut hops = Vec::with_capacity(cmp::min(hop_count, 16) as usize);
		for _ in 0..hop_count {
			hops.push(Readable::read(reader)?);
		}
		Ok(Self(hops))
	}
}

/// A channel descriptor for a hop along a payment path.
///
/// While this generally comes from BOLT 11's `r` field, this struct includes more fields than are
/// available in BOLT 11. Thus, encoding and decoding this via `lightning-invoice` is lossy, as
/// fields not supported in BOLT 11 will be stripped.
#[derive(Clone, Debug, Hash, Eq, PartialEq, Ord, PartialOrd)]
pub struct RouteHintHop {
	/// The node_id of the non-target end of the route
	pub src_node_id: PublicKey,
	/// The short_channel_id of this channel
	pub short_channel_id: u64,
	/// The fees which must be paid to use this channel
	pub fees: RoutingFees,
	/// The difference in CLTV values between this node and the next node.
	pub cltv_expiry_delta: u16,
	/// The minimum value, in msat, which must be relayed to the next hop.
	pub htlc_minimum_msat: Option<u64>,
	/// The maximum value in msat available for routing with a single HTLC.
	pub htlc_maximum_msat: Option<u64>,
}

impl_writeable_tlv_based!(RouteHintHop, {
	(0, src_node_id, required),
	(1, htlc_minimum_msat, option),
	(2, short_channel_id, required),
	(3, htlc_maximum_msat, option),
	(4, fees, required),
	(6, cltv_expiry_delta, required),
});

#[derive(Eq, PartialEq)]
#[repr(align(64))] // Force the size to 64 bytes
struct RouteGraphNode {
	node_id: NodeId,
	score: u64,
	// The maximum value a yet-to-be-constructed payment path might flow through this node.
	// This value is upper-bounded by us by:
	// - how much is needed for a path being constructed
	// - how much value can channels following this node (up to the destination) can contribute,
	//   considering their capacity and fees
	value_contribution_msat: u64,
	total_cltv_delta: u32,
	/// The number of hops walked up to this node.
	path_length_to_node: u8,
}

impl cmp::Ord for RouteGraphNode {
	fn cmp(&self, other: &RouteGraphNode) -> cmp::Ordering {
		other.score.cmp(&self.score).then_with(|| other.node_id.cmp(&self.node_id))
	}
}

impl cmp::PartialOrd for RouteGraphNode {
	fn partial_cmp(&self, other: &RouteGraphNode) -> Option<cmp::Ordering> {
		Some(self.cmp(other))
	}
}

// While RouteGraphNode can be laid out with fewer bytes, performance appears to be improved
// substantially when it is laid out at exactly 64 bytes.
//
// Thus, we use `#[repr(C)]` on the struct to force a suboptimal layout and check that it stays 64
// bytes here.
#[cfg(any(ldk_bench, not(any(test, fuzzing))))]
const _GRAPH_NODE_SMALL: usize = 64 - core::mem::size_of::<RouteGraphNode>();
#[cfg(any(ldk_bench, not(any(test, fuzzing))))]
const _GRAPH_NODE_FIXED_SIZE: usize = core::mem::size_of::<RouteGraphNode>() - 64;

/// A [`CandidateRouteHop::FirstHop`] entry.
#[derive(Clone, Debug)]
pub struct FirstHopCandidate<'a> {
	/// Channel details of the first hop
	///
	/// [`ChannelDetails::get_outbound_payment_scid`] MUST be `Some` (indicating the channel
	/// has been funded and is able to pay), and accessor methods may panic otherwise.
	///
	/// [`find_route`] validates this prior to constructing a [`CandidateRouteHop`].
<<<<<<< HEAD
	pub details: &'a ChannelDetails,
	/// The node id of the payer, which is also the source side of this candidate route hop.
=======
	///
	/// This is not exported to bindings users as lifetimes are not expressible in most languages.
	pub details: &'a ChannelDetails,
	/// The node id of the payer, which is also the source side of this candidate route hop.
	///
	/// This is not exported to bindings users as lifetimes are not expressible in most languages.
>>>>>>> 9a438eea
	pub payer_node_id: &'a NodeId,
}

/// A [`CandidateRouteHop::PublicHop`] entry.
#[derive(Clone, Debug)]
pub struct PublicHopCandidate<'a> {
	/// Information about the channel, including potentially its capacity and
	/// direction-specific information.
<<<<<<< HEAD
=======
	///
	/// This is not exported to bindings users as lifetimes are not expressible in most languages.
>>>>>>> 9a438eea
	pub info: DirectedChannelInfo<'a>,
	/// The short channel ID of the channel, i.e. the identifier by which we refer to this
	/// channel.
	pub short_channel_id: u64,
}

/// A [`CandidateRouteHop::PrivateHop`] entry.
#[derive(Clone, Debug)]
pub struct PrivateHopCandidate<'a> {
	/// Information about the private hop communicated via BOLT 11.
<<<<<<< HEAD
	pub hint: &'a RouteHintHop,
	/// Node id of the next hop in BOLT 11 route hint.
=======
	///
	/// This is not exported to bindings users as lifetimes are not expressible in most languages.
	pub hint: &'a RouteHintHop,
	/// Node id of the next hop in BOLT 11 route hint.
	///
	/// This is not exported to bindings users as lifetimes are not expressible in most languages.
>>>>>>> 9a438eea
	pub target_node_id: &'a NodeId
}

/// A [`CandidateRouteHop::Blinded`] entry.
#[derive(Clone, Debug)]
pub struct BlindedPathCandidate<'a> {
<<<<<<< HEAD
	/// Information about the blinded path including the fee, HTLC amount limits, and
	/// cryptographic material required to build an HTLC through the given path.
=======
	/// The node id of the introduction node, resolved from either the [`NetworkGraph`] or first
	/// hops.
	///
	/// This is not exported to bindings users as lifetimes are not expressible in most languages.
	pub source_node_id: &'a NodeId,
	/// Information about the blinded path including the fee, HTLC amount limits, and
	/// cryptographic material required to build an HTLC through the given path.
	///
	/// This is not exported to bindings users as lifetimes are not expressible in most languages.
>>>>>>> 9a438eea
	pub hint: &'a (BlindedPayInfo, BlindedPath),
	/// Index of the hint in the original list of blinded hints.
	///
	/// This is used to cheaply uniquely identify this blinded path, even though we don't have
	/// a short channel ID for this hop.
	hint_idx: usize,
}

/// A [`CandidateRouteHop::OneHopBlinded`] entry.
#[derive(Clone, Debug)]
pub struct OneHopBlindedPathCandidate<'a> {
<<<<<<< HEAD
=======
	/// The node id of the introduction node, resolved from either the [`NetworkGraph`] or first
	/// hops.
	///
	/// This is not exported to bindings users as lifetimes are not expressible in most languages.
	pub source_node_id: &'a NodeId,
>>>>>>> 9a438eea
	/// Information about the blinded path including the fee, HTLC amount limits, and
	/// cryptographic material required to build an HTLC terminating with the given path.
	///
	/// Note that the [`BlindedPayInfo`] is ignored here.
<<<<<<< HEAD
=======
	///
	/// This is not exported to bindings users as lifetimes are not expressible in most languages.
>>>>>>> 9a438eea
	pub hint: &'a (BlindedPayInfo, BlindedPath),
	/// Index of the hint in the original list of blinded hints.
	///
	/// This is used to cheaply uniquely identify this blinded path, even though we don't have
	/// a short channel ID for this hop.
	hint_idx: usize,
}

/// A wrapper around the various hop representations.
///
/// Can be used to examine the properties of a hop,
/// potentially to decide whether to include it in a route.
#[derive(Clone, Debug)]
pub enum CandidateRouteHop<'a> {
	/// A hop from the payer, where the outbound liquidity is known.
	FirstHop(FirstHopCandidate<'a>),
	/// A hop found in the [`ReadOnlyNetworkGraph`].
	PublicHop(PublicHopCandidate<'a>),
	/// A private hop communicated by the payee, generally via a BOLT 11 invoice.
	///
	/// Because BOLT 11 route hints can take multiple hops to get to the destination, this may not
	/// terminate at the payee.
	PrivateHop(PrivateHopCandidate<'a>),
	/// A blinded path which starts with an introduction point and ultimately terminates with the
	/// payee.
	///
	/// Because we don't know the payee's identity, [`CandidateRouteHop::target`] will return
	/// `None` in this state.
	///
	/// Because blinded paths are "all or nothing", and we cannot use just one part of a blinded
	/// path, the full path is treated as a single [`CandidateRouteHop`].
	Blinded(BlindedPathCandidate<'a>),
	/// Similar to [`Self::Blinded`], but the path here only has one hop.
	///
	/// While we treat this similarly to [`CandidateRouteHop::Blinded`] in many respects (e.g.
	/// returning `None` from [`CandidateRouteHop::target`]), in this case we do actually know the
	/// payee's identity - it's the introduction point!
	///
	/// [`BlindedPayInfo`] provided for 1-hop blinded paths is ignored because it is meant to apply
	/// to the hops *between* the introduction node and the destination.
	///
	/// This primarily exists to track that we need to included a blinded path at the end of our
	/// [`Route`], even though it doesn't actually add an additional hop in the payment.
	OneHopBlinded(OneHopBlindedPathCandidate<'a>),
}

impl<'a> CandidateRouteHop<'a> {
	/// Returns the short channel ID for this hop, if one is known.
	///
	/// This SCID could be an alias or a globally unique SCID, and thus is only expected to
	/// uniquely identify this channel in conjunction with the [`CandidateRouteHop::source`].
	///
	/// Returns `Some` as long as the candidate is a [`CandidateRouteHop::PublicHop`], a
	/// [`CandidateRouteHop::PrivateHop`] from a BOLT 11 route hint, or a
	/// [`CandidateRouteHop::FirstHop`] with a known [`ChannelDetails::get_outbound_payment_scid`]
	/// (which is always true for channels which are funded and ready for use).
	///
	/// In other words, this should always return `Some` as long as the candidate hop is not a
	/// [`CandidateRouteHop::Blinded`] or a [`CandidateRouteHop::OneHopBlinded`].
	///
	/// Note that this is deliberately not public as it is somewhat of a footgun because it doesn't
	/// define a global namespace.
	#[inline]
	fn short_channel_id(&self) -> Option<u64> {
		match self {
			CandidateRouteHop::FirstHop(hop) => hop.details.get_outbound_payment_scid(),
			CandidateRouteHop::PublicHop(hop) => Some(hop.short_channel_id),
			CandidateRouteHop::PrivateHop(hop) => Some(hop.hint.short_channel_id),
			CandidateRouteHop::Blinded(_) => None,
			CandidateRouteHop::OneHopBlinded(_) => None,
		}
	}

	/// Returns the globally unique short channel ID for this hop, if one is known.
	///
	/// This only returns `Some` if the channel is public (either our own, or one we've learned
	/// from the public network graph), and thus the short channel ID we have for this channel is
	/// globally unique and identifies this channel in a global namespace.
	#[inline]
	pub fn globally_unique_short_channel_id(&self) -> Option<u64> {
		match self {
			CandidateRouteHop::FirstHop(hop) => if hop.details.is_public { hop.details.short_channel_id } else { None },
			CandidateRouteHop::PublicHop(hop) => Some(hop.short_channel_id),
			CandidateRouteHop::PrivateHop(_) => None,
			CandidateRouteHop::Blinded(_) => None,
			CandidateRouteHop::OneHopBlinded(_) => None,
		}
	}

	// NOTE: This may alloc memory so avoid calling it in a hot code path.
	fn features(&self) -> ChannelFeatures {
		match self {
			CandidateRouteHop::FirstHop(hop) => hop.details.counterparty.features.to_context(),
			CandidateRouteHop::PublicHop(hop) => hop.info.channel().features.clone(),
			CandidateRouteHop::PrivateHop(_) => ChannelFeatures::empty(),
			CandidateRouteHop::Blinded(_) => ChannelFeatures::empty(),
			CandidateRouteHop::OneHopBlinded(_) => ChannelFeatures::empty(),
		}
	}

	/// Returns the required difference in HTLC CLTV expiry between the [`Self::source`] and the
	/// next-hop for an HTLC taking this hop.
	///
	/// This is the time that the node(s) in this hop have to claim the HTLC on-chain if the
	/// next-hop goes on chain with a payment preimage.
	#[inline]
	pub fn cltv_expiry_delta(&self) -> u32 {
		match self {
			CandidateRouteHop::FirstHop(_) => 0,
			CandidateRouteHop::PublicHop(hop) => hop.info.direction().cltv_expiry_delta as u32,
			CandidateRouteHop::PrivateHop(hop) => hop.hint.cltv_expiry_delta as u32,
			CandidateRouteHop::Blinded(hop) => hop.hint.0.cltv_expiry_delta as u32,
			CandidateRouteHop::OneHopBlinded(_) => 0,
		}
	}

	/// Returns the minimum amount that can be sent over this hop, in millisatoshis.
	#[inline]
	pub fn htlc_minimum_msat(&self) -> u64 {
		match self {
			CandidateRouteHop::FirstHop(hop) => hop.details.next_outbound_htlc_minimum_msat,
			CandidateRouteHop::PublicHop(hop) => hop.info.direction().htlc_minimum_msat,
			CandidateRouteHop::PrivateHop(hop) => hop.hint.htlc_minimum_msat.unwrap_or(0),
			CandidateRouteHop::Blinded(hop) => hop.hint.0.htlc_minimum_msat,
			CandidateRouteHop::OneHopBlinded { .. } => 0,
		}
	}

	/// Returns the fees that must be paid to route an HTLC over this channel.
	#[inline]
	pub fn fees(&self) -> RoutingFees {
		match self {
			CandidateRouteHop::FirstHop(_) => RoutingFees {
				base_msat: 0, proportional_millionths: 0,
			},
			CandidateRouteHop::PublicHop(hop) => hop.info.direction().fees,
			CandidateRouteHop::PrivateHop(hop) => hop.hint.fees,
			CandidateRouteHop::Blinded(hop) => {
				RoutingFees {
					base_msat: hop.hint.0.fee_base_msat,
					proportional_millionths: hop.hint.0.fee_proportional_millionths
				}
			},
			CandidateRouteHop::OneHopBlinded(_) =>
				RoutingFees { base_msat: 0, proportional_millionths: 0 },
		}
	}

	/// Fetch the effective capacity of this hop.
	///
	/// Note that this may be somewhat expensive, so calls to this should be limited and results
	/// cached!
	fn effective_capacity(&self) -> EffectiveCapacity {
		match self {
			CandidateRouteHop::FirstHop(hop) => EffectiveCapacity::ExactLiquidity {
				liquidity_msat: hop.details.next_outbound_htlc_limit_msat,
			},
			CandidateRouteHop::PublicHop(hop) => hop.info.effective_capacity(),
			CandidateRouteHop::PrivateHop(PrivateHopCandidate { hint: RouteHintHop { htlc_maximum_msat: Some(max), .. }, .. }) =>
				EffectiveCapacity::HintMaxHTLC { amount_msat: *max },
			CandidateRouteHop::PrivateHop(PrivateHopCandidate { hint: RouteHintHop { htlc_maximum_msat: None, .. }, .. }) =>
				EffectiveCapacity::Infinite,
			CandidateRouteHop::Blinded(hop) =>
				EffectiveCapacity::HintMaxHTLC { amount_msat: hop.hint.0.htlc_maximum_msat },
			CandidateRouteHop::OneHopBlinded(_) => EffectiveCapacity::Infinite,
		}
	}

	/// Returns an ID describing the given hop.
	///
	/// See the docs on [`CandidateHopId`] for when this is, or is not, unique.
	#[inline]
	fn id(&self) -> CandidateHopId {
		match self {
			CandidateRouteHop::Blinded(hop) => CandidateHopId::Blinded(hop.hint_idx),
			CandidateRouteHop::OneHopBlinded(hop) => CandidateHopId::Blinded(hop.hint_idx),
			_ => CandidateHopId::Clear((self.short_channel_id().unwrap(), self.source() < self.target().unwrap())),
		}
	}
	fn blinded_path(&self) -> Option<&'a BlindedPath> {
		match self {
			CandidateRouteHop::Blinded(BlindedPathCandidate { hint, .. }) | CandidateRouteHop::OneHopBlinded(OneHopBlindedPathCandidate { hint, .. }) => {
				Some(&hint.1)
			},
			_ => None,
		}
	}
	fn blinded_hint_idx(&self) -> Option<usize> {
		match self {
			Self::Blinded(BlindedPathCandidate { hint_idx, .. }) |
			Self::OneHopBlinded(OneHopBlindedPathCandidate { hint_idx, .. }) => {
				Some(*hint_idx)
			},
			_ => None,
		}
	}
	/// Returns the source node id of current hop.
	///
	/// Source node id refers to the node forwarding the HTLC through this hop.
	///
	/// For [`Self::FirstHop`] we return payer's node id.
	#[inline]
	pub fn source(&self) -> NodeId {
		match self {
			CandidateRouteHop::FirstHop(hop) => *hop.payer_node_id,
			CandidateRouteHop::PublicHop(hop) => *hop.info.source(),
			CandidateRouteHop::PrivateHop(hop) => hop.hint.src_node_id.into(),
<<<<<<< HEAD
			CandidateRouteHop::Blinded(hop) => hop.hint.1.introduction_node_id.into(),
			CandidateRouteHop::OneHopBlinded(hop) => hop.hint.1.introduction_node_id.into(),
=======
			CandidateRouteHop::Blinded(hop) => *hop.source_node_id,
			CandidateRouteHop::OneHopBlinded(hop) => *hop.source_node_id,
>>>>>>> 9a438eea
		}
	}
	/// Returns the target node id of this hop, if known.
	///
	/// Target node id refers to the node receiving the HTLC after this hop.
	///
	/// For [`Self::Blinded`] we return `None` because the ultimate destination after the blinded
	/// path is unknown.
	///
	/// For [`Self::OneHopBlinded`] we return `None` because the target is the same as the source,
	/// and such a return value would be somewhat nonsensical.
	#[inline]
	pub fn target(&self) -> Option<NodeId> {
		match self {
			CandidateRouteHop::FirstHop(hop) => Some(hop.details.counterparty.node_id.into()),
			CandidateRouteHop::PublicHop(hop) => Some(*hop.info.target()),
			CandidateRouteHop::PrivateHop(hop) => Some(*hop.target_node_id),
			CandidateRouteHop::Blinded(_) => None,
			CandidateRouteHop::OneHopBlinded(_) => None,
		}
	}
}

/// A unique(ish) identifier for a specific [`CandidateRouteHop`].
///
/// For blinded paths, this ID is unique only within a given [`find_route`] call.
///
/// For other hops, because SCIDs between private channels and public channels can conflict, this
/// isn't guaranteed to be unique at all.
///
/// For our uses, this is generally fine, but it is not public as it is otherwise a rather
/// difficult-to-use API.
#[derive(Clone, Copy, Eq, Hash, Ord, PartialOrd, PartialEq)]
enum CandidateHopId {
	/// Contains (scid, src_node_id < target_node_id)
	Clear((u64, bool)),
	/// Index of the blinded route hint in [`Payee::Blinded::route_hints`].
	Blinded(usize),
}

#[inline]
fn max_htlc_from_capacity(capacity: EffectiveCapacity, max_channel_saturation_power_of_half: u8) -> u64 {
	let saturation_shift: u32 = max_channel_saturation_power_of_half as u32;
	match capacity {
		EffectiveCapacity::ExactLiquidity { liquidity_msat } => liquidity_msat,
		EffectiveCapacity::Infinite => u64::max_value(),
		EffectiveCapacity::Unknown => EffectiveCapacity::Unknown.as_msat(),
		EffectiveCapacity::AdvertisedMaxHTLC { amount_msat } =>
			amount_msat.checked_shr(saturation_shift).unwrap_or(0),
		// Treat htlc_maximum_msat from a route hint as an exact liquidity amount, since the invoice is
		// expected to have been generated from up-to-date capacity information.
		EffectiveCapacity::HintMaxHTLC { amount_msat } => amount_msat,
		EffectiveCapacity::Total { capacity_msat, htlc_maximum_msat } =>
			cmp::min(capacity_msat.checked_shr(saturation_shift).unwrap_or(0), htlc_maximum_msat),
	}
}

fn iter_equal<I1: Iterator, I2: Iterator>(mut iter_a: I1, mut iter_b: I2)
-> bool where I1::Item: PartialEq<I2::Item> {
	loop {
		let a = iter_a.next();
		let b = iter_b.next();
		if a.is_none() && b.is_none() { return true; }
		if a.is_none() || b.is_none() { return false; }
		if a.unwrap().ne(&b.unwrap()) { return false; }
	}
}

/// It's useful to keep track of the hops associated with the fees required to use them,
/// so that we can choose cheaper paths (as per Dijkstra's algorithm).
/// Fee values should be updated only in the context of the whole path, see update_value_and_recompute_fees.
/// These fee values are useful to choose hops as we traverse the graph "payee-to-payer".
#[derive(Clone)]
#[repr(C)] // Force fields to appear in the order we define them.
struct PathBuildingHop<'a> {
	candidate: CandidateRouteHop<'a>,
	/// If we've already processed a node as the best node, we shouldn't process it again. Normally
	/// we'd just ignore it if we did as all channels would have a higher new fee, but because we
	/// may decrease the amounts in use as we walk the graph, the actual calculated fee may
	/// decrease as well. Thus, we have to explicitly track which nodes have been processed and
	/// avoid processing them again.
	was_processed: bool,
	/// Used to compare channels when choosing the for routing.
	/// Includes paying for the use of a hop and the following hops, as well as
	/// an estimated cost of reaching this hop.
	/// Might get stale when fees are recomputed. Primarily for internal use.
	total_fee_msat: u64,
	/// A mirror of the same field in RouteGraphNode. Note that this is only used during the graph
	/// walk and may be invalid thereafter.
	path_htlc_minimum_msat: u64,
	/// All penalties incurred from this channel on the way to the destination, as calculated using
	/// channel scoring.
	path_penalty_msat: u64,

	// The last 16 bytes are on the next cache line by default in glibc's malloc. Thus, we should
	// only place fields which are not hot there. Luckily, the next three fields are only read if
	// we end up on the selected path, and only in the final path layout phase, so we don't care
	// too much if reading them is slow.

	fee_msat: u64,

	/// All the fees paid *after* this channel on the way to the destination
	next_hops_fee_msat: u64,
	/// Fee paid for the use of the current channel (see candidate.fees()).
	/// The value will be actually deducted from the counterparty balance on the previous link.
	hop_use_fee_msat: u64,

	#[cfg(all(not(ldk_bench), any(test, fuzzing)))]
	// In tests, we apply further sanity checks on cases where we skip nodes we already processed
	// to ensure it is specifically in cases where the fee has gone down because of a decrease in
	// value_contribution_msat, which requires tracking it here. See comments below where it is
	// used for more info.
	value_contribution_msat: u64,
}

// Checks that the entries in the `find_route` `dist` map fit in (exactly) two standard x86-64
// cache lines. Sadly, they're not guaranteed to actually lie on a cache line (and in fact,
// generally won't, because at least glibc's malloc will align to a nice, big, round
// boundary...plus 16), but at least it will reduce the amount of data we'll need to load.
//
// Note that these assertions only pass on somewhat recent rustc, and thus are gated on the
// ldk_bench flag.
#[cfg(ldk_bench)]
const _NODE_MAP_SIZE_TWO_CACHE_LINES: usize = 128 - core::mem::size_of::<(NodeId, PathBuildingHop)>();
#[cfg(ldk_bench)]
const _NODE_MAP_SIZE_EXACTLY_CACHE_LINES: usize = core::mem::size_of::<(NodeId, PathBuildingHop)>() - 128;

impl<'a> core::fmt::Debug for PathBuildingHop<'a> {
	fn fmt(&self, f: &mut core::fmt::Formatter) -> Result<(), core::fmt::Error> {
		let mut debug_struct = f.debug_struct("PathBuildingHop");
		debug_struct
			.field("node_id", &self.candidate.target())
			.field("short_channel_id", &self.candidate.short_channel_id())
			.field("total_fee_msat", &self.total_fee_msat)
			.field("next_hops_fee_msat", &self.next_hops_fee_msat)
			.field("hop_use_fee_msat", &self.hop_use_fee_msat)
			.field("total_fee_msat - (next_hops_fee_msat + hop_use_fee_msat)", &(&self.total_fee_msat - (&self.next_hops_fee_msat + &self.hop_use_fee_msat)))
			.field("path_penalty_msat", &self.path_penalty_msat)
			.field("path_htlc_minimum_msat", &self.path_htlc_minimum_msat)
			.field("cltv_expiry_delta", &self.candidate.cltv_expiry_delta());
		#[cfg(all(not(ldk_bench), any(test, fuzzing)))]
		let debug_struct = debug_struct
			.field("value_contribution_msat", &self.value_contribution_msat);
		debug_struct.finish()
	}
}

// Instantiated with a list of hops with correct data in them collected during path finding,
// an instance of this struct should be further modified only via given methods.
#[derive(Clone)]
struct PaymentPath<'a> {
	hops: Vec<(PathBuildingHop<'a>, NodeFeatures)>,
}

impl<'a> PaymentPath<'a> {
	// TODO: Add a value_msat field to PaymentPath and use it instead of this function.
	fn get_value_msat(&self) -> u64 {
		self.hops.last().unwrap().0.fee_msat
	}

	fn get_path_penalty_msat(&self) -> u64 {
		self.hops.first().map(|h| h.0.path_penalty_msat).unwrap_or(u64::max_value())
	}

	fn get_total_fee_paid_msat(&self) -> u64 {
		if self.hops.len() < 1 {
			return 0;
		}
		let mut result = 0;
		// Can't use next_hops_fee_msat because it gets outdated.
		for (i, (hop, _)) in self.hops.iter().enumerate() {
			if i != self.hops.len() - 1 {
				result += hop.fee_msat;
			}
		}
		return result;
	}

	fn get_cost_msat(&self) -> u64 {
		self.get_total_fee_paid_msat().saturating_add(self.get_path_penalty_msat())
	}

	// If the amount transferred by the path is updated, the fees should be adjusted. Any other way
	// to change fees may result in an inconsistency.
	//
	// Sometimes we call this function right after constructing a path which is inconsistent in
	// that it the value being transferred has decreased while we were doing path finding, leading
	// to the fees being paid not lining up with the actual limits.
	//
	// Note that this function is not aware of the available_liquidity limit, and thus does not
	// support increasing the value being transferred beyond what was selected during the initial
	// routing passes.
	//
	// Returns the amount that this path contributes to the total payment value, which may be greater
	// than `value_msat` if we had to overpay to meet the final node's `htlc_minimum_msat`.
	fn update_value_and_recompute_fees(&mut self, value_msat: u64) -> u64 {
		let mut extra_contribution_msat = 0;
		let mut total_fee_paid_msat = 0 as u64;
		for i in (0..self.hops.len()).rev() {
			let last_hop = i == self.hops.len() - 1;

			// For non-last-hop, this value will represent the fees paid on the current hop. It
			// will consist of the fees for the use of the next hop, and extra fees to match
			// htlc_minimum_msat of the current channel. Last hop is handled separately.
			let mut cur_hop_fees_msat = 0;
			if !last_hop {
				cur_hop_fees_msat = self.hops.get(i + 1).unwrap().0.hop_use_fee_msat;
			}

			let cur_hop = &mut self.hops.get_mut(i).unwrap().0;
			cur_hop.next_hops_fee_msat = total_fee_paid_msat;
			cur_hop.path_penalty_msat += extra_contribution_msat;
			// Overpay in fees if we can't save these funds due to htlc_minimum_msat.
			// We try to account for htlc_minimum_msat in scoring (add_entry!), so that nodes don't
			// set it too high just to maliciously take more fees by exploiting this
			// match htlc_minimum_msat logic.
			let mut cur_hop_transferred_amount_msat = total_fee_paid_msat + value_msat;
			if let Some(extra_fees_msat) = cur_hop.candidate.htlc_minimum_msat().checked_sub(cur_hop_transferred_amount_msat) {
				// Note that there is a risk that *previous hops* (those closer to us, as we go
				// payee->our_node here) would exceed their htlc_maximum_msat or available balance.
				//
				// This might make us end up with a broken route, although this should be super-rare
				// in practice, both because of how healthy channels look like, and how we pick
				// channels in add_entry.
				// Also, this can't be exploited more heavily than *announce a free path and fail
				// all payments*.
				cur_hop_transferred_amount_msat += extra_fees_msat;

				// We remember and return the extra fees on the final hop to allow accounting for
				// them in the path's value contribution.
				if last_hop {
					extra_contribution_msat = extra_fees_msat;
				} else {
					total_fee_paid_msat += extra_fees_msat;
					cur_hop_fees_msat += extra_fees_msat;
				}
			}

			if last_hop {
				// Final hop is a special case: it usually has just value_msat (by design), but also
				// it still could overpay for the htlc_minimum_msat.
				cur_hop.fee_msat = cur_hop_transferred_amount_msat;
			} else {
				// Propagate updated fees for the use of the channels to one hop back, where they
				// will be actually paid (fee_msat). The last hop is handled above separately.
				cur_hop.fee_msat = cur_hop_fees_msat;
			}

			// Fee for the use of the current hop which will be deducted on the previous hop.
			// Irrelevant for the first hop, as it doesn't have the previous hop, and the use of
			// this channel is free for us.
			if i != 0 {
				if let Some(new_fee) = compute_fees(cur_hop_transferred_amount_msat, cur_hop.candidate.fees()) {
					cur_hop.hop_use_fee_msat = new_fee;
					total_fee_paid_msat += new_fee;
				} else {
					// It should not be possible because this function is called only to reduce the
					// value. In that case, compute_fee was already called with the same fees for
					// larger amount and there was no overflow.
					unreachable!();
				}
			}
		}
		value_msat + extra_contribution_msat
	}
}

#[inline(always)]
/// Calculate the fees required to route the given amount over a channel with the given fees.
fn compute_fees(amount_msat: u64, channel_fees: RoutingFees) -> Option<u64> {
	amount_msat.checked_mul(channel_fees.proportional_millionths as u64)
		.and_then(|part| (channel_fees.base_msat as u64).checked_add(part / 1_000_000))
}

#[inline(always)]
/// Calculate the fees required to route the given amount over a channel with the given fees,
/// saturating to [`u64::max_value`].
fn compute_fees_saturating(amount_msat: u64, channel_fees: RoutingFees) -> u64 {
	amount_msat.checked_mul(channel_fees.proportional_millionths as u64)
		.map(|prop| prop / 1_000_000).unwrap_or(u64::max_value())
		.saturating_add(channel_fees.base_msat as u64)
}

/// The default `features` we assume for a node in a route, when no `features` are known about that
/// specific node.
///
/// Default features are:
/// * variable_length_onion_optional
fn default_node_features() -> NodeFeatures {
	let mut features = NodeFeatures::empty();
	features.set_variable_length_onion_optional();
	features
}

struct LoggedPayeePubkey(Option<PublicKey>);
impl fmt::Display for LoggedPayeePubkey {
	fn fmt(&self, f: &mut fmt::Formatter) -> fmt::Result {
		match self.0 {
			Some(pk) => {
				"payee node id ".fmt(f)?;
				pk.fmt(f)
			},
			None => {
				"blinded payee".fmt(f)
			},
		}
	}
}

struct LoggedCandidateHop<'a>(&'a CandidateRouteHop<'a>);
impl<'a> fmt::Display for LoggedCandidateHop<'a> {
	fn fmt(&self, f: &mut fmt::Formatter) -> fmt::Result {
		match self.0 {
			CandidateRouteHop::Blinded(BlindedPathCandidate { hint, .. }) | CandidateRouteHop::OneHopBlinded(OneHopBlindedPathCandidate { hint, .. }) => {
<<<<<<< HEAD
				"blinded route hint with introduction node id ".fmt(f)?;
				hint.1.introduction_node_id.fmt(f)?;
=======
				"blinded route hint with introduction node ".fmt(f)?;
				match &hint.1.introduction_node {
					IntroductionNode::NodeId(pubkey) => write!(f, "id {}", pubkey)?,
					IntroductionNode::DirectedShortChannelId(direction, scid) => {
						match direction {
							Direction::NodeOne => {
								write!(f, "one on channel with SCID {}", scid)?;
							},
							Direction::NodeTwo => {
								write!(f, "two on channel with SCID {}", scid)?;
							},
						}
					}
				}
>>>>>>> 9a438eea
				" and blinding point ".fmt(f)?;
				hint.1.blinding_point.fmt(f)
			},
			CandidateRouteHop::FirstHop(_) => {
				"first hop with SCID ".fmt(f)?;
				self.0.short_channel_id().unwrap().fmt(f)
			},
			CandidateRouteHop::PrivateHop(_) => {
				"route hint with SCID ".fmt(f)?;
				self.0.short_channel_id().unwrap().fmt(f)
			},
			_ => {
				"SCID ".fmt(f)?;
				self.0.short_channel_id().unwrap().fmt(f)
			},
		}
	}
}

#[inline]
fn sort_first_hop_channels(
	channels: &mut Vec<&ChannelDetails>, used_liquidities: &HashMap<CandidateHopId, u64>,
	recommended_value_msat: u64, our_node_pubkey: &PublicKey
) {
	// Sort the first_hops channels to the same node(s) in priority order of which channel we'd
	// most like to use.
	//
	// First, if channels are below `recommended_value_msat`, sort them in descending order,
	// preferring larger channels to avoid splitting the payment into more MPP parts than is
	// required.
	//
	// Second, because simply always sorting in descending order would always use our largest
	// available outbound capacity, needlessly fragmenting our available channel capacities,
	// sort channels above `recommended_value_msat` in ascending order, preferring channels
	// which have enough, but not too much, capacity for the payment.
	//
	// Available outbound balances factor in liquidity already reserved for previously found paths.
	channels.sort_unstable_by(|chan_a, chan_b| {
		let chan_a_outbound_limit_msat = chan_a.next_outbound_htlc_limit_msat
			.saturating_sub(*used_liquidities.get(&CandidateHopId::Clear((chan_a.get_outbound_payment_scid().unwrap(),
			our_node_pubkey < &chan_a.counterparty.node_id))).unwrap_or(&0));
		let chan_b_outbound_limit_msat = chan_b.next_outbound_htlc_limit_msat
			.saturating_sub(*used_liquidities.get(&CandidateHopId::Clear((chan_b.get_outbound_payment_scid().unwrap(),
			our_node_pubkey < &chan_b.counterparty.node_id))).unwrap_or(&0));
		if chan_b_outbound_limit_msat < recommended_value_msat || chan_a_outbound_limit_msat < recommended_value_msat {
			// Sort in descending order
			chan_b_outbound_limit_msat.cmp(&chan_a_outbound_limit_msat)
		} else {
			// Sort in ascending order
			chan_a_outbound_limit_msat.cmp(&chan_b_outbound_limit_msat)
		}
	});
}

/// Finds a route from us (payer) to the given target node (payee).
///
/// If the payee provided features in their invoice, they should be provided via the `payee` field
/// in the given [`RouteParameters::payment_params`].
/// Without this, MPP will only be used if the payee's features are available in the network graph.
///
/// Private routing paths between a public node and the target may be included in the `payee` field
/// of [`RouteParameters::payment_params`].
///
/// If some channels aren't announced, it may be useful to fill in `first_hops` with the results
/// from [`ChannelManager::list_usable_channels`]. If it is filled in, the view of these channels
/// from `network_graph` will be ignored, and only those in `first_hops` will be used.
///
/// The fees on channels from us to the next hop are ignored as they are assumed to all be equal.
/// However, the enabled/disabled bit on such channels as well as the `htlc_minimum_msat` /
/// `htlc_maximum_msat` *are* checked as they may change based on the receiving node.
///
/// # Panics
///
/// Panics if first_hops contains channels without `short_channel_id`s;
/// [`ChannelManager::list_usable_channels`] will never include such channels.
///
/// [`ChannelManager::list_usable_channels`]: crate::ln::channelmanager::ChannelManager::list_usable_channels
/// [`Event::PaymentPathFailed`]: crate::events::Event::PaymentPathFailed
/// [`NetworkGraph`]: crate::routing::gossip::NetworkGraph
pub fn find_route<L: Deref, GL: Deref, S: ScoreLookUp>(
	our_node_pubkey: &PublicKey, route_params: &RouteParameters,
	network_graph: &NetworkGraph<GL>, first_hops: Option<&[&ChannelDetails]>, logger: L,
	scorer: &S, score_params: &S::ScoreParams, random_seed_bytes: &[u8; 32]
) -> Result<Route, LightningError>
where L::Target: Logger, GL::Target: Logger {
	let graph_lock = network_graph.read_only();
	let mut route = get_route(our_node_pubkey, &route_params, &graph_lock, first_hops, logger,
		scorer, score_params, random_seed_bytes)?;
	add_random_cltv_offset(&mut route, &route_params.payment_params, &graph_lock, random_seed_bytes);
	Ok(route)
}

pub(crate) fn get_route<L: Deref, S: ScoreLookUp>(
	our_node_pubkey: &PublicKey, route_params: &RouteParameters, network_graph: &ReadOnlyNetworkGraph,
	first_hops: Option<&[&ChannelDetails]>, logger: L, scorer: &S, score_params: &S::ScoreParams,
	_random_seed_bytes: &[u8; 32]
) -> Result<Route, LightningError>
where L::Target: Logger {

	let payment_params = &route_params.payment_params;
	let final_value_msat = route_params.final_value_msat;
	// If we're routing to a blinded recipient, we won't have their node id. Therefore, keep the
	// unblinded payee id as an option. We also need a non-optional "payee id" for path construction,
	// so use a dummy id for this in the blinded case.
	let payee_node_id_opt = payment_params.payee.node_id().map(|pk| NodeId::from_pubkey(&pk));
	const DUMMY_BLINDED_PAYEE_ID: [u8; 33] = [2; 33];
	let maybe_dummy_payee_pk = payment_params.payee.node_id().unwrap_or_else(|| PublicKey::from_slice(&DUMMY_BLINDED_PAYEE_ID).unwrap());
	let maybe_dummy_payee_node_id = NodeId::from_pubkey(&maybe_dummy_payee_pk);
	let our_node_id = NodeId::from_pubkey(&our_node_pubkey);

	if payee_node_id_opt.map_or(false, |payee| payee == our_node_id) {
		return Err(LightningError{err: "Cannot generate a route to ourselves".to_owned(), action: ErrorAction::IgnoreError});
	}
	if our_node_id == maybe_dummy_payee_node_id {
		return Err(LightningError{err: "Invalid origin node id provided, use a different one".to_owned(), action: ErrorAction::IgnoreError});
	}

	if final_value_msat > MAX_VALUE_MSAT {
		return Err(LightningError{err: "Cannot generate a route of more value than all existing satoshis".to_owned(), action: ErrorAction::IgnoreError});
	}

	if final_value_msat == 0 {
		return Err(LightningError{err: "Cannot send a payment of 0 msat".to_owned(), action: ErrorAction::IgnoreError});
	}

	let introduction_node_id_cache = payment_params.payee.blinded_route_hints().iter()
		.map(|(_, path)| path.public_introduction_node_id(network_graph))
		.collect::<Vec<_>>();
	match &payment_params.payee {
		Payee::Clear { route_hints, node_id, .. } => {
			for route in route_hints.iter() {
				for hop in &route.0 {
					if hop.src_node_id == *node_id {
						return Err(LightningError{err: "Route hint cannot have the payee as the source.".to_owned(), action: ErrorAction::IgnoreError});
					}
				}
			}
		},
		Payee::Blinded { route_hints, .. } => {
			if introduction_node_id_cache.iter().all(|introduction_node_id| *introduction_node_id == Some(&our_node_id)) {
				return Err(LightningError{err: "Cannot generate a route to blinded paths if we are the introduction node to all of them".to_owned(), action: ErrorAction::IgnoreError});
			}
			for ((_, blinded_path), introduction_node_id) in route_hints.iter().zip(introduction_node_id_cache.iter()) {
				if blinded_path.blinded_hops.len() == 0 {
					return Err(LightningError{err: "0-hop blinded path provided".to_owned(), action: ErrorAction::IgnoreError});
				} else if *introduction_node_id == Some(&our_node_id) {
					log_info!(logger, "Got blinded path with ourselves as the introduction node, ignoring");
				} else if blinded_path.blinded_hops.len() == 1 &&
					route_hints
						.iter().zip(introduction_node_id_cache.iter())
						.filter(|((_, p), _)| p.blinded_hops.len() == 1)
						.any(|(_, p_introduction_node_id)| p_introduction_node_id != introduction_node_id)
				{
					return Err(LightningError{err: format!("1-hop blinded paths must all have matching introduction node ids"), action: ErrorAction::IgnoreError});
				}
			}
		}
	}
	let final_cltv_expiry_delta = payment_params.payee.final_cltv_expiry_delta().unwrap_or(0);
	if payment_params.max_total_cltv_expiry_delta <= final_cltv_expiry_delta {
		return Err(LightningError{err: "Can't find a route where the maximum total CLTV expiry delta is below the final CLTV expiry.".to_owned(), action: ErrorAction::IgnoreError});
	}

	// The general routing idea is the following:
	// 1. Fill first/last hops communicated by the caller.
	// 2. Attempt to construct a path from payer to payee for transferring
	//    any ~sufficient (described later) value.
	//    If succeed, remember which channels were used and how much liquidity they have available,
	//    so that future paths don't rely on the same liquidity.
	// 3. Proceed to the next step if:
	//    - we hit the recommended target value;
	//    - OR if we could not construct a new path. Any next attempt will fail too.
	//    Otherwise, repeat step 2.
	// 4. See if we managed to collect paths which aggregately are able to transfer target value
	//    (not recommended value).
	// 5. If yes, proceed. If not, fail routing.
	// 6. Select the paths which have the lowest cost (fee plus scorer penalty) per amount
	//    transferred up to the transfer target value.
	// 7. Reduce the value of the last path until we are sending only the target value.
	// 8. If our maximum channel saturation limit caused us to pick two identical paths, combine
	//    them so that we're not sending two HTLCs along the same path.

	// As for the actual search algorithm, we do a payee-to-payer Dijkstra's sorting by each node's
	// distance from the payee
	//
	// We are not a faithful Dijkstra's implementation because we can change values which impact
	// earlier nodes while processing later nodes. Specifically, if we reach a channel with a lower
	// liquidity limit (via htlc_maximum_msat, on-chain capacity or assumed liquidity limits) than
	// the value we are currently attempting to send over a path, we simply reduce the value being
	// sent along the path for any hops after that channel. This may imply that later fees (which
	// we've already tabulated) are lower because a smaller value is passing through the channels
	// (and the proportional fee is thus lower). There isn't a trivial way to recalculate the
	// channels which were selected earlier (and which may still be used for other paths without a
	// lower liquidity limit), so we simply accept that some liquidity-limited paths may be
	// de-preferenced.
	//
	// One potentially problematic case for this algorithm would be if there are many
	// liquidity-limited paths which are liquidity-limited near the destination (ie early in our
	// graph walking), we may never find a path which is not liquidity-limited and has lower
	// proportional fee (and only lower absolute fee when considering the ultimate value sent).
	// Because we only consider paths with at least 5% of the total value being sent, the damage
	// from such a case should be limited, however this could be further reduced in the future by
	// calculating fees on the amount we wish to route over a path, ie ignoring the liquidity
	// limits for the purposes of fee calculation.
	//
	// Alternatively, we could store more detailed path information in the heap (targets, below)
	// and index the best-path map (dist, below) by node *and* HTLC limits, however that would blow
	// up the runtime significantly both algorithmically (as we'd traverse nodes multiple times)
	// and practically (as we would need to store dynamically-allocated path information in heap
	// objects, increasing malloc traffic and indirect memory access significantly). Further, the
	// results of such an algorithm would likely be biased towards lower-value paths.
	//
	// Further, we could return to a faithful Dijkstra's algorithm by rejecting paths with limits
	// outside of our current search value, running a path search more times to gather candidate
	// paths at different values. While this may be acceptable, further path searches may increase
	// runtime for little gain. Specifically, the current algorithm rather efficiently explores the
	// graph for candidate paths, calculating the maximum value which can realistically be sent at
	// the same time, remaining generic across different payment values.

	let network_channels = network_graph.channels();
	let network_nodes = network_graph.nodes();

	if payment_params.max_path_count == 0 {
		return Err(LightningError{err: "Can't find a route with no paths allowed.".to_owned(), action: ErrorAction::IgnoreError});
	}

	// Allow MPP only if we have a features set from somewhere that indicates the payee supports
	// it. If the payee supports it they're supposed to include it in the invoice, so that should
	// work reliably.
	let allow_mpp = if payment_params.max_path_count == 1 {
		false
	} else if payment_params.payee.supports_basic_mpp() {
		true
	} else if let Some(payee) = payee_node_id_opt {
		network_nodes.get(&payee).map_or(false, |node| node.announcement_info.as_ref().map_or(false,
			|info| info.features.supports_basic_mpp()))
	} else { false };

	let max_total_routing_fee_msat = route_params.max_total_routing_fee_msat.unwrap_or(u64::max_value());

	log_trace!(logger, "Searching for a route from payer {} to {} {} MPP and {} first hops {}overriding the network graph with a fee limit of {} msat",
		our_node_pubkey, LoggedPayeePubkey(payment_params.payee.node_id()),
		if allow_mpp { "with" } else { "without" },
		first_hops.map(|hops| hops.len()).unwrap_or(0), if first_hops.is_some() { "" } else { "not " },
		max_total_routing_fee_msat);

	// Step (1).
	// Prepare the data we'll use for payee-to-payer search by
	// inserting first hops suggested by the caller as targets.
	// Our search will then attempt to reach them while traversing from the payee node.
	let mut first_hop_targets: HashMap<_, Vec<&ChannelDetails>> =
		hash_map_with_capacity(if first_hops.is_some() { first_hops.as_ref().unwrap().len() } else { 0 });
	if let Some(hops) = first_hops {
		for chan in hops {
			if chan.get_outbound_payment_scid().is_none() {
				panic!("first_hops should be filled in with usable channels, not pending ones");
			}
			if chan.counterparty.node_id == *our_node_pubkey {
				return Err(LightningError{err: "First hop cannot have our_node_pubkey as a destination.".to_owned(), action: ErrorAction::IgnoreError});
			}
			first_hop_targets
				.entry(NodeId::from_pubkey(&chan.counterparty.node_id))
				.or_insert(Vec::new())
				.push(chan);
		}
		if first_hop_targets.is_empty() {
			return Err(LightningError{err: "Cannot route when there are no outbound routes away from us".to_owned(), action: ErrorAction::IgnoreError});
		}
	}

	let mut private_hop_key_cache = hash_map_with_capacity(
		payment_params.payee.unblinded_route_hints().iter().map(|path| path.0.len()).sum()
	);

	// Because we store references to private hop node_ids in `dist`, below, we need them to exist
	// (as `NodeId`, not `PublicKey`) for the lifetime of `dist`. Thus, we calculate all the keys
	// we'll need here and simply fetch them when routing.
	private_hop_key_cache.insert(maybe_dummy_payee_pk, NodeId::from_pubkey(&maybe_dummy_payee_pk));
	for route in payment_params.payee.unblinded_route_hints().iter() {
		for hop in route.0.iter() {
			private_hop_key_cache.insert(hop.src_node_id, NodeId::from_pubkey(&hop.src_node_id));
		}
	}

	// The main heap containing all candidate next-hops sorted by their score (max(fee,
	// htlc_minimum)). Ideally this would be a heap which allowed cheap score reduction instead of
	// adding duplicate entries when we find a better path to a given node.
	let mut targets: BinaryHeap<RouteGraphNode> = BinaryHeap::new();

	// Map from node_id to information about the best current path to that node, including feerate
	// information.
	let mut dist: HashMap<NodeId, PathBuildingHop> = hash_map_with_capacity(network_nodes.len());

	// During routing, if we ignore a path due to an htlc_minimum_msat limit, we set this,
	// indicating that we may wish to try again with a higher value, potentially paying to meet an
	// htlc_minimum with extra fees while still finding a cheaper path.
	let mut hit_minimum_limit;

	// When arranging a route, we select multiple paths so that we can make a multi-path payment.
	// We start with a path_value of the exact amount we want, and if that generates a route we may
	// return it immediately. Otherwise, we don't stop searching for paths until we have 3x the
	// amount we want in total across paths, selecting the best subset at the end.
	const ROUTE_CAPACITY_PROVISION_FACTOR: u64 = 3;
	let recommended_value_msat = final_value_msat * ROUTE_CAPACITY_PROVISION_FACTOR as u64;
	let mut path_value_msat = final_value_msat;

	// Routing Fragmentation Mitigation heuristic:
	//
	// Routing fragmentation across many payment paths increases the overall routing
	// fees as you have irreducible routing fees per-link used (`fee_base_msat`).
	// Taking too many smaller paths also increases the chance of payment failure.
	// Thus to avoid this effect, we require from our collected links to provide
	// at least a minimal contribution to the recommended value yet-to-be-fulfilled.
	// This requirement is currently set to be 1/max_path_count of the payment
	// value to ensure we only ever return routes that do not violate this limit.
	let minimal_value_contribution_msat: u64 = if allow_mpp {
		(final_value_msat + (payment_params.max_path_count as u64 - 1)) / payment_params.max_path_count as u64
	} else {
		final_value_msat
	};

	// When we start collecting routes we enforce the max_channel_saturation_power_of_half
	// requirement strictly. After we've collected enough (or if we fail to find new routes) we
	// drop the requirement by setting this to 0.
	let mut channel_saturation_pow_half = payment_params.max_channel_saturation_power_of_half;

	// Keep track of how much liquidity has been used in selected channels or blinded paths. Used to
	// determine if the channel can be used by additional MPP paths or to inform path finding
	// decisions. It is aware of direction *only* to ensure that the correct htlc_maximum_msat value
	// is used. Hence, liquidity used in one direction will not offset any used in the opposite
	// direction.
	let mut used_liquidities: HashMap<CandidateHopId, u64> =
		hash_map_with_capacity(network_nodes.len());

	// Keeping track of how much value we already collected across other paths. Helps to decide
	// when we want to stop looking for new paths.
	let mut already_collected_value_msat = 0;

	for (_, channels) in first_hop_targets.iter_mut() {
		sort_first_hop_channels(channels, &used_liquidities, recommended_value_msat,
			our_node_pubkey);
	}

	log_trace!(logger, "Building path from {} to payer {} for value {} msat.",
		LoggedPayeePubkey(payment_params.payee.node_id()), our_node_pubkey, final_value_msat);

	// Remember how many candidates we ignored to allow for some logging afterwards.
	let mut num_ignored_value_contribution: u32 = 0;
	let mut num_ignored_path_length_limit: u32 = 0;
	let mut num_ignored_cltv_delta_limit: u32 = 0;
	let mut num_ignored_previously_failed: u32 = 0;
	let mut num_ignored_total_fee_limit: u32 = 0;
	let mut num_ignored_avoid_overpayment: u32 = 0;
	let mut num_ignored_htlc_minimum_msat_limit: u32 = 0;

	macro_rules! add_entry {
		// Adds entry which goes from $candidate.source() to $candidate.target() over the $candidate hop.
		// $next_hops_fee_msat represents the fees paid for using all the channels *after* this one,
		// since that value has to be transferred over this channel.
		// Returns the contribution amount of $candidate if the channel caused an update to `targets`.
		( $candidate: expr, $next_hops_fee_msat: expr,
			$next_hops_value_contribution: expr, $next_hops_path_htlc_minimum_msat: expr,
			$next_hops_path_penalty_msat: expr, $next_hops_cltv_delta: expr, $next_hops_path_length: expr ) => { {
			// We "return" whether we updated the path at the end, and how much we can route via
			// this channel, via this:
			let mut hop_contribution_amt_msat = None;
			// Channels to self should not be used. This is more of belt-and-suspenders, because in
			// practice these cases should be caught earlier:
			// - for regular channels at channel announcement (TODO)
			// - for first and last hops early in get_route
			let src_node_id = $candidate.source();
			if Some(src_node_id) != $candidate.target() {
				let scid_opt = $candidate.short_channel_id();
				let effective_capacity = $candidate.effective_capacity();
				let htlc_maximum_msat = max_htlc_from_capacity(effective_capacity, channel_saturation_pow_half);

				// It is tricky to subtract $next_hops_fee_msat from available liquidity here.
				// It may be misleading because we might later choose to reduce the value transferred
				// over these channels, and the channel which was insufficient might become sufficient.
				// Worst case: we drop a good channel here because it can't cover the high following
				// fees caused by one expensive channel, but then this channel could have been used
				// if the amount being transferred over this path is lower.
				// We do this for now, but this is a subject for removal.
				if let Some(mut available_value_contribution_msat) = htlc_maximum_msat.checked_sub($next_hops_fee_msat) {
					let used_liquidity_msat = used_liquidities
						.get(&$candidate.id())
						.map_or(0, |used_liquidity_msat| {
							available_value_contribution_msat = available_value_contribution_msat
								.saturating_sub(*used_liquidity_msat);
							*used_liquidity_msat
						});

					// Verify the liquidity offered by this channel complies to the minimal contribution.
					let contributes_sufficient_value = available_value_contribution_msat >= minimal_value_contribution_msat;
					// Do not consider candidate hops that would exceed the maximum path length.
					let path_length_to_node = $next_hops_path_length + 1;
					let exceeds_max_path_length = path_length_to_node > MAX_PATH_LENGTH_ESTIMATE;

					// Do not consider candidates that exceed the maximum total cltv expiry limit.
					// In order to already account for some of the privacy enhancing random CLTV
					// expiry delta offset we add on top later, we subtract a rough estimate
					// (2*MEDIAN_HOP_CLTV_EXPIRY_DELTA) here.
					let max_total_cltv_expiry_delta = (payment_params.max_total_cltv_expiry_delta - final_cltv_expiry_delta)
						.checked_sub(2*MEDIAN_HOP_CLTV_EXPIRY_DELTA)
						.unwrap_or(payment_params.max_total_cltv_expiry_delta - final_cltv_expiry_delta);
					let hop_total_cltv_delta = ($next_hops_cltv_delta as u32)
						.saturating_add($candidate.cltv_expiry_delta());
					let exceeds_cltv_delta_limit = hop_total_cltv_delta > max_total_cltv_expiry_delta;

					let value_contribution_msat = cmp::min(available_value_contribution_msat, $next_hops_value_contribution);
					// Includes paying fees for the use of the following channels.
					let amount_to_transfer_over_msat: u64 = match value_contribution_msat.checked_add($next_hops_fee_msat) {
						Some(result) => result,
						// Can't overflow due to how the values were computed right above.
						None => unreachable!(),
					};
					#[allow(unused_comparisons)] // $next_hops_path_htlc_minimum_msat is 0 in some calls so rustc complains
					let over_path_minimum_msat = amount_to_transfer_over_msat >= $candidate.htlc_minimum_msat() &&
						amount_to_transfer_over_msat >= $next_hops_path_htlc_minimum_msat;

					#[allow(unused_comparisons)] // $next_hops_path_htlc_minimum_msat is 0 in some calls so rustc complains
					let may_overpay_to_meet_path_minimum_msat =
						((amount_to_transfer_over_msat < $candidate.htlc_minimum_msat() &&
						  recommended_value_msat >= $candidate.htlc_minimum_msat()) ||
						 (amount_to_transfer_over_msat < $next_hops_path_htlc_minimum_msat &&
						  recommended_value_msat >= $next_hops_path_htlc_minimum_msat));

					let payment_failed_on_this_channel = match scid_opt {
						Some(scid) => payment_params.previously_failed_channels.contains(&scid),
						None => match $candidate.blinded_hint_idx() {
							Some(idx) => {
								payment_params.previously_failed_blinded_path_idxs.contains(&(idx as u64))
							},
							None => false,
						},
					};

					let (should_log_candidate, first_hop_details) = match $candidate {
						CandidateRouteHop::FirstHop(hop) => (true, Some(hop.details)),
						CandidateRouteHop::PrivateHop(_) => (true, None),
						CandidateRouteHop::Blinded(_) => (true, None),
						CandidateRouteHop::OneHopBlinded(_) => (true, None),
						_ => (false, None),
					};

					// If HTLC minimum is larger than the amount we're going to transfer, we shouldn't
					// bother considering this channel. If retrying with recommended_value_msat may
					// allow us to hit the HTLC minimum limit, set htlc_minimum_limit so that we go
					// around again with a higher amount.
					if !contributes_sufficient_value {
						if should_log_candidate {
							log_trace!(logger, "Ignoring {} due to insufficient value contribution.", LoggedCandidateHop(&$candidate));

							if let Some(details) = first_hop_details {
								log_trace!(logger,
									"First hop candidate next_outbound_htlc_limit_msat: {}",
									details.next_outbound_htlc_limit_msat,
								);
							}
						}
						num_ignored_value_contribution += 1;
					} else if exceeds_max_path_length {
						if should_log_candidate {
							log_trace!(logger, "Ignoring {} due to exceeding maximum path length limit.", LoggedCandidateHop(&$candidate));
						}
						num_ignored_path_length_limit += 1;
					} else if exceeds_cltv_delta_limit {
						if should_log_candidate {
							log_trace!(logger, "Ignoring {} due to exceeding CLTV delta limit.", LoggedCandidateHop(&$candidate));

							if let Some(_) = first_hop_details {
								log_trace!(logger,
									"First hop candidate cltv_expiry_delta: {}. Limit: {}",
									hop_total_cltv_delta,
									max_total_cltv_expiry_delta,
								);
							}
						}
						num_ignored_cltv_delta_limit += 1;
					} else if payment_failed_on_this_channel {
						if should_log_candidate {
							log_trace!(logger, "Ignoring {} due to a failed previous payment attempt.", LoggedCandidateHop(&$candidate));
						}
						num_ignored_previously_failed += 1;
					} else if may_overpay_to_meet_path_minimum_msat {
						if should_log_candidate {
							log_trace!(logger,
								"Ignoring {} to avoid overpaying to meet htlc_minimum_msat limit.",
								LoggedCandidateHop(&$candidate));

							if let Some(details) = first_hop_details {
								log_trace!(logger,
									"First hop candidate next_outbound_htlc_minimum_msat: {}",
									details.next_outbound_htlc_minimum_msat,
								);
							}
						}
						num_ignored_avoid_overpayment += 1;
						hit_minimum_limit = true;
					} else if over_path_minimum_msat {
						// Note that low contribution here (limited by available_liquidity_msat)
						// might violate htlc_minimum_msat on the hops which are next along the
						// payment path (upstream to the payee). To avoid that, we recompute
						// path fees knowing the final path contribution after constructing it.
						let curr_min = cmp::max(
							$next_hops_path_htlc_minimum_msat, $candidate.htlc_minimum_msat()
						);
						let path_htlc_minimum_msat = compute_fees_saturating(curr_min, $candidate.fees())
							.saturating_add(curr_min);
						let hm_entry = dist.entry(src_node_id);
						let old_entry = hm_entry.or_insert_with(|| {
							// If there was previously no known way to access the source node
							// (recall it goes payee-to-payer) of short_channel_id, first add a
							// semi-dummy record just to compute the fees to reach the source node.
							// This will affect our decision on selecting short_channel_id
							// as a way to reach the $candidate.target() node.
							PathBuildingHop {
								candidate: $candidate.clone(),
								fee_msat: 0,
								next_hops_fee_msat: u64::max_value(),
								hop_use_fee_msat: u64::max_value(),
								total_fee_msat: u64::max_value(),
								path_htlc_minimum_msat,
								path_penalty_msat: u64::max_value(),
								was_processed: false,
								#[cfg(all(not(ldk_bench), any(test, fuzzing)))]
								value_contribution_msat,
							}
						});

						#[allow(unused_mut)] // We only use the mut in cfg(test)
						let mut should_process = !old_entry.was_processed;
						#[cfg(all(not(ldk_bench), any(test, fuzzing)))]
						{
							// In test/fuzzing builds, we do extra checks to make sure the skipping
							// of already-seen nodes only happens in cases we expect (see below).
							if !should_process { should_process = true; }
						}

						if should_process {
							let mut hop_use_fee_msat = 0;
							let mut total_fee_msat: u64 = $next_hops_fee_msat;

							// Ignore hop_use_fee_msat for channel-from-us as we assume all channels-from-us
							// will have the same effective-fee
							if src_node_id != our_node_id {
								// Note that `u64::max_value` means we'll always fail the
								// `old_entry.total_fee_msat > total_fee_msat` check below
								hop_use_fee_msat = compute_fees_saturating(amount_to_transfer_over_msat, $candidate.fees());
								total_fee_msat = total_fee_msat.saturating_add(hop_use_fee_msat);
							}

							// Ignore hops if augmenting the current path to them would put us over `max_total_routing_fee_msat`
							if total_fee_msat > max_total_routing_fee_msat {
								if should_log_candidate {
									log_trace!(logger, "Ignoring {} due to exceeding max total routing fee limit.", LoggedCandidateHop(&$candidate));

									if let Some(_) = first_hop_details {
										log_trace!(logger,
											"First hop candidate routing fee: {}. Limit: {}",
											total_fee_msat,
											max_total_routing_fee_msat,
										);
									}
								}
								num_ignored_total_fee_limit += 1;
							} else {
								let channel_usage = ChannelUsage {
									amount_msat: amount_to_transfer_over_msat,
									inflight_htlc_msat: used_liquidity_msat,
									effective_capacity,
								};
								let channel_penalty_msat =
									scorer.channel_penalty_msat($candidate,
										channel_usage,
										score_params);
								let path_penalty_msat = $next_hops_path_penalty_msat
									.saturating_add(channel_penalty_msat);

								// Update the way of reaching $candidate.source()
								// with the given short_channel_id (from $candidate.target()),
								// if this way is cheaper than the already known
								// (considering the cost to "reach" this channel from the route destination,
								// the cost of using this channel,
								// and the cost of routing to the source node of this channel).
								// Also, consider that htlc_minimum_msat_difference, because we might end up
								// paying it. Consider the following exploit:
								// we use 2 paths to transfer 1.5 BTC. One of them is 0-fee normal 1 BTC path,
								// and for the other one we picked a 1sat-fee path with htlc_minimum_msat of
								// 1 BTC. Now, since the latter is more expensive, we gonna try to cut it
								// by 0.5 BTC, but then match htlc_minimum_msat by paying a fee of 0.5 BTC
								// to this channel.
								// Ideally the scoring could be smarter (e.g. 0.5*htlc_minimum_msat here),
								// but it may require additional tracking - we don't want to double-count
								// the fees included in $next_hops_path_htlc_minimum_msat, but also
								// can't use something that may decrease on future hops.
								let old_cost = cmp::max(old_entry.total_fee_msat, old_entry.path_htlc_minimum_msat)
									.saturating_add(old_entry.path_penalty_msat);
								let new_cost = cmp::max(total_fee_msat, path_htlc_minimum_msat)
									.saturating_add(path_penalty_msat);

								if !old_entry.was_processed && new_cost < old_cost {
									let new_graph_node = RouteGraphNode {
										node_id: src_node_id,
										score: cmp::max(total_fee_msat, path_htlc_minimum_msat).saturating_add(path_penalty_msat),
										total_cltv_delta: hop_total_cltv_delta,
										value_contribution_msat,
										path_length_to_node,
									};
									targets.push(new_graph_node);
									old_entry.next_hops_fee_msat = $next_hops_fee_msat;
									old_entry.hop_use_fee_msat = hop_use_fee_msat;
									old_entry.total_fee_msat = total_fee_msat;
									old_entry.candidate = $candidate.clone();
									old_entry.fee_msat = 0; // This value will be later filled with hop_use_fee_msat of the following channel
									old_entry.path_htlc_minimum_msat = path_htlc_minimum_msat;
									old_entry.path_penalty_msat = path_penalty_msat;
									#[cfg(all(not(ldk_bench), any(test, fuzzing)))]
									{
										old_entry.value_contribution_msat = value_contribution_msat;
									}
									hop_contribution_amt_msat = Some(value_contribution_msat);
								} else if old_entry.was_processed && new_cost < old_cost {
									#[cfg(all(not(ldk_bench), any(test, fuzzing)))]
									{
										// If we're skipping processing a node which was previously
										// processed even though we found another path to it with a
										// cheaper fee, check that it was because the second path we
										// found (which we are processing now) has a lower value
										// contribution due to an HTLC minimum limit.
										//
										// e.g. take a graph with two paths from node 1 to node 2, one
										// through channel A, and one through channel B. Channel A and
										// B are both in the to-process heap, with their scores set by
										// a higher htlc_minimum than fee.
										// Channel A is processed first, and the channels onwards from
										// node 1 are added to the to-process heap. Thereafter, we pop
										// Channel B off of the heap, note that it has a much more
										// restrictive htlc_maximum_msat, and recalculate the fees for
										// all of node 1's channels using the new, reduced, amount.
										//
										// This would be bogus - we'd be selecting a higher-fee path
										// with a lower htlc_maximum_msat instead of the one we'd
										// already decided to use.
										debug_assert!(path_htlc_minimum_msat < old_entry.path_htlc_minimum_msat);
										debug_assert!(
											value_contribution_msat + path_penalty_msat <
											old_entry.value_contribution_msat + old_entry.path_penalty_msat
										);
									}
								}
							}
						}
					} else {
						if should_log_candidate {
							log_trace!(logger,
								"Ignoring {} due to its htlc_minimum_msat limit.",
								LoggedCandidateHop(&$candidate));

							if let Some(details) = first_hop_details {
								log_trace!(logger,
									"First hop candidate next_outbound_htlc_minimum_msat: {}",
									details.next_outbound_htlc_minimum_msat,
								);
							}
						}
						num_ignored_htlc_minimum_msat_limit += 1;
					}
				}
			}
			hop_contribution_amt_msat
		} }
	}

	let default_node_features = default_node_features();

	// Find ways (channels with destination) to reach a given node and store them
	// in the corresponding data structures (routing graph etc).
	// $fee_to_target_msat represents how much it costs to reach to this node from the payee,
	// meaning how much will be paid in fees after this node (to the best of our knowledge).
	// This data can later be helpful to optimize routing (pay lower fees).
	macro_rules! add_entries_to_cheapest_to_target_node {
		( $node: expr, $node_id: expr, $next_hops_value_contribution: expr,
		  $next_hops_cltv_delta: expr, $next_hops_path_length: expr ) => {
			let fee_to_target_msat;
			let next_hops_path_htlc_minimum_msat;
			let next_hops_path_penalty_msat;
			let skip_node = if let Some(elem) = dist.get_mut(&$node_id) {
				let was_processed = elem.was_processed;
				elem.was_processed = true;
				fee_to_target_msat = elem.total_fee_msat;
				next_hops_path_htlc_minimum_msat = elem.path_htlc_minimum_msat;
				next_hops_path_penalty_msat = elem.path_penalty_msat;
				was_processed
			} else {
				// Entries are added to dist in add_entry!() when there is a channel from a node.
				// Because there are no channels from payee, it will not have a dist entry at this point.
				// If we're processing any other node, it is always be the result of a channel from it.
				debug_assert_eq!($node_id, maybe_dummy_payee_node_id);
				fee_to_target_msat = 0;
				next_hops_path_htlc_minimum_msat = 0;
				next_hops_path_penalty_msat = 0;
				false
			};

			if !skip_node {
				if let Some(first_channels) = first_hop_targets.get(&$node_id) {
					for details in first_channels {
						let candidate = CandidateRouteHop::FirstHop(FirstHopCandidate {
							details, payer_node_id: &our_node_id,
						});
						add_entry!(&candidate, fee_to_target_msat,
							$next_hops_value_contribution,
							next_hops_path_htlc_minimum_msat, next_hops_path_penalty_msat,
							$next_hops_cltv_delta, $next_hops_path_length);
					}
				}

				let features = if let Some(node_info) = $node.announcement_info.as_ref() {
					&node_info.features
				} else {
					&default_node_features
				};

				if !features.requires_unknown_bits() {
					for chan_id in $node.channels.iter() {
						let chan = network_channels.get(chan_id).unwrap();
						if !chan.features.requires_unknown_bits() {
							if let Some((directed_channel, source)) = chan.as_directed_to(&$node_id) {
								if first_hops.is_none() || *source != our_node_id {
									if directed_channel.direction().enabled {
										let candidate = CandidateRouteHop::PublicHop(PublicHopCandidate {
											info: directed_channel,
											short_channel_id: *chan_id,
										});
										add_entry!(&candidate,
											fee_to_target_msat,
											$next_hops_value_contribution,
											next_hops_path_htlc_minimum_msat,
											next_hops_path_penalty_msat,
											$next_hops_cltv_delta, $next_hops_path_length);
									}
								}
							}
						}
					}
				}
			}
		};
	}

	let mut payment_paths = Vec::<PaymentPath>::new();

	// TODO: diversify by nodes (so that all paths aren't doomed if one node is offline).
	'paths_collection: loop {
		// For every new path, start from scratch, except for used_liquidities, which
		// helps to avoid reusing previously selected paths in future iterations.
		targets.clear();
		dist.clear();
		hit_minimum_limit = false;

		// If first hop is a private channel and the only way to reach the payee, this is the only
		// place where it could be added.
		payee_node_id_opt.map(|payee| first_hop_targets.get(&payee).map(|first_channels| {
			for details in first_channels {
				let candidate = CandidateRouteHop::FirstHop(FirstHopCandidate {
					details, payer_node_id: &our_node_id,
				});
				let added = add_entry!(&candidate, 0, path_value_msat,
									0, 0u64, 0, 0).is_some();
				log_trace!(logger, "{} direct route to payee via {}",
						if added { "Added" } else { "Skipped" }, LoggedCandidateHop(&candidate));
			}
		}));

		// Add the payee as a target, so that the payee-to-payer
		// search algorithm knows what to start with.
		payee_node_id_opt.map(|payee| match network_nodes.get(&payee) {
			// The payee is not in our network graph, so nothing to add here.
			// There is still a chance of reaching them via last_hops though,
			// so don't yet fail the payment here.
			// If not, targets.pop() will not even let us enter the loop in step 2.
			None => {},
			Some(node) => {
				add_entries_to_cheapest_to_target_node!(node, payee, path_value_msat, 0, 0);
			},
		});

		// Step (2).
		// If a caller provided us with last hops, add them to routing targets. Since this happens
		// earlier than general path finding, they will be somewhat prioritized, although currently
		// it matters only if the fees are exactly the same.
		for (hint_idx, hint) in payment_params.payee.blinded_route_hints().iter().enumerate() {
			// Only add the hops in this route to our candidate set if either
			// we have a direct channel to the first hop or the first hop is
			// in the regular network graph.
			let source_node_id = match introduction_node_id_cache[hint_idx] {
				Some(node_id) => node_id,
				None => match &hint.1.introduction_node {
					IntroductionNode::NodeId(pubkey) => {
						let node_id = NodeId::from_pubkey(&pubkey);
						match first_hop_targets.get_key_value(&node_id).map(|(key, _)| key) {
							Some(node_id) => node_id,
							None => continue,
						}
					},
					IntroductionNode::DirectedShortChannelId(direction, scid) => {
						let first_hop = first_hop_targets.iter().find(|(_, channels)|
							channels
								.iter()
								.any(|details| Some(*scid) == details.get_outbound_payment_scid())
						);
						match first_hop {
							Some((counterparty_node_id, _)) => {
								direction.select_node_id(&our_node_id, counterparty_node_id)
							},
							None => continue,
						}
					},
				},
			};
			if our_node_id == *source_node_id { continue }
			let candidate = if hint.1.blinded_hops.len() == 1 {
<<<<<<< HEAD
				CandidateRouteHop::OneHopBlinded(OneHopBlindedPathCandidate { hint, hint_idx })
			} else { CandidateRouteHop::Blinded(BlindedPathCandidate { hint, hint_idx }) };
=======
				CandidateRouteHop::OneHopBlinded(
					OneHopBlindedPathCandidate { source_node_id, hint, hint_idx }
				)
			} else {
				CandidateRouteHop::Blinded(BlindedPathCandidate { source_node_id, hint, hint_idx })
			};
>>>>>>> 9a438eea
			let mut path_contribution_msat = path_value_msat;
			if let Some(hop_used_msat) = add_entry!(&candidate,
				0, path_contribution_msat, 0, 0_u64, 0, 0)
			{
				path_contribution_msat = hop_used_msat;
			} else { continue }
			if let Some(first_channels) = first_hop_targets.get(source_node_id) {
				let mut first_channels = first_channels.clone();
				sort_first_hop_channels(
					&mut first_channels, &used_liquidities, recommended_value_msat, our_node_pubkey
				);
				for details in first_channels {
					let first_hop_candidate = CandidateRouteHop::FirstHop(FirstHopCandidate {
						details, payer_node_id: &our_node_id,
					});
					let blinded_path_fee = match compute_fees(path_contribution_msat, candidate.fees()) {
						Some(fee) => fee,
						None => continue
					};
					let path_min = candidate.htlc_minimum_msat().saturating_add(
						compute_fees_saturating(candidate.htlc_minimum_msat(), candidate.fees()));
					add_entry!(&first_hop_candidate, blinded_path_fee,
						path_contribution_msat, path_min, 0_u64, candidate.cltv_expiry_delta(),
						candidate.blinded_path().map_or(1, |bp| bp.blinded_hops.len() as u8));
				}
			}
		}
		for route in payment_params.payee.unblinded_route_hints().iter()
			.filter(|route| !route.0.is_empty())
		{
			let first_hop_src_id = NodeId::from_pubkey(&route.0.first().unwrap().src_node_id);
			let first_hop_src_is_reachable =
				// Only add the hops in this route to our candidate set if either we are part of
				// the first hop, we have a direct channel to the first hop, or the first hop is in
				// the regular network graph.
				our_node_id == first_hop_src_id ||
				first_hop_targets.get(&first_hop_src_id).is_some() ||
				network_nodes.get(&first_hop_src_id).is_some();
			if first_hop_src_is_reachable {
				// We start building the path from reverse, i.e., from payee
				// to the first RouteHintHop in the path.
				let hop_iter = route.0.iter().rev();
				let prev_hop_iter = core::iter::once(&maybe_dummy_payee_pk).chain(
					route.0.iter().skip(1).rev().map(|hop| &hop.src_node_id));
				let mut hop_used = true;
				let mut aggregate_next_hops_fee_msat: u64 = 0;
				let mut aggregate_next_hops_path_htlc_minimum_msat: u64 = 0;
				let mut aggregate_next_hops_path_penalty_msat: u64 = 0;
				let mut aggregate_next_hops_cltv_delta: u32 = 0;
				let mut aggregate_next_hops_path_length: u8 = 0;
				let mut aggregate_path_contribution_msat = path_value_msat;

				for (idx, (hop, prev_hop_id)) in hop_iter.zip(prev_hop_iter).enumerate() {
					let target = private_hop_key_cache.get(prev_hop_id).unwrap();

					if let Some(first_channels) = first_hop_targets.get(target) {
						if first_channels.iter().any(|d| d.outbound_scid_alias == Some(hop.short_channel_id)) {
							log_trace!(logger, "Ignoring route hint with SCID {} (and any previous) due to it being a direct channel of ours.",
								hop.short_channel_id);
							break;
						}
					}

					let candidate = network_channels
						.get(&hop.short_channel_id)
<<<<<<< HEAD
						.and_then(|channel| channel.as_directed_to(&target))
=======
						.and_then(|channel| channel.as_directed_to(target))
>>>>>>> 9a438eea
						.map(|(info, _)| CandidateRouteHop::PublicHop(PublicHopCandidate {
							info,
							short_channel_id: hop.short_channel_id,
						}))
						.unwrap_or_else(|| CandidateRouteHop::PrivateHop(PrivateHopCandidate { hint: hop, target_node_id: target }));

					if let Some(hop_used_msat) = add_entry!(&candidate,
						aggregate_next_hops_fee_msat, aggregate_path_contribution_msat,
						aggregate_next_hops_path_htlc_minimum_msat, aggregate_next_hops_path_penalty_msat,
						aggregate_next_hops_cltv_delta, aggregate_next_hops_path_length)
					{
						aggregate_path_contribution_msat = hop_used_msat;
					} else {
						// If this hop was not used then there is no use checking the preceding
						// hops in the RouteHint. We can break by just searching for a direct
						// channel between last checked hop and first_hop_targets.
						hop_used = false;
					}

					let used_liquidity_msat = used_liquidities
						.get(&candidate.id()).copied()
						.unwrap_or(0);
					let channel_usage = ChannelUsage {
						amount_msat: final_value_msat + aggregate_next_hops_fee_msat,
						inflight_htlc_msat: used_liquidity_msat,
						effective_capacity: candidate.effective_capacity(),
					};
					let channel_penalty_msat = scorer.channel_penalty_msat(
						&candidate, channel_usage, score_params
					);
					aggregate_next_hops_path_penalty_msat = aggregate_next_hops_path_penalty_msat
						.saturating_add(channel_penalty_msat);

					aggregate_next_hops_cltv_delta = aggregate_next_hops_cltv_delta
						.saturating_add(hop.cltv_expiry_delta as u32);

					aggregate_next_hops_path_length = aggregate_next_hops_path_length
						.saturating_add(1);

					// Searching for a direct channel between last checked hop and first_hop_targets
					if let Some(first_channels) = first_hop_targets.get(target) {
						let mut first_channels = first_channels.clone();
						sort_first_hop_channels(
							&mut first_channels, &used_liquidities, recommended_value_msat, our_node_pubkey
						);
						for details in first_channels {
							let first_hop_candidate = CandidateRouteHop::FirstHop(FirstHopCandidate {
								details, payer_node_id: &our_node_id,
							});
							add_entry!(&first_hop_candidate,
								aggregate_next_hops_fee_msat, aggregate_path_contribution_msat,
								aggregate_next_hops_path_htlc_minimum_msat, aggregate_next_hops_path_penalty_msat,
								aggregate_next_hops_cltv_delta, aggregate_next_hops_path_length);
						}
					}

					if !hop_used {
						break;
					}

					// In the next values of the iterator, the aggregate fees already reflects
					// the sum of value sent from payer (final_value_msat) and routing fees
					// for the last node in the RouteHint. We need to just add the fees to
					// route through the current node so that the preceding node (next iteration)
					// can use it.
					let hops_fee = compute_fees(aggregate_next_hops_fee_msat + final_value_msat, hop.fees)
						.map_or(None, |inc| inc.checked_add(aggregate_next_hops_fee_msat));
					aggregate_next_hops_fee_msat = if let Some(val) = hops_fee { val } else { break; };

					// The next channel will need to relay this channel's min_htlc *plus* the fees taken by
					// this route hint's source node to forward said min over this channel.
					aggregate_next_hops_path_htlc_minimum_msat = {
						let curr_htlc_min = cmp::max(
							candidate.htlc_minimum_msat(), aggregate_next_hops_path_htlc_minimum_msat
						);
						let curr_htlc_min_fee = if let Some(val) = compute_fees(curr_htlc_min, hop.fees) { val } else { break };
						if let Some(min) = curr_htlc_min.checked_add(curr_htlc_min_fee) { min } else { break }
					};

					if idx == route.0.len() - 1 {
						// The last hop in this iterator is the first hop in
						// overall RouteHint.
						// If this hop connects to a node with which we have a direct channel,
						// ignore the network graph and, if the last hop was added, add our
						// direct channel to the candidate set.
						//
						// Note that we *must* check if the last hop was added as `add_entry`
						// always assumes that the third argument is a node to which we have a
						// path.
						if let Some(first_channels) = first_hop_targets.get(&NodeId::from_pubkey(&hop.src_node_id)) {
							let mut first_channels = first_channels.clone();
							sort_first_hop_channels(
								&mut first_channels, &used_liquidities, recommended_value_msat, our_node_pubkey
							);
							for details in first_channels {
								let first_hop_candidate = CandidateRouteHop::FirstHop(FirstHopCandidate {
									details, payer_node_id: &our_node_id,
								});
								add_entry!(&first_hop_candidate,
									aggregate_next_hops_fee_msat,
									aggregate_path_contribution_msat,
									aggregate_next_hops_path_htlc_minimum_msat,
									aggregate_next_hops_path_penalty_msat,
									aggregate_next_hops_cltv_delta,
									aggregate_next_hops_path_length);
							}
						}
					}
				}
			}
		}

		log_trace!(logger, "Starting main path collection loop with {} nodes pre-filled from first/last hops.", targets.len());

		// At this point, targets are filled with the data from first and
		// last hops communicated by the caller, and the payment receiver.
		let mut found_new_path = false;

		// Step (3).
		// If this loop terminates due the exhaustion of targets, two situations are possible:
		// - not enough outgoing liquidity:
		//   0 < already_collected_value_msat < final_value_msat
		// - enough outgoing liquidity:
		//   final_value_msat <= already_collected_value_msat < recommended_value_msat
		// Both these cases (and other cases except reaching recommended_value_msat) mean that
		// paths_collection will be stopped because found_new_path==false.
		// This is not necessarily a routing failure.
		'path_construction: while let Some(RouteGraphNode { node_id, total_cltv_delta, mut value_contribution_msat, path_length_to_node, .. }) = targets.pop() {

			// Since we're going payee-to-payer, hitting our node as a target means we should stop
			// traversing the graph and arrange the path out of what we found.
			if node_id == our_node_id {
				let mut new_entry = dist.remove(&our_node_id).unwrap();
				let mut ordered_hops: Vec<(PathBuildingHop, NodeFeatures)> = vec!((new_entry.clone(), default_node_features.clone()));

				'path_walk: loop {
					let mut features_set = false;
					let target = ordered_hops.last().unwrap().0.candidate.target().unwrap_or(maybe_dummy_payee_node_id);
					if let Some(first_channels) = first_hop_targets.get(&target) {
						for details in first_channels {
							if let CandidateRouteHop::FirstHop(FirstHopCandidate { details: last_hop_details, .. })
								= ordered_hops.last().unwrap().0.candidate
							{
								if details.get_outbound_payment_scid() == last_hop_details.get_outbound_payment_scid() {
									ordered_hops.last_mut().unwrap().1 = details.counterparty.features.to_context();
									features_set = true;
									break;
								}
							}
						}
					}
					if !features_set {
						if let Some(node) = network_nodes.get(&target) {
							if let Some(node_info) = node.announcement_info.as_ref() {
								ordered_hops.last_mut().unwrap().1 = node_info.features.clone();
							} else {
								ordered_hops.last_mut().unwrap().1 = default_node_features.clone();
							}
						} else {
							// We can fill in features for everything except hops which were
							// provided via the invoice we're paying. We could guess based on the
							// recipient's features but for now we simply avoid guessing at all.
						}
					}

					// Means we successfully traversed from the payer to the payee, now
					// save this path for the payment route. Also, update the liquidity
					// remaining on the used hops, so that we take them into account
					// while looking for more paths.
					if target == maybe_dummy_payee_node_id {
						break 'path_walk;
					}

					new_entry = match dist.remove(&target) {
						Some(payment_hop) => payment_hop,
						// We can't arrive at None because, if we ever add an entry to targets,
						// we also fill in the entry in dist (see add_entry!).
						None => unreachable!(),
					};
					// We "propagate" the fees one hop backward (topologically) here,
					// so that fees paid for a HTLC forwarding on the current channel are
					// associated with the previous channel (where they will be subtracted).
					ordered_hops.last_mut().unwrap().0.fee_msat = new_entry.hop_use_fee_msat;
					ordered_hops.push((new_entry.clone(), default_node_features.clone()));
				}
				ordered_hops.last_mut().unwrap().0.fee_msat = value_contribution_msat;
				ordered_hops.last_mut().unwrap().0.hop_use_fee_msat = 0;

				log_trace!(logger, "Found a path back to us from the target with {} hops contributing up to {} msat: \n {:#?}",
					ordered_hops.len(), value_contribution_msat, ordered_hops.iter().map(|h| &(h.0)).collect::<Vec<&PathBuildingHop>>());

				let mut payment_path = PaymentPath {hops: ordered_hops};

				// We could have possibly constructed a slightly inconsistent path: since we reduce
				// value being transferred along the way, we could have violated htlc_minimum_msat
				// on some channels we already passed (assuming dest->source direction). Here, we
				// recompute the fees again, so that if that's the case, we match the currently
				// underpaid htlc_minimum_msat with fees.
				debug_assert_eq!(payment_path.get_value_msat(), value_contribution_msat);
				let desired_value_contribution = cmp::min(value_contribution_msat, final_value_msat);
				value_contribution_msat = payment_path.update_value_and_recompute_fees(desired_value_contribution);

				// Since a path allows to transfer as much value as
				// the smallest channel it has ("bottleneck"), we should recompute
				// the fees so sender HTLC don't overpay fees when traversing
				// larger channels than the bottleneck. This may happen because
				// when we were selecting those channels we were not aware how much value
				// this path will transfer, and the relative fee for them
				// might have been computed considering a larger value.
				// Remember that we used these channels so that we don't rely
				// on the same liquidity in future paths.
				let mut prevented_redundant_path_selection = false;
				for (hop, _) in payment_path.hops.iter() {
					let spent_on_hop_msat = value_contribution_msat + hop.next_hops_fee_msat;
					let used_liquidity_msat = used_liquidities
						.entry(hop.candidate.id())
						.and_modify(|used_liquidity_msat| *used_liquidity_msat += spent_on_hop_msat)
						.or_insert(spent_on_hop_msat);
					let hop_capacity = hop.candidate.effective_capacity();
					let hop_max_msat = max_htlc_from_capacity(hop_capacity, channel_saturation_pow_half);
					if *used_liquidity_msat == hop_max_msat {
						// If this path used all of this channel's available liquidity, we know
						// this path will not be selected again in the next loop iteration.
						prevented_redundant_path_selection = true;
					}
					debug_assert!(*used_liquidity_msat <= hop_max_msat);
				}
				if !prevented_redundant_path_selection {
					// If we weren't capped by hitting a liquidity limit on a channel in the path,
					// we'll probably end up picking the same path again on the next iteration.
					// Decrease the available liquidity of a hop in the middle of the path.
					let victim_candidate = &payment_path.hops[(payment_path.hops.len()) / 2].0.candidate;
					let exhausted = u64::max_value();
					log_trace!(logger,
						"Disabling route candidate {} for future path building iterations to avoid duplicates.",
						LoggedCandidateHop(victim_candidate));
					if let Some(scid) = victim_candidate.short_channel_id() {
						*used_liquidities.entry(CandidateHopId::Clear((scid, false))).or_default() = exhausted;
						*used_liquidities.entry(CandidateHopId::Clear((scid, true))).or_default() = exhausted;
					}
				}

				// Track the total amount all our collected paths allow to send so that we know
				// when to stop looking for more paths
				already_collected_value_msat += value_contribution_msat;

				payment_paths.push(payment_path);
				found_new_path = true;
				break 'path_construction;
			}

			// If we found a path back to the payee, we shouldn't try to process it again. This is
			// the equivalent of the `elem.was_processed` check in
			// add_entries_to_cheapest_to_target_node!() (see comment there for more info).
			if node_id == maybe_dummy_payee_node_id { continue 'path_construction; }

			// Otherwise, since the current target node is not us,
			// keep "unrolling" the payment graph from payee to payer by
			// finding a way to reach the current target from the payer side.
			match network_nodes.get(&node_id) {
				None => {},
				Some(node) => {
					add_entries_to_cheapest_to_target_node!(node, node_id,
						value_contribution_msat,
						total_cltv_delta, path_length_to_node);
				},
			}
		}

		if !allow_mpp {
			if !found_new_path && channel_saturation_pow_half != 0 {
				channel_saturation_pow_half = 0;
				continue 'paths_collection;
			}
			// If we don't support MPP, no use trying to gather more value ever.
			break 'paths_collection;
		}

		// Step (4).
		// Stop either when the recommended value is reached or if no new path was found in this
		// iteration.
		// In the latter case, making another path finding attempt won't help,
		// because we deterministically terminated the search due to low liquidity.
		if !found_new_path && channel_saturation_pow_half != 0 {
			channel_saturation_pow_half = 0;
		} else if !found_new_path && hit_minimum_limit && already_collected_value_msat < final_value_msat && path_value_msat != recommended_value_msat {
			log_trace!(logger, "Failed to collect enough value, but running again to collect extra paths with a potentially higher limit.");
			path_value_msat = recommended_value_msat;
		} else if already_collected_value_msat >= recommended_value_msat || !found_new_path {
			log_trace!(logger, "Have now collected {} msat (seeking {} msat) in paths. Last path loop {} a new path.",
				already_collected_value_msat, recommended_value_msat, if found_new_path { "found" } else { "did not find" });
			break 'paths_collection;
		} else if found_new_path && already_collected_value_msat == final_value_msat && payment_paths.len() == 1 {
			// Further, if this was our first walk of the graph, and we weren't limited by an
			// htlc_minimum_msat, return immediately because this path should suffice. If we were
			// limited by an htlc_minimum_msat value, find another path with a higher value,
			// potentially allowing us to pay fees to meet the htlc_minimum on the new path while
			// still keeping a lower total fee than this path.
			if !hit_minimum_limit {
				log_trace!(logger, "Collected exactly our payment amount on the first pass, without hitting an htlc_minimum_msat limit, exiting.");
				break 'paths_collection;
			}
			log_trace!(logger, "Collected our payment amount on the first pass, but running again to collect extra paths with a potentially higher value to meet htlc_minimum_msat limit.");
			path_value_msat = recommended_value_msat;
		}
	}

	let num_ignored_total = num_ignored_value_contribution + num_ignored_path_length_limit +
		num_ignored_cltv_delta_limit + num_ignored_previously_failed +
		num_ignored_avoid_overpayment + num_ignored_htlc_minimum_msat_limit +
		num_ignored_total_fee_limit;
	if num_ignored_total > 0 {
		log_trace!(logger,
			"Ignored {} candidate hops due to insufficient value contribution, {} due to path length limit, {} due to CLTV delta limit, {} due to previous payment failure, {} due to htlc_minimum_msat limit, {} to avoid overpaying, {} due to maximum total fee limit. Total: {} ignored candidates.",
			num_ignored_value_contribution, num_ignored_path_length_limit,
			num_ignored_cltv_delta_limit, num_ignored_previously_failed,
			num_ignored_htlc_minimum_msat_limit, num_ignored_avoid_overpayment,
			num_ignored_total_fee_limit, num_ignored_total);
	}

	// Step (5).
	if payment_paths.len() == 0 {
		return Err(LightningError{err: "Failed to find a path to the given destination".to_owned(), action: ErrorAction::IgnoreError});
	}

	if already_collected_value_msat < final_value_msat {
		return Err(LightningError{err: "Failed to find a sufficient route to the given destination".to_owned(), action: ErrorAction::IgnoreError});
	}

	// Step (6).
	let mut selected_route = payment_paths;

	debug_assert_eq!(selected_route.iter().map(|p| p.get_value_msat()).sum::<u64>(), already_collected_value_msat);
	let mut overpaid_value_msat = already_collected_value_msat - final_value_msat;

	// First, sort by the cost-per-value of the path, dropping the paths that cost the most for
	// the value they contribute towards the payment amount.
	// We sort in descending order as we will remove from the front in `retain`, next.
	selected_route.sort_unstable_by(|a, b|
		(((b.get_cost_msat() as u128) << 64) / (b.get_value_msat() as u128))
			.cmp(&(((a.get_cost_msat() as u128) << 64) / (a.get_value_msat() as u128)))
	);

	// We should make sure that at least 1 path left.
	let mut paths_left = selected_route.len();
	selected_route.retain(|path| {
		if paths_left == 1 {
			return true
		}
		let path_value_msat = path.get_value_msat();
		if path_value_msat <= overpaid_value_msat {
			overpaid_value_msat -= path_value_msat;
			paths_left -= 1;
			return false;
		}
		true
	});
	debug_assert!(selected_route.len() > 0);

	if overpaid_value_msat != 0 {
		// Step (7).
		// Now, subtract the remaining overpaid value from the most-expensive path.
		// TODO: this could also be optimized by also sorting by feerate_per_sat_routed,
		// so that the sender pays less fees overall. And also htlc_minimum_msat.
		selected_route.sort_unstable_by(|a, b| {
			let a_f = a.hops.iter().map(|hop| hop.0.candidate.fees().proportional_millionths as u64).sum::<u64>();
			let b_f = b.hops.iter().map(|hop| hop.0.candidate.fees().proportional_millionths as u64).sum::<u64>();
			a_f.cmp(&b_f).then_with(|| b.get_cost_msat().cmp(&a.get_cost_msat()))
		});
		let expensive_payment_path = selected_route.first_mut().unwrap();

		// We already dropped all the paths with value below `overpaid_value_msat` above, thus this
		// can't go negative.
		let expensive_path_new_value_msat = expensive_payment_path.get_value_msat() - overpaid_value_msat;
		expensive_payment_path.update_value_and_recompute_fees(expensive_path_new_value_msat);
	}

	// Step (8).
	// Sort by the path itself and combine redundant paths.
	// Note that we sort by SCIDs alone as its simpler but when combining we have to ensure we
	// compare both SCIDs and NodeIds as individual nodes may use random aliases causing collisions
	// across nodes.
	selected_route.sort_unstable_by_key(|path| {
		let mut key = [CandidateHopId::Clear((42, true)) ; MAX_PATH_LENGTH_ESTIMATE as usize];
		debug_assert!(path.hops.len() <= key.len());
		for (scid, key) in path.hops.iter() .map(|h| h.0.candidate.id()).zip(key.iter_mut()) {
			*key = scid;
		}
		key
	});
	for idx in 0..(selected_route.len() - 1) {
		if idx + 1 >= selected_route.len() { break; }
		if iter_equal(selected_route[idx    ].hops.iter().map(|h| (h.0.candidate.id(), h.0.candidate.target())),
		              selected_route[idx + 1].hops.iter().map(|h| (h.0.candidate.id(), h.0.candidate.target()))) {
			let new_value = selected_route[idx].get_value_msat() + selected_route[idx + 1].get_value_msat();
			selected_route[idx].update_value_and_recompute_fees(new_value);
			selected_route.remove(idx + 1);
		}
	}

	let mut paths = Vec::new();
	for payment_path in selected_route {
		let mut hops = Vec::with_capacity(payment_path.hops.len());
		for (hop, node_features) in payment_path.hops.iter()
			.filter(|(h, _)| h.candidate.short_channel_id().is_some())
		{
			let target = hop.candidate.target().expect("target is defined when short_channel_id is defined");
			let maybe_announced_channel = if let CandidateRouteHop::PublicHop(_) = hop.candidate {
				// If we sourced the hop from the graph we're sure the target node is announced.
				true
			} else if let CandidateRouteHop::FirstHop(first_hop) = &hop.candidate {
				// If this is a first hop we also know if it's announced.
				first_hop.details.is_public
			} else {
				// If we sourced it any other way, we double-check the network graph to see if
				// there are announced channels between the endpoints. If so, the hop might be
				// referring to any of the announced channels, as its `short_channel_id` might be
				// an alias, in which case we don't take any chances here.
				network_graph.node(&target).map_or(false, |hop_node|
					hop_node.channels.iter().any(|scid| network_graph.channel(*scid)
							.map_or(false, |c| c.as_directed_from(&hop.candidate.source()).is_some()))
				)
			};

			hops.push(RouteHop {
				pubkey: PublicKey::from_slice(target.as_slice()).map_err(|_| LightningError{err: format!("Public key {:?} is invalid", &target), action: ErrorAction::IgnoreAndLog(Level::Trace)})?,
				node_features: node_features.clone(),
				short_channel_id: hop.candidate.short_channel_id().unwrap(),
				channel_features: hop.candidate.features(),
				fee_msat: hop.fee_msat,
				cltv_expiry_delta: hop.candidate.cltv_expiry_delta(),
				maybe_announced_channel,
			});
		}
		let mut final_cltv_delta = final_cltv_expiry_delta;
		let blinded_tail = payment_path.hops.last().and_then(|(h, _)| {
			if let Some(blinded_path) = h.candidate.blinded_path() {
				final_cltv_delta = h.candidate.cltv_expiry_delta();
				Some(BlindedTail {
					hops: blinded_path.blinded_hops.clone(),
					blinding_point: blinded_path.blinding_point,
					excess_final_cltv_expiry_delta: 0,
					final_value_msat: h.fee_msat,
				})
			} else { None }
		});
		// Propagate the cltv_expiry_delta one hop backwards since the delta from the current hop is
		// applicable for the previous hop.
		hops.iter_mut().rev().fold(final_cltv_delta, |prev_cltv_expiry_delta, hop| {
			core::mem::replace(&mut hop.cltv_expiry_delta, prev_cltv_expiry_delta)
		});

		paths.push(Path { hops, blinded_tail });
	}
	// Make sure we would never create a route with more paths than we allow.
	debug_assert!(paths.len() <= payment_params.max_path_count.into());

	if let Some(node_features) = payment_params.payee.node_features() {
		for path in paths.iter_mut() {
			path.hops.last_mut().unwrap().node_features = node_features.clone();
		}
	}

	let route = Route { paths, route_params: Some(route_params.clone()) };

	// Make sure we would never create a route whose total fees exceed max_total_routing_fee_msat.
	if let Some(max_total_routing_fee_msat) = route_params.max_total_routing_fee_msat {
		if route.get_total_fees() > max_total_routing_fee_msat {
			return Err(LightningError{err: format!("Failed to find route that adheres to the maximum total fee limit of {}msat",
				max_total_routing_fee_msat), action: ErrorAction::IgnoreError});
		}
	}

	log_info!(logger, "Got route: {}", log_route!(route));
	Ok(route)
}

// When an adversarial intermediary node observes a payment, it may be able to infer its
// destination, if the remaining CLTV expiry delta exactly matches a feasible path in the network
// graph. In order to improve privacy, this method obfuscates the CLTV expiry deltas along the
// payment path by adding a randomized 'shadow route' offset to the final hop.
fn add_random_cltv_offset(route: &mut Route, payment_params: &PaymentParameters,
	network_graph: &ReadOnlyNetworkGraph, random_seed_bytes: &[u8; 32]
) {
	let network_channels = network_graph.channels();
	let network_nodes = network_graph.nodes();

	for path in route.paths.iter_mut() {
		let mut shadow_ctlv_expiry_delta_offset: u32 = 0;

		// Remember the last three nodes of the random walk and avoid looping back on them.
		// Init with the last three nodes from the actual path, if possible.
		let mut nodes_to_avoid: [NodeId; 3] = [NodeId::from_pubkey(&path.hops.last().unwrap().pubkey),
			NodeId::from_pubkey(&path.hops.get(path.hops.len().saturating_sub(2)).unwrap().pubkey),
			NodeId::from_pubkey(&path.hops.get(path.hops.len().saturating_sub(3)).unwrap().pubkey)];

		// Choose the last publicly known node as the starting point for the random walk.
		let mut cur_hop: Option<NodeId> = None;
		let mut path_nonce = [0u8; 12];
		if let Some(starting_hop) = path.hops.iter().rev()
			.find(|h| network_nodes.contains_key(&NodeId::from_pubkey(&h.pubkey))) {
				cur_hop = Some(NodeId::from_pubkey(&starting_hop.pubkey));
				path_nonce.copy_from_slice(&cur_hop.unwrap().as_slice()[..12]);
		}

		// Init PRNG with the path-dependant nonce, which is static for private paths.
		let mut prng = ChaCha20::new(random_seed_bytes, &path_nonce);
		let mut random_path_bytes = [0u8; ::core::mem::size_of::<usize>()];

		// Pick a random path length in [1 .. 3]
		prng.process_in_place(&mut random_path_bytes);
		let random_walk_length = usize::from_be_bytes(random_path_bytes).wrapping_rem(3).wrapping_add(1);

		for random_hop in 0..random_walk_length {
			// If we don't find a suitable offset in the public network graph, we default to
			// MEDIAN_HOP_CLTV_EXPIRY_DELTA.
			let mut random_hop_offset = MEDIAN_HOP_CLTV_EXPIRY_DELTA;

			if let Some(cur_node_id) = cur_hop {
				if let Some(cur_node) = network_nodes.get(&cur_node_id) {
					// Randomly choose the next unvisited hop.
					prng.process_in_place(&mut random_path_bytes);
					if let Some(random_channel) = usize::from_be_bytes(random_path_bytes)
						.checked_rem(cur_node.channels.len())
						.and_then(|index| cur_node.channels.get(index))
						.and_then(|id| network_channels.get(id)) {
							random_channel.as_directed_from(&cur_node_id).map(|(dir_info, next_id)| {
								if !nodes_to_avoid.iter().any(|x| x == next_id) {
									nodes_to_avoid[random_hop] = *next_id;
									random_hop_offset = dir_info.direction().cltv_expiry_delta.into();
									cur_hop = Some(*next_id);
								}
							});
						}
				}
			}

			shadow_ctlv_expiry_delta_offset = shadow_ctlv_expiry_delta_offset
				.checked_add(random_hop_offset)
				.unwrap_or(shadow_ctlv_expiry_delta_offset);
		}

		// Limit the total offset to reduce the worst-case locked liquidity timevalue
		const MAX_SHADOW_CLTV_EXPIRY_DELTA_OFFSET: u32 = 3*144;
		shadow_ctlv_expiry_delta_offset = cmp::min(shadow_ctlv_expiry_delta_offset, MAX_SHADOW_CLTV_EXPIRY_DELTA_OFFSET);

		// Limit the offset so we never exceed the max_total_cltv_expiry_delta. To improve plausibility,
		// we choose the limit to be the largest possible multiple of MEDIAN_HOP_CLTV_EXPIRY_DELTA.
		let path_total_cltv_expiry_delta: u32 = path.hops.iter().map(|h| h.cltv_expiry_delta).sum();
		let mut max_path_offset = payment_params.max_total_cltv_expiry_delta - path_total_cltv_expiry_delta;
		max_path_offset = cmp::max(
			max_path_offset - (max_path_offset % MEDIAN_HOP_CLTV_EXPIRY_DELTA),
			max_path_offset % MEDIAN_HOP_CLTV_EXPIRY_DELTA);
		shadow_ctlv_expiry_delta_offset = cmp::min(shadow_ctlv_expiry_delta_offset, max_path_offset);

		// Add 'shadow' CLTV offset to the final hop
		if let Some(tail) = path.blinded_tail.as_mut() {
			tail.excess_final_cltv_expiry_delta = tail.excess_final_cltv_expiry_delta
				.checked_add(shadow_ctlv_expiry_delta_offset).unwrap_or(tail.excess_final_cltv_expiry_delta);
		}
		if let Some(last_hop) = path.hops.last_mut() {
			last_hop.cltv_expiry_delta = last_hop.cltv_expiry_delta
				.checked_add(shadow_ctlv_expiry_delta_offset).unwrap_or(last_hop.cltv_expiry_delta);
		}
	}
}

/// Construct a route from us (payer) to the target node (payee) via the given hops (which should
/// exclude the payer, but include the payee). This may be useful, e.g., for probing the chosen path.
///
/// Re-uses logic from `find_route`, so the restrictions described there also apply here.
pub fn build_route_from_hops<L: Deref, GL: Deref>(
	our_node_pubkey: &PublicKey, hops: &[PublicKey], route_params: &RouteParameters,
	network_graph: &NetworkGraph<GL>, logger: L, random_seed_bytes: &[u8; 32]
) -> Result<Route, LightningError>
where L::Target: Logger, GL::Target: Logger {
	let graph_lock = network_graph.read_only();
	let mut route = build_route_from_hops_internal(our_node_pubkey, hops, &route_params,
		&graph_lock, logger, random_seed_bytes)?;
	add_random_cltv_offset(&mut route, &route_params.payment_params, &graph_lock, random_seed_bytes);
	Ok(route)
}

fn build_route_from_hops_internal<L: Deref>(
	our_node_pubkey: &PublicKey, hops: &[PublicKey], route_params: &RouteParameters,
	network_graph: &ReadOnlyNetworkGraph, logger: L, random_seed_bytes: &[u8; 32],
) -> Result<Route, LightningError> where L::Target: Logger {

	struct HopScorer {
		our_node_id: NodeId,
		hop_ids: [Option<NodeId>; MAX_PATH_LENGTH_ESTIMATE as usize],
	}

	impl ScoreLookUp for HopScorer {
		type ScoreParams = ();
		fn channel_penalty_msat(&self, candidate: &CandidateRouteHop,
			_usage: ChannelUsage, _score_params: &Self::ScoreParams) -> u64
		{
			let mut cur_id = self.our_node_id;
			for i in 0..self.hop_ids.len() {
				if let Some(next_id) = self.hop_ids[i] {
					if cur_id == candidate.source() && Some(next_id) == candidate.target() {
						return 0;
					}
					cur_id = next_id;
				} else {
					break;
				}
			}
			u64::max_value()
		}
	}

	impl<'a> Writeable for HopScorer {
		#[inline]
		fn write<W: Writer>(&self, _w: &mut W) -> Result<(), io::Error> {
			unreachable!();
		}
	}

	if hops.len() > MAX_PATH_LENGTH_ESTIMATE.into() {
		return Err(LightningError{err: "Cannot build a route exceeding the maximum path length.".to_owned(), action: ErrorAction::IgnoreError});
	}

	let our_node_id = NodeId::from_pubkey(our_node_pubkey);
	let mut hop_ids = [None; MAX_PATH_LENGTH_ESTIMATE as usize];
	for i in 0..hops.len() {
		hop_ids[i] = Some(NodeId::from_pubkey(&hops[i]));
	}

	let scorer = HopScorer { our_node_id, hop_ids };

	get_route(our_node_pubkey, route_params, network_graph, None, logger, &scorer, &Default::default(), random_seed_bytes)
}

#[cfg(test)]
mod tests {
	use crate::blinded_path::{BlindedHop, BlindedPath, IntroductionNode};
	use crate::routing::gossip::{NetworkGraph, P2PGossipSync, NodeId, EffectiveCapacity};
	use crate::routing::utxo::UtxoResult;
	use crate::routing::router::{get_route, build_route_from_hops_internal, add_random_cltv_offset, default_node_features,
		BlindedTail, InFlightHtlcs, Path, PaymentParameters, Route, RouteHint, RouteHintHop, RouteHop, RoutingFees,
		DEFAULT_MAX_TOTAL_CLTV_EXPIRY_DELTA, MAX_PATH_LENGTH_ESTIMATE, RouteParameters, CandidateRouteHop, PublicHopCandidate};
	use crate::routing::scoring::{ChannelUsage, FixedPenaltyScorer, ScoreLookUp, ProbabilisticScorer, ProbabilisticScoringFeeParameters, ProbabilisticScoringDecayParameters};
	use crate::routing::test_utils::{add_channel, add_or_update_node, build_graph, build_line_graph, id_to_feature_flags, get_nodes, update_channel};
	use crate::chain::transaction::OutPoint;
	use crate::sign::EntropySource;
	use crate::ln::ChannelId;
	use crate::ln::features::{BlindedHopFeatures, ChannelFeatures, InitFeatures, NodeFeatures};
	use crate::ln::msgs::{ErrorAction, LightningError, UnsignedChannelUpdate, MAX_VALUE_MSAT};
	use crate::ln::channelmanager;
	use crate::offers::invoice::BlindedPayInfo;
	use crate::util::config::UserConfig;
	use crate::util::test_utils as ln_test_utils;
	use crate::crypto::chacha20::ChaCha20;
	use crate::util::ser::{Readable, Writeable};
	#[cfg(c_bindings)]
	use crate::util::ser::Writer;

	use bitcoin::hashes::Hash;
	use bitcoin::network::constants::Network;
	use bitcoin::blockdata::constants::ChainHash;
	use bitcoin::blockdata::script::Builder;
	use bitcoin::blockdata::opcodes;
	use bitcoin::blockdata::transaction::TxOut;
	use bitcoin::hashes::hex::FromHex;
	use bitcoin::secp256k1::{PublicKey,SecretKey};
	use bitcoin::secp256k1::Secp256k1;

	use crate::io::Cursor;
	use crate::prelude::*;
	use crate::sync::Arc;

	fn get_channel_details(short_channel_id: Option<u64>, node_id: PublicKey,
			features: InitFeatures, outbound_capacity_msat: u64) -> channelmanager::ChannelDetails {
		channelmanager::ChannelDetails {
			channel_id: ChannelId::new_zero(),
			counterparty: channelmanager::ChannelCounterparty {
				features,
				node_id,
				unspendable_punishment_reserve: 0,
				forwarding_info: None,
				outbound_htlc_minimum_msat: None,
				outbound_htlc_maximum_msat: None,
			},
			funding_txo: Some(OutPoint { txid: bitcoin::Txid::from_slice(&[0; 32]).unwrap(), index: 0 }),
			channel_type: None,
			short_channel_id,
			outbound_scid_alias: None,
			inbound_scid_alias: None,
			channel_value_satoshis: 0,
			user_channel_id: 0,
			balance_msat: 0,
			outbound_capacity_msat,
			next_outbound_htlc_limit_msat: outbound_capacity_msat,
			next_outbound_htlc_minimum_msat: 0,
			inbound_capacity_msat: 42,
			unspendable_punishment_reserve: None,
			confirmations_required: None,
			confirmations: None,
			force_close_spend_delay: None,
			is_outbound: true, is_channel_ready: true,
			is_usable: true, is_public: true,
			inbound_htlc_minimum_msat: None,
			inbound_htlc_maximum_msat: None,
			config: None,
			feerate_sat_per_1000_weight: None,
			channel_shutdown_state: Some(channelmanager::ChannelShutdownState::NotShuttingDown),
			pending_inbound_htlcs: Vec::new(),
			pending_outbound_htlcs: Vec::new(),
		}
	}

	#[test]
	fn simple_route_test() {
		let (secp_ctx, network_graph, _, _, logger) = build_graph();
		let (_, our_id, _, nodes) = get_nodes(&secp_ctx);
		let payment_params = PaymentParameters::from_node_id(nodes[2], 42);
		let scorer = ln_test_utils::TestScorer::new();
		let keys_manager = ln_test_utils::TestKeysInterface::new(&[0u8; 32], Network::Testnet);
		let random_seed_bytes = keys_manager.get_secure_random_bytes();

		// Simple route to 2 via 1

		let route_params = RouteParameters::from_payment_params_and_value(
			payment_params.clone(), 0);
		if let Err(LightningError{err, action: ErrorAction::IgnoreError}) = get_route(&our_id,
			&route_params, &network_graph.read_only(), None, Arc::clone(&logger), &scorer,
			&Default::default(), &random_seed_bytes) {
				assert_eq!(err, "Cannot send a payment of 0 msat");
		} else { panic!(); }

		let route_params = RouteParameters::from_payment_params_and_value(payment_params, 100);
		let route = get_route(&our_id, &route_params, &network_graph.read_only(), None,
			Arc::clone(&logger), &scorer, &Default::default(), &random_seed_bytes).unwrap();
		assert_eq!(route.paths[0].hops.len(), 2);

		assert_eq!(route.paths[0].hops[0].pubkey, nodes[1]);
		assert_eq!(route.paths[0].hops[0].short_channel_id, 2);
		assert_eq!(route.paths[0].hops[0].fee_msat, 100);
		assert_eq!(route.paths[0].hops[0].cltv_expiry_delta, (4 << 4) | 1);
		assert_eq!(route.paths[0].hops[0].node_features.le_flags(), &id_to_feature_flags(2));
		assert_eq!(route.paths[0].hops[0].channel_features.le_flags(), &id_to_feature_flags(2));

		assert_eq!(route.paths[0].hops[1].pubkey, nodes[2]);
		assert_eq!(route.paths[0].hops[1].short_channel_id, 4);
		assert_eq!(route.paths[0].hops[1].fee_msat, 100);
		assert_eq!(route.paths[0].hops[1].cltv_expiry_delta, 42);
		assert_eq!(route.paths[0].hops[1].node_features.le_flags(), &id_to_feature_flags(3));
		assert_eq!(route.paths[0].hops[1].channel_features.le_flags(), &id_to_feature_flags(4));
	}

	#[test]
	fn invalid_first_hop_test() {
		let (secp_ctx, network_graph, _, _, logger) = build_graph();
		let (_, our_id, _, nodes) = get_nodes(&secp_ctx);
		let payment_params = PaymentParameters::from_node_id(nodes[2], 42);
		let scorer = ln_test_utils::TestScorer::new();
		let keys_manager = ln_test_utils::TestKeysInterface::new(&[0u8; 32], Network::Testnet);
		let random_seed_bytes = keys_manager.get_secure_random_bytes();

		// Simple route to 2 via 1

		let our_chans = vec![get_channel_details(Some(2), our_id, InitFeatures::from_le_bytes(vec![0b11]), 100000)];

		let route_params = RouteParameters::from_payment_params_and_value(payment_params, 100);
		if let Err(LightningError{err, action: ErrorAction::IgnoreError}) = get_route(&our_id,
			&route_params, &network_graph.read_only(), Some(&our_chans.iter().collect::<Vec<_>>()),
			Arc::clone(&logger), &scorer, &Default::default(), &random_seed_bytes) {
				assert_eq!(err, "First hop cannot have our_node_pubkey as a destination.");
		} else { panic!(); }

		let route = get_route(&our_id, &route_params, &network_graph.read_only(), None,
			Arc::clone(&logger), &scorer, &Default::default(), &random_seed_bytes).unwrap();
		assert_eq!(route.paths[0].hops.len(), 2);
	}

	#[test]
	fn htlc_minimum_test() {
		let (secp_ctx, network_graph, gossip_sync, _, logger) = build_graph();
		let (our_privkey, our_id, privkeys, nodes) = get_nodes(&secp_ctx);
		let payment_params = PaymentParameters::from_node_id(nodes[2], 42);
		let scorer = ln_test_utils::TestScorer::new();
		let keys_manager = ln_test_utils::TestKeysInterface::new(&[0u8; 32], Network::Testnet);
		let random_seed_bytes = keys_manager.get_secure_random_bytes();

		// Simple route to 2 via 1

		// Disable other paths
		update_channel(&gossip_sync, &secp_ctx, &our_privkey, UnsignedChannelUpdate {
			chain_hash: ChainHash::using_genesis_block(Network::Testnet),
			short_channel_id: 12,
			timestamp: 2,
			flags: 2, // to disable
			cltv_expiry_delta: 0,
			htlc_minimum_msat: 0,
			htlc_maximum_msat: MAX_VALUE_MSAT,
			fee_base_msat: 0,
			fee_proportional_millionths: 0,
			excess_data: Vec::new()
		});
		update_channel(&gossip_sync, &secp_ctx, &privkeys[0], UnsignedChannelUpdate {
			chain_hash: ChainHash::using_genesis_block(Network::Testnet),
			short_channel_id: 3,
			timestamp: 2,
			flags: 2, // to disable
			cltv_expiry_delta: 0,
			htlc_minimum_msat: 0,
			htlc_maximum_msat: MAX_VALUE_MSAT,
			fee_base_msat: 0,
			fee_proportional_millionths: 0,
			excess_data: Vec::new()
		});
		update_channel(&gossip_sync, &secp_ctx, &privkeys[7], UnsignedChannelUpdate {
			chain_hash: ChainHash::using_genesis_block(Network::Testnet),
			short_channel_id: 13,
			timestamp: 2,
			flags: 2, // to disable
			cltv_expiry_delta: 0,
			htlc_minimum_msat: 0,
			htlc_maximum_msat: MAX_VALUE_MSAT,
			fee_base_msat: 0,
			fee_proportional_millionths: 0,
			excess_data: Vec::new()
		});
		update_channel(&gossip_sync, &secp_ctx, &privkeys[2], UnsignedChannelUpdate {
			chain_hash: ChainHash::using_genesis_block(Network::Testnet),
			short_channel_id: 6,
			timestamp: 2,
			flags: 2, // to disable
			cltv_expiry_delta: 0,
			htlc_minimum_msat: 0,
			htlc_maximum_msat: MAX_VALUE_MSAT,
			fee_base_msat: 0,
			fee_proportional_millionths: 0,
			excess_data: Vec::new()
		});
		update_channel(&gossip_sync, &secp_ctx, &privkeys[2], UnsignedChannelUpdate {
			chain_hash: ChainHash::using_genesis_block(Network::Testnet),
			short_channel_id: 7,
			timestamp: 2,
			flags: 2, // to disable
			cltv_expiry_delta: 0,
			htlc_minimum_msat: 0,
			htlc_maximum_msat: MAX_VALUE_MSAT,
			fee_base_msat: 0,
			fee_proportional_millionths: 0,
			excess_data: Vec::new()
		});

		// Check against amount_to_transfer_over_msat.
		// Set minimal HTLC of 200_000_000 msat.
		update_channel(&gossip_sync, &secp_ctx, &our_privkey, UnsignedChannelUpdate {
			chain_hash: ChainHash::using_genesis_block(Network::Testnet),
			short_channel_id: 2,
			timestamp: 3,
			flags: 0,
			cltv_expiry_delta: 0,
			htlc_minimum_msat: 200_000_000,
			htlc_maximum_msat: MAX_VALUE_MSAT,
			fee_base_msat: 0,
			fee_proportional_millionths: 0,
			excess_data: Vec::new()
		});

		// Second hop only allows to forward 199_999_999 at most, thus not allowing the first hop to
		// be used.
		update_channel(&gossip_sync, &secp_ctx, &privkeys[1], UnsignedChannelUpdate {
			chain_hash: ChainHash::using_genesis_block(Network::Testnet),
			short_channel_id: 4,
			timestamp: 3,
			flags: 0,
			cltv_expiry_delta: 0,
			htlc_minimum_msat: 0,
			htlc_maximum_msat: 199_999_999,
			fee_base_msat: 0,
			fee_proportional_millionths: 0,
			excess_data: Vec::new()
		});

		// Not possible to send 199_999_999, because the minimum on channel=2 is 200_000_000.
		let route_params = RouteParameters::from_payment_params_and_value(
			payment_params, 199_999_999);
		if let Err(LightningError{err, action: ErrorAction::IgnoreError}) = get_route(&our_id,
			&route_params, &network_graph.read_only(), None, Arc::clone(&logger), &scorer,
			&Default::default(), &random_seed_bytes) {
				assert_eq!(err, "Failed to find a path to the given destination");
		} else { panic!(); }

		// Lift the restriction on the first hop.
		update_channel(&gossip_sync, &secp_ctx, &our_privkey, UnsignedChannelUpdate {
			chain_hash: ChainHash::using_genesis_block(Network::Testnet),
			short_channel_id: 2,
			timestamp: 4,
			flags: 0,
			cltv_expiry_delta: 0,
			htlc_minimum_msat: 0,
			htlc_maximum_msat: MAX_VALUE_MSAT,
			fee_base_msat: 0,
			fee_proportional_millionths: 0,
			excess_data: Vec::new()
		});

		// A payment above the minimum should pass
		let route = get_route(&our_id, &route_params, &network_graph.read_only(), None,
			Arc::clone(&logger), &scorer, &Default::default(), &random_seed_bytes).unwrap();
		assert_eq!(route.paths[0].hops.len(), 2);
	}

	#[test]
	fn htlc_minimum_overpay_test() {
		let (secp_ctx, network_graph, gossip_sync, _, logger) = build_graph();
		let (our_privkey, our_id, privkeys, nodes) = get_nodes(&secp_ctx);
		let config = UserConfig::default();
		let payment_params = PaymentParameters::from_node_id(nodes[2], 42)
			.with_bolt11_features(channelmanager::provided_bolt11_invoice_features(&config))
			.unwrap();
		let scorer = ln_test_utils::TestScorer::new();
		let keys_manager = ln_test_utils::TestKeysInterface::new(&[0u8; 32], Network::Testnet);
		let random_seed_bytes = keys_manager.get_secure_random_bytes();

		// A route to node#2 via two paths.
		// One path allows transferring 35-40 sats, another one also allows 35-40 sats.
		// Thus, they can't send 60 without overpaying.
		update_channel(&gossip_sync, &secp_ctx, &our_privkey, UnsignedChannelUpdate {
			chain_hash: ChainHash::using_genesis_block(Network::Testnet),
			short_channel_id: 2,
			timestamp: 2,
			flags: 0,
			cltv_expiry_delta: 0,
			htlc_minimum_msat: 35_000,
			htlc_maximum_msat: 40_000,
			fee_base_msat: 0,
			fee_proportional_millionths: 0,
			excess_data: Vec::new()
		});
		update_channel(&gossip_sync, &secp_ctx, &our_privkey, UnsignedChannelUpdate {
			chain_hash: ChainHash::using_genesis_block(Network::Testnet),
			short_channel_id: 12,
			timestamp: 3,
			flags: 0,
			cltv_expiry_delta: 0,
			htlc_minimum_msat: 35_000,
			htlc_maximum_msat: 40_000,
			fee_base_msat: 0,
			fee_proportional_millionths: 0,
			excess_data: Vec::new()
		});

		// Make 0 fee.
		update_channel(&gossip_sync, &secp_ctx, &privkeys[7], UnsignedChannelUpdate {
			chain_hash: ChainHash::using_genesis_block(Network::Testnet),
			short_channel_id: 13,
			timestamp: 2,
			flags: 0,
			cltv_expiry_delta: 0,
			htlc_minimum_msat: 0,
			htlc_maximum_msat: MAX_VALUE_MSAT,
			fee_base_msat: 0,
			fee_proportional_millionths: 0,
			excess_data: Vec::new()
		});
		update_channel(&gossip_sync, &secp_ctx, &privkeys[1], UnsignedChannelUpdate {
			chain_hash: ChainHash::using_genesis_block(Network::Testnet),
			short_channel_id: 4,
			timestamp: 2,
			flags: 0,
			cltv_expiry_delta: 0,
			htlc_minimum_msat: 0,
			htlc_maximum_msat: MAX_VALUE_MSAT,
			fee_base_msat: 0,
			fee_proportional_millionths: 0,
			excess_data: Vec::new()
		});

		// Disable other paths
		update_channel(&gossip_sync, &secp_ctx, &our_privkey, UnsignedChannelUpdate {
			chain_hash: ChainHash::using_genesis_block(Network::Testnet),
			short_channel_id: 1,
			timestamp: 3,
			flags: 2, // to disable
			cltv_expiry_delta: 0,
			htlc_minimum_msat: 0,
			htlc_maximum_msat: MAX_VALUE_MSAT,
			fee_base_msat: 0,
			fee_proportional_millionths: 0,
			excess_data: Vec::new()
		});

		let mut route_params = RouteParameters::from_payment_params_and_value(
			payment_params.clone(), 60_000);
		route_params.max_total_routing_fee_msat = Some(15_000);
		let route = get_route(&our_id, &route_params, &network_graph.read_only(), None,
			Arc::clone(&logger), &scorer, &Default::default(), &random_seed_bytes).unwrap();
		// Overpay fees to hit htlc_minimum_msat.
		let overpaid_fees = route.paths[0].hops[0].fee_msat + route.paths[1].hops[0].fee_msat;
		// TODO: this could be better balanced to overpay 10k and not 15k.
		assert_eq!(overpaid_fees, 15_000);

		// Now, test that if there are 2 paths, a "cheaper" by fee path wouldn't be prioritized
		// while taking even more fee to match htlc_minimum_msat.
		update_channel(&gossip_sync, &secp_ctx, &our_privkey, UnsignedChannelUpdate {
			chain_hash: ChainHash::using_genesis_block(Network::Testnet),
			short_channel_id: 12,
			timestamp: 4,
			flags: 0,
			cltv_expiry_delta: 0,
			htlc_minimum_msat: 65_000,
			htlc_maximum_msat: 80_000,
			fee_base_msat: 0,
			fee_proportional_millionths: 0,
			excess_data: Vec::new()
		});
		update_channel(&gossip_sync, &secp_ctx, &our_privkey, UnsignedChannelUpdate {
			chain_hash: ChainHash::using_genesis_block(Network::Testnet),
			short_channel_id: 2,
			timestamp: 3,
			flags: 0,
			cltv_expiry_delta: 0,
			htlc_minimum_msat: 0,
			htlc_maximum_msat: MAX_VALUE_MSAT,
			fee_base_msat: 0,
			fee_proportional_millionths: 0,
			excess_data: Vec::new()
		});
		update_channel(&gossip_sync, &secp_ctx, &privkeys[1], UnsignedChannelUpdate {
			chain_hash: ChainHash::using_genesis_block(Network::Testnet),
			short_channel_id: 4,
			timestamp: 4,
			flags: 0,
			cltv_expiry_delta: 0,
			htlc_minimum_msat: 0,
			htlc_maximum_msat: MAX_VALUE_MSAT,
			fee_base_msat: 0,
			fee_proportional_millionths: 100_000,
			excess_data: Vec::new()
		});

		let route = get_route(&our_id, &route_params, &network_graph.read_only(), None,
			Arc::clone(&logger), &scorer, &Default::default(), &random_seed_bytes).unwrap();
		// Fine to overpay for htlc_minimum_msat if it allows us to save fee.
		assert_eq!(route.paths.len(), 1);
		assert_eq!(route.paths[0].hops[0].short_channel_id, 12);
		let fees = route.paths[0].hops[0].fee_msat;
		assert_eq!(fees, 5_000);

		let route_params = RouteParameters::from_payment_params_and_value(payment_params, 50_000);
		let route = get_route(&our_id, &route_params, &network_graph.read_only(), None,
			Arc::clone(&logger), &scorer, &Default::default(), &random_seed_bytes).unwrap();
		// Not fine to overpay for htlc_minimum_msat if it requires paying more than fee on
		// the other channel.
		assert_eq!(route.paths.len(), 1);
		assert_eq!(route.paths[0].hops[0].short_channel_id, 2);
		let fees = route.paths[0].hops[0].fee_msat;
		assert_eq!(fees, 5_000);
	}

	#[test]
	fn htlc_minimum_recipient_overpay_test() {
		let (secp_ctx, network_graph, gossip_sync, _, logger) = build_graph();
		let (_, our_id, privkeys, nodes) = get_nodes(&secp_ctx);
		let config = UserConfig::default();
		let payment_params = PaymentParameters::from_node_id(nodes[2], 42).with_bolt11_features(channelmanager::provided_bolt11_invoice_features(&config)).unwrap();
		let scorer = ln_test_utils::TestScorer::new();
		let keys_manager = ln_test_utils::TestKeysInterface::new(&[0u8; 32], Network::Testnet);
		let random_seed_bytes = keys_manager.get_secure_random_bytes();

		// Route to node2 over a single path which requires overpaying the recipient themselves.

		// First disable all paths except the us -> node1 -> node2 path
		update_channel(&gossip_sync, &secp_ctx, &privkeys[2], UnsignedChannelUpdate {
			chain_hash: ChainHash::using_genesis_block(Network::Testnet),
			short_channel_id: 13,
			timestamp: 2,
			flags: 3,
			cltv_expiry_delta: 0,
			htlc_minimum_msat: 0,
			htlc_maximum_msat: 0,
			fee_base_msat: 0,
			fee_proportional_millionths: 0,
			excess_data: Vec::new()
		});

		// Set channel 4 to free but with a high htlc_minimum_msat
		update_channel(&gossip_sync, &secp_ctx, &privkeys[1], UnsignedChannelUpdate {
			chain_hash: ChainHash::using_genesis_block(Network::Testnet),
			short_channel_id: 4,
			timestamp: 2,
			flags: 0,
			cltv_expiry_delta: 0,
			htlc_minimum_msat: 15_000,
			htlc_maximum_msat: MAX_VALUE_MSAT,
			fee_base_msat: 0,
			fee_proportional_millionths: 0,
			excess_data: Vec::new()
		});

		// Now check that we'll fail to find a path if we fail to find a path if the htlc_minimum
		// is overrun. Note that the fees are actually calculated on 3*payment amount as that's
		// what we try to find a route for, so this test only just happens to work out to exactly
		// the fee limit.
		let mut route_params = RouteParameters::from_payment_params_and_value(
			payment_params.clone(), 5_000);
		route_params.max_total_routing_fee_msat = Some(9_999);
		if let Err(LightningError{err, action: ErrorAction::IgnoreError}) = get_route(&our_id,
			&route_params, &network_graph.read_only(), None, Arc::clone(&logger), &scorer,
			&Default::default(), &random_seed_bytes) {
				assert_eq!(err, "Failed to find route that adheres to the maximum total fee limit of 9999msat");
		} else { panic!(); }

		let mut route_params = RouteParameters::from_payment_params_and_value(
			payment_params.clone(), 5_000);
		route_params.max_total_routing_fee_msat = Some(10_000);
		let route = get_route(&our_id, &route_params, &network_graph.read_only(), None,
			Arc::clone(&logger), &scorer, &Default::default(), &random_seed_bytes).unwrap();
		assert_eq!(route.get_total_fees(), 10_000);
	}

	#[test]
	fn disable_channels_test() {
		let (secp_ctx, network_graph, gossip_sync, _, logger) = build_graph();
		let (our_privkey, our_id, privkeys, nodes) = get_nodes(&secp_ctx);
		let payment_params = PaymentParameters::from_node_id(nodes[2], 42);
		let scorer = ln_test_utils::TestScorer::new();
		let keys_manager = ln_test_utils::TestKeysInterface::new(&[0u8; 32], Network::Testnet);
		let random_seed_bytes = keys_manager.get_secure_random_bytes();

		// // Disable channels 4 and 12 by flags=2
		update_channel(&gossip_sync, &secp_ctx, &privkeys[1], UnsignedChannelUpdate {
			chain_hash: ChainHash::using_genesis_block(Network::Testnet),
			short_channel_id: 4,
			timestamp: 2,
			flags: 2, // to disable
			cltv_expiry_delta: 0,
			htlc_minimum_msat: 0,
			htlc_maximum_msat: MAX_VALUE_MSAT,
			fee_base_msat: 0,
			fee_proportional_millionths: 0,
			excess_data: Vec::new()
		});
		update_channel(&gossip_sync, &secp_ctx, &our_privkey, UnsignedChannelUpdate {
			chain_hash: ChainHash::using_genesis_block(Network::Testnet),
			short_channel_id: 12,
			timestamp: 2,
			flags: 2, // to disable
			cltv_expiry_delta: 0,
			htlc_minimum_msat: 0,
			htlc_maximum_msat: MAX_VALUE_MSAT,
			fee_base_msat: 0,
			fee_proportional_millionths: 0,
			excess_data: Vec::new()
		});

		// If all the channels require some features we don't understand, route should fail
		let route_params = RouteParameters::from_payment_params_and_value(payment_params, 100);
		if let Err(LightningError{err, action: ErrorAction::IgnoreError}) = get_route(&our_id,
			&route_params, &network_graph.read_only(), None, Arc::clone(&logger), &scorer,
			&Default::default(), &random_seed_bytes) {
				assert_eq!(err, "Failed to find a path to the given destination");
		} else { panic!(); }

		// If we specify a channel to node7, that overrides our local channel view and that gets used
		let our_chans = vec![get_channel_details(Some(42), nodes[7].clone(),
			InitFeatures::from_le_bytes(vec![0b11]), 250_000_000)];
		let route = get_route(&our_id, &route_params, &network_graph.read_only(),
			Some(&our_chans.iter().collect::<Vec<_>>()), Arc::clone(&logger), &scorer,
			&Default::default(), &random_seed_bytes).unwrap();
		assert_eq!(route.paths[0].hops.len(), 2);

		assert_eq!(route.paths[0].hops[0].pubkey, nodes[7]);
		assert_eq!(route.paths[0].hops[0].short_channel_id, 42);
		assert_eq!(route.paths[0].hops[0].fee_msat, 200);
		assert_eq!(route.paths[0].hops[0].cltv_expiry_delta, (13 << 4) | 1);
		assert_eq!(route.paths[0].hops[0].node_features.le_flags(), &vec![0b11]); // it should also override our view of their features
		assert_eq!(route.paths[0].hops[0].channel_features.le_flags(), &Vec::<u8>::new()); // No feature flags will meet the relevant-to-channel conversion

		assert_eq!(route.paths[0].hops[1].pubkey, nodes[2]);
		assert_eq!(route.paths[0].hops[1].short_channel_id, 13);
		assert_eq!(route.paths[0].hops[1].fee_msat, 100);
		assert_eq!(route.paths[0].hops[1].cltv_expiry_delta, 42);
		assert_eq!(route.paths[0].hops[1].node_features.le_flags(), &id_to_feature_flags(3));
		assert_eq!(route.paths[0].hops[1].channel_features.le_flags(), &id_to_feature_flags(13));
	}

	#[test]
	fn disable_node_test() {
		let (secp_ctx, network_graph, gossip_sync, _, logger) = build_graph();
		let (_, our_id, privkeys, nodes) = get_nodes(&secp_ctx);
		let payment_params = PaymentParameters::from_node_id(nodes[2], 42);
		let scorer = ln_test_utils::TestScorer::new();
		let keys_manager = ln_test_utils::TestKeysInterface::new(&[0u8; 32], Network::Testnet);
		let random_seed_bytes = keys_manager.get_secure_random_bytes();

		// Disable nodes 1, 2, and 8 by requiring unknown feature bits
		let mut unknown_features = NodeFeatures::empty();
		unknown_features.set_unknown_feature_required();
		add_or_update_node(&gossip_sync, &secp_ctx, &privkeys[0], unknown_features.clone(), 1);
		add_or_update_node(&gossip_sync, &secp_ctx, &privkeys[1], unknown_features.clone(), 1);
		add_or_update_node(&gossip_sync, &secp_ctx, &privkeys[7], unknown_features.clone(), 1);

		// If all nodes require some features we don't understand, route should fail
		let route_params = RouteParameters::from_payment_params_and_value(payment_params, 100);
		if let Err(LightningError{err, action: ErrorAction::IgnoreError}) = get_route(&our_id,
			&route_params, &network_graph.read_only(), None, Arc::clone(&logger), &scorer,
			&Default::default(), &random_seed_bytes) {
				assert_eq!(err, "Failed to find a path to the given destination");
		} else { panic!(); }

		// If we specify a channel to node7, that overrides our local channel view and that gets used
		let our_chans = vec![get_channel_details(Some(42), nodes[7].clone(),
			InitFeatures::from_le_bytes(vec![0b11]), 250_000_000)];
		let route = get_route(&our_id, &route_params, &network_graph.read_only(),
			Some(&our_chans.iter().collect::<Vec<_>>()), Arc::clone(&logger), &scorer,
			&Default::default(), &random_seed_bytes).unwrap();
		assert_eq!(route.paths[0].hops.len(), 2);

		assert_eq!(route.paths[0].hops[0].pubkey, nodes[7]);
		assert_eq!(route.paths[0].hops[0].short_channel_id, 42);
		assert_eq!(route.paths[0].hops[0].fee_msat, 200);
		assert_eq!(route.paths[0].hops[0].cltv_expiry_delta, (13 << 4) | 1);
		assert_eq!(route.paths[0].hops[0].node_features.le_flags(), &vec![0b11]); // it should also override our view of their features
		assert_eq!(route.paths[0].hops[0].channel_features.le_flags(), &Vec::<u8>::new()); // No feature flags will meet the relevant-to-channel conversion

		assert_eq!(route.paths[0].hops[1].pubkey, nodes[2]);
		assert_eq!(route.paths[0].hops[1].short_channel_id, 13);
		assert_eq!(route.paths[0].hops[1].fee_msat, 100);
		assert_eq!(route.paths[0].hops[1].cltv_expiry_delta, 42);
		assert_eq!(route.paths[0].hops[1].node_features.le_flags(), &id_to_feature_flags(3));
		assert_eq!(route.paths[0].hops[1].channel_features.le_flags(), &id_to_feature_flags(13));

		// Note that we don't test disabling node 3 and failing to route to it, as we (somewhat
		// naively) assume that the user checked the feature bits on the invoice, which override
		// the node_announcement.
	}

	#[test]
	fn our_chans_test() {
		let (secp_ctx, network_graph, _, _, logger) = build_graph();
		let (_, our_id, _, nodes) = get_nodes(&secp_ctx);
		let scorer = ln_test_utils::TestScorer::new();
		let keys_manager = ln_test_utils::TestKeysInterface::new(&[0u8; 32], Network::Testnet);
		let random_seed_bytes = keys_manager.get_secure_random_bytes();

		// Route to 1 via 2 and 3 because our channel to 1 is disabled
		let payment_params = PaymentParameters::from_node_id(nodes[0], 42);
		let route_params = RouteParameters::from_payment_params_and_value(payment_params, 100);
		let route = get_route(&our_id, &route_params, &network_graph.read_only(), None,
			Arc::clone(&logger), &scorer, &Default::default(), &random_seed_bytes).unwrap();
		assert_eq!(route.paths[0].hops.len(), 3);

		assert_eq!(route.paths[0].hops[0].pubkey, nodes[1]);
		assert_eq!(route.paths[0].hops[0].short_channel_id, 2);
		assert_eq!(route.paths[0].hops[0].fee_msat, 200);
		assert_eq!(route.paths[0].hops[0].cltv_expiry_delta, (4 << 4) | 1);
		assert_eq!(route.paths[0].hops[0].node_features.le_flags(), &id_to_feature_flags(2));
		assert_eq!(route.paths[0].hops[0].channel_features.le_flags(), &id_to_feature_flags(2));

		assert_eq!(route.paths[0].hops[1].pubkey, nodes[2]);
		assert_eq!(route.paths[0].hops[1].short_channel_id, 4);
		assert_eq!(route.paths[0].hops[1].fee_msat, 100);
		assert_eq!(route.paths[0].hops[1].cltv_expiry_delta, (3 << 4) | 2);
		assert_eq!(route.paths[0].hops[1].node_features.le_flags(), &id_to_feature_flags(3));
		assert_eq!(route.paths[0].hops[1].channel_features.le_flags(), &id_to_feature_flags(4));

		assert_eq!(route.paths[0].hops[2].pubkey, nodes[0]);
		assert_eq!(route.paths[0].hops[2].short_channel_id, 3);
		assert_eq!(route.paths[0].hops[2].fee_msat, 100);
		assert_eq!(route.paths[0].hops[2].cltv_expiry_delta, 42);
		assert_eq!(route.paths[0].hops[2].node_features.le_flags(), &id_to_feature_flags(1));
		assert_eq!(route.paths[0].hops[2].channel_features.le_flags(), &id_to_feature_flags(3));

		// If we specify a channel to node7, that overrides our local channel view and that gets used
		let payment_params = PaymentParameters::from_node_id(nodes[2], 42);
		let route_params = RouteParameters::from_payment_params_and_value(payment_params, 100);
		let our_chans = vec![get_channel_details(Some(42), nodes[7].clone(),
			InitFeatures::from_le_bytes(vec![0b11]), 250_000_000)];
		let route = get_route(&our_id, &route_params, &network_graph.read_only(),
			Some(&our_chans.iter().collect::<Vec<_>>()), Arc::clone(&logger), &scorer,
			&Default::default(), &random_seed_bytes).unwrap();
		assert_eq!(route.paths[0].hops.len(), 2);

		assert_eq!(route.paths[0].hops[0].pubkey, nodes[7]);
		assert_eq!(route.paths[0].hops[0].short_channel_id, 42);
		assert_eq!(route.paths[0].hops[0].fee_msat, 200);
		assert_eq!(route.paths[0].hops[0].cltv_expiry_delta, (13 << 4) | 1);
		assert_eq!(route.paths[0].hops[0].node_features.le_flags(), &vec![0b11]);
		assert_eq!(route.paths[0].hops[0].channel_features.le_flags(), &Vec::<u8>::new()); // No feature flags will meet the relevant-to-channel conversion

		assert_eq!(route.paths[0].hops[1].pubkey, nodes[2]);
		assert_eq!(route.paths[0].hops[1].short_channel_id, 13);
		assert_eq!(route.paths[0].hops[1].fee_msat, 100);
		assert_eq!(route.paths[0].hops[1].cltv_expiry_delta, 42);
		assert_eq!(route.paths[0].hops[1].node_features.le_flags(), &id_to_feature_flags(3));
		assert_eq!(route.paths[0].hops[1].channel_features.le_flags(), &id_to_feature_flags(13));
	}

	fn last_hops(nodes: &Vec<PublicKey>) -> Vec<RouteHint> {
		let zero_fees = RoutingFees {
			base_msat: 0,
			proportional_millionths: 0,
		};
		vec![RouteHint(vec![RouteHintHop {
			src_node_id: nodes[3],
			short_channel_id: 8,
			fees: zero_fees,
			cltv_expiry_delta: (8 << 4) | 1,
			htlc_minimum_msat: None,
			htlc_maximum_msat: None,
		}
		]), RouteHint(vec![RouteHintHop {
			src_node_id: nodes[4],
			short_channel_id: 9,
			fees: RoutingFees {
				base_msat: 1001,
				proportional_millionths: 0,
			},
			cltv_expiry_delta: (9 << 4) | 1,
			htlc_minimum_msat: None,
			htlc_maximum_msat: None,
		}]), RouteHint(vec![RouteHintHop {
			src_node_id: nodes[5],
			short_channel_id: 10,
			fees: zero_fees,
			cltv_expiry_delta: (10 << 4) | 1,
			htlc_minimum_msat: None,
			htlc_maximum_msat: None,
		}])]
	}

	fn last_hops_multi_private_channels(nodes: &Vec<PublicKey>) -> Vec<RouteHint> {
		let zero_fees = RoutingFees {
			base_msat: 0,
			proportional_millionths: 0,
		};
		vec![RouteHint(vec![RouteHintHop {
			src_node_id: nodes[2],
			short_channel_id: 5,
			fees: RoutingFees {
				base_msat: 100,
				proportional_millionths: 0,
			},
			cltv_expiry_delta: (5 << 4) | 1,
			htlc_minimum_msat: None,
			htlc_maximum_msat: None,
		}, RouteHintHop {
			src_node_id: nodes[3],
			short_channel_id: 8,
			fees: zero_fees,
			cltv_expiry_delta: (8 << 4) | 1,
			htlc_minimum_msat: None,
			htlc_maximum_msat: None,
		}
		]), RouteHint(vec![RouteHintHop {
			src_node_id: nodes[4],
			short_channel_id: 9,
			fees: RoutingFees {
				base_msat: 1001,
				proportional_millionths: 0,
			},
			cltv_expiry_delta: (9 << 4) | 1,
			htlc_minimum_msat: None,
			htlc_maximum_msat: None,
		}]), RouteHint(vec![RouteHintHop {
			src_node_id: nodes[5],
			short_channel_id: 10,
			fees: zero_fees,
			cltv_expiry_delta: (10 << 4) | 1,
			htlc_minimum_msat: None,
			htlc_maximum_msat: None,
		}])]
	}

	#[test]
	fn partial_route_hint_test() {
		let (secp_ctx, network_graph, _, _, logger) = build_graph();
		let (_, our_id, _, nodes) = get_nodes(&secp_ctx);
		let scorer = ln_test_utils::TestScorer::new();
		let keys_manager = ln_test_utils::TestKeysInterface::new(&[0u8; 32], Network::Testnet);
		let random_seed_bytes = keys_manager.get_secure_random_bytes();

		// Simple test across 2, 3, 5, and 4 via a last_hop channel
		// Tests the behaviour when the RouteHint contains a suboptimal hop.
		// RouteHint may be partially used by the algo to build the best path.

		// First check that last hop can't have its source as the payee.
		let invalid_last_hop = RouteHint(vec![RouteHintHop {
			src_node_id: nodes[6],
			short_channel_id: 8,
			fees: RoutingFees {
				base_msat: 1000,
				proportional_millionths: 0,
			},
			cltv_expiry_delta: (8 << 4) | 1,
			htlc_minimum_msat: None,
			htlc_maximum_msat: None,
		}]);

		let mut invalid_last_hops = last_hops_multi_private_channels(&nodes);
		invalid_last_hops.push(invalid_last_hop);
		{
			let payment_params = PaymentParameters::from_node_id(nodes[6], 42)
				.with_route_hints(invalid_last_hops).unwrap();
			let route_params = RouteParameters::from_payment_params_and_value(payment_params, 100);
			if let Err(LightningError{err, action: ErrorAction::IgnoreError}) = get_route(&our_id,
				&route_params, &network_graph.read_only(), None, Arc::clone(&logger), &scorer,
				&Default::default(), &random_seed_bytes) {
					assert_eq!(err, "Route hint cannot have the payee as the source.");
			} else { panic!(); }
		}

		let payment_params = PaymentParameters::from_node_id(nodes[6], 42)
			.with_route_hints(last_hops_multi_private_channels(&nodes)).unwrap();
		let route_params = RouteParameters::from_payment_params_and_value(payment_params, 100);
		let route = get_route(&our_id, &route_params, &network_graph.read_only(), None,
			Arc::clone(&logger), &scorer, &Default::default(), &random_seed_bytes).unwrap();
		assert_eq!(route.paths[0].hops.len(), 5);

		assert_eq!(route.paths[0].hops[0].pubkey, nodes[1]);
		assert_eq!(route.paths[0].hops[0].short_channel_id, 2);
		assert_eq!(route.paths[0].hops[0].fee_msat, 100);
		assert_eq!(route.paths[0].hops[0].cltv_expiry_delta, (4 << 4) | 1);
		assert_eq!(route.paths[0].hops[0].node_features.le_flags(), &id_to_feature_flags(2));
		assert_eq!(route.paths[0].hops[0].channel_features.le_flags(), &id_to_feature_flags(2));

		assert_eq!(route.paths[0].hops[1].pubkey, nodes[2]);
		assert_eq!(route.paths[0].hops[1].short_channel_id, 4);
		assert_eq!(route.paths[0].hops[1].fee_msat, 0);
		assert_eq!(route.paths[0].hops[1].cltv_expiry_delta, (6 << 4) | 1);
		assert_eq!(route.paths[0].hops[1].node_features.le_flags(), &id_to_feature_flags(3));
		assert_eq!(route.paths[0].hops[1].channel_features.le_flags(), &id_to_feature_flags(4));

		assert_eq!(route.paths[0].hops[2].pubkey, nodes[4]);
		assert_eq!(route.paths[0].hops[2].short_channel_id, 6);
		assert_eq!(route.paths[0].hops[2].fee_msat, 0);
		assert_eq!(route.paths[0].hops[2].cltv_expiry_delta, (11 << 4) | 1);
		assert_eq!(route.paths[0].hops[2].node_features.le_flags(), &id_to_feature_flags(5));
		assert_eq!(route.paths[0].hops[2].channel_features.le_flags(), &id_to_feature_flags(6));

		assert_eq!(route.paths[0].hops[3].pubkey, nodes[3]);
		assert_eq!(route.paths[0].hops[3].short_channel_id, 11);
		assert_eq!(route.paths[0].hops[3].fee_msat, 0);
		assert_eq!(route.paths[0].hops[3].cltv_expiry_delta, (8 << 4) | 1);
		// If we have a peer in the node map, we'll use their features here since we don't have
		// a way of figuring out their features from the invoice:
		assert_eq!(route.paths[0].hops[3].node_features.le_flags(), &id_to_feature_flags(4));
		assert_eq!(route.paths[0].hops[3].channel_features.le_flags(), &id_to_feature_flags(11));

		assert_eq!(route.paths[0].hops[4].pubkey, nodes[6]);
		assert_eq!(route.paths[0].hops[4].short_channel_id, 8);
		assert_eq!(route.paths[0].hops[4].fee_msat, 100);
		assert_eq!(route.paths[0].hops[4].cltv_expiry_delta, 42);
		assert_eq!(route.paths[0].hops[4].node_features.le_flags(), default_node_features().le_flags()); // We dont pass flags in from invoices yet
		assert_eq!(route.paths[0].hops[4].channel_features.le_flags(), &Vec::<u8>::new()); // We can't learn any flags from invoices, sadly
	}

	fn empty_last_hop(nodes: &Vec<PublicKey>) -> Vec<RouteHint> {
		let zero_fees = RoutingFees {
			base_msat: 0,
			proportional_millionths: 0,
		};
		vec![RouteHint(vec![RouteHintHop {
			src_node_id: nodes[3],
			short_channel_id: 8,
			fees: zero_fees,
			cltv_expiry_delta: (8 << 4) | 1,
			htlc_minimum_msat: None,
			htlc_maximum_msat: None,
		}]), RouteHint(vec![

		]), RouteHint(vec![RouteHintHop {
			src_node_id: nodes[5],
			short_channel_id: 10,
			fees: zero_fees,
			cltv_expiry_delta: (10 << 4) | 1,
			htlc_minimum_msat: None,
			htlc_maximum_msat: None,
		}])]
	}

	#[test]
	fn ignores_empty_last_hops_test() {
		let (secp_ctx, network_graph, _, _, logger) = build_graph();
		let (_, our_id, _, nodes) = get_nodes(&secp_ctx);
		let payment_params = PaymentParameters::from_node_id(nodes[6], 42).with_route_hints(empty_last_hop(&nodes)).unwrap();
		let scorer = ln_test_utils::TestScorer::new();
		let keys_manager = ln_test_utils::TestKeysInterface::new(&[0u8; 32], Network::Testnet);
		let random_seed_bytes = keys_manager.get_secure_random_bytes();

		// Test handling of an empty RouteHint passed in Invoice.
		let route_params = RouteParameters::from_payment_params_and_value(payment_params, 100);
		let route = get_route(&our_id, &route_params, &network_graph.read_only(), None,
			Arc::clone(&logger), &scorer, &Default::default(), &random_seed_bytes).unwrap();
		assert_eq!(route.paths[0].hops.len(), 5);

		assert_eq!(route.paths[0].hops[0].pubkey, nodes[1]);
		assert_eq!(route.paths[0].hops[0].short_channel_id, 2);
		assert_eq!(route.paths[0].hops[0].fee_msat, 100);
		assert_eq!(route.paths[0].hops[0].cltv_expiry_delta, (4 << 4) | 1);
		assert_eq!(route.paths[0].hops[0].node_features.le_flags(), &id_to_feature_flags(2));
		assert_eq!(route.paths[0].hops[0].channel_features.le_flags(), &id_to_feature_flags(2));

		assert_eq!(route.paths[0].hops[1].pubkey, nodes[2]);
		assert_eq!(route.paths[0].hops[1].short_channel_id, 4);
		assert_eq!(route.paths[0].hops[1].fee_msat, 0);
		assert_eq!(route.paths[0].hops[1].cltv_expiry_delta, (6 << 4) | 1);
		assert_eq!(route.paths[0].hops[1].node_features.le_flags(), &id_to_feature_flags(3));
		assert_eq!(route.paths[0].hops[1].channel_features.le_flags(), &id_to_feature_flags(4));

		assert_eq!(route.paths[0].hops[2].pubkey, nodes[4]);
		assert_eq!(route.paths[0].hops[2].short_channel_id, 6);
		assert_eq!(route.paths[0].hops[2].fee_msat, 0);
		assert_eq!(route.paths[0].hops[2].cltv_expiry_delta, (11 << 4) | 1);
		assert_eq!(route.paths[0].hops[2].node_features.le_flags(), &id_to_feature_flags(5));
		assert_eq!(route.paths[0].hops[2].channel_features.le_flags(), &id_to_feature_flags(6));

		assert_eq!(route.paths[0].hops[3].pubkey, nodes[3]);
		assert_eq!(route.paths[0].hops[3].short_channel_id, 11);
		assert_eq!(route.paths[0].hops[3].fee_msat, 0);
		assert_eq!(route.paths[0].hops[3].cltv_expiry_delta, (8 << 4) | 1);
		// If we have a peer in the node map, we'll use their features here since we don't have
		// a way of figuring out their features from the invoice:
		assert_eq!(route.paths[0].hops[3].node_features.le_flags(), &id_to_feature_flags(4));
		assert_eq!(route.paths[0].hops[3].channel_features.le_flags(), &id_to_feature_flags(11));

		assert_eq!(route.paths[0].hops[4].pubkey, nodes[6]);
		assert_eq!(route.paths[0].hops[4].short_channel_id, 8);
		assert_eq!(route.paths[0].hops[4].fee_msat, 100);
		assert_eq!(route.paths[0].hops[4].cltv_expiry_delta, 42);
		assert_eq!(route.paths[0].hops[4].node_features.le_flags(), default_node_features().le_flags()); // We dont pass flags in from invoices yet
		assert_eq!(route.paths[0].hops[4].channel_features.le_flags(), &Vec::<u8>::new()); // We can't learn any flags from invoices, sadly
	}

	/// Builds a trivial last-hop hint that passes through the two nodes given, with channel 0xff00
	/// and 0xff01.
	fn multi_hop_last_hops_hint(hint_hops: [PublicKey; 2]) -> Vec<RouteHint> {
		let zero_fees = RoutingFees {
			base_msat: 0,
			proportional_millionths: 0,
		};
		vec![RouteHint(vec![RouteHintHop {
			src_node_id: hint_hops[0],
			short_channel_id: 0xff00,
			fees: RoutingFees {
				base_msat: 100,
				proportional_millionths: 0,
			},
			cltv_expiry_delta: (5 << 4) | 1,
			htlc_minimum_msat: None,
			htlc_maximum_msat: None,
		}, RouteHintHop {
			src_node_id: hint_hops[1],
			short_channel_id: 0xff01,
			fees: zero_fees,
			cltv_expiry_delta: (8 << 4) | 1,
			htlc_minimum_msat: None,
			htlc_maximum_msat: None,
		}])]
	}

	#[test]
	fn multi_hint_last_hops_test() {
		let (secp_ctx, network_graph, gossip_sync, _, logger) = build_graph();
		let (_, our_id, privkeys, nodes) = get_nodes(&secp_ctx);
		let last_hops = multi_hop_last_hops_hint([nodes[2], nodes[3]]);
		let payment_params = PaymentParameters::from_node_id(nodes[6], 42).with_route_hints(last_hops.clone()).unwrap();
		let scorer = ln_test_utils::TestScorer::new();
		let keys_manager = ln_test_utils::TestKeysInterface::new(&[0u8; 32], Network::Testnet);
		let random_seed_bytes = keys_manager.get_secure_random_bytes();
		// Test through channels 2, 3, 0xff00, 0xff01.
		// Test shows that multiple hop hints are considered.

		// Disabling channels 6 & 7 by flags=2
		update_channel(&gossip_sync, &secp_ctx, &privkeys[2], UnsignedChannelUpdate {
			chain_hash: ChainHash::using_genesis_block(Network::Testnet),
			short_channel_id: 6,
			timestamp: 2,
			flags: 2, // to disable
			cltv_expiry_delta: 0,
			htlc_minimum_msat: 0,
			htlc_maximum_msat: MAX_VALUE_MSAT,
			fee_base_msat: 0,
			fee_proportional_millionths: 0,
			excess_data: Vec::new()
		});
		update_channel(&gossip_sync, &secp_ctx, &privkeys[2], UnsignedChannelUpdate {
			chain_hash: ChainHash::using_genesis_block(Network::Testnet),
			short_channel_id: 7,
			timestamp: 2,
			flags: 2, // to disable
			cltv_expiry_delta: 0,
			htlc_minimum_msat: 0,
			htlc_maximum_msat: MAX_VALUE_MSAT,
			fee_base_msat: 0,
			fee_proportional_millionths: 0,
			excess_data: Vec::new()
		});

		let route_params = RouteParameters::from_payment_params_and_value(payment_params, 100);
		let route = get_route(&our_id, &route_params, &network_graph.read_only(), None,
			Arc::clone(&logger), &scorer, &Default::default(), &random_seed_bytes).unwrap();
		assert_eq!(route.paths[0].hops.len(), 4);

		assert_eq!(route.paths[0].hops[0].pubkey, nodes[1]);
		assert_eq!(route.paths[0].hops[0].short_channel_id, 2);
		assert_eq!(route.paths[0].hops[0].fee_msat, 200);
		assert_eq!(route.paths[0].hops[0].cltv_expiry_delta, 65);
		assert_eq!(route.paths[0].hops[0].node_features.le_flags(), &id_to_feature_flags(2));
		assert_eq!(route.paths[0].hops[0].channel_features.le_flags(), &id_to_feature_flags(2));

		assert_eq!(route.paths[0].hops[1].pubkey, nodes[2]);
		assert_eq!(route.paths[0].hops[1].short_channel_id, 4);
		assert_eq!(route.paths[0].hops[1].fee_msat, 100);
		assert_eq!(route.paths[0].hops[1].cltv_expiry_delta, 81);
		assert_eq!(route.paths[0].hops[1].node_features.le_flags(), &id_to_feature_flags(3));
		assert_eq!(route.paths[0].hops[1].channel_features.le_flags(), &id_to_feature_flags(4));

		assert_eq!(route.paths[0].hops[2].pubkey, nodes[3]);
		assert_eq!(route.paths[0].hops[2].short_channel_id, last_hops[0].0[0].short_channel_id);
		assert_eq!(route.paths[0].hops[2].fee_msat, 0);
		assert_eq!(route.paths[0].hops[2].cltv_expiry_delta, 129);
		assert_eq!(route.paths[0].hops[2].node_features.le_flags(), &id_to_feature_flags(4));
		assert_eq!(route.paths[0].hops[2].channel_features.le_flags(), &Vec::<u8>::new()); // We can't learn any flags from invoices, sadly

		assert_eq!(route.paths[0].hops[3].pubkey, nodes[6]);
		assert_eq!(route.paths[0].hops[3].short_channel_id, last_hops[0].0[1].short_channel_id);
		assert_eq!(route.paths[0].hops[3].fee_msat, 100);
		assert_eq!(route.paths[0].hops[3].cltv_expiry_delta, 42);
		assert_eq!(route.paths[0].hops[3].node_features.le_flags(), default_node_features().le_flags()); // We dont pass flags in from invoices yet
		assert_eq!(route.paths[0].hops[3].channel_features.le_flags(), &Vec::<u8>::new()); // We can't learn any flags from invoices, sadly
	}

	#[test]
	fn private_multi_hint_last_hops_test() {
		let (secp_ctx, network_graph, gossip_sync, _, logger) = build_graph();
		let (_, our_id, privkeys, nodes) = get_nodes(&secp_ctx);

		let non_announced_privkey = SecretKey::from_slice(&<Vec<u8>>::from_hex(&format!("{:02x}", 0xf0).repeat(32)).unwrap()[..]).unwrap();
		let non_announced_pubkey = PublicKey::from_secret_key(&secp_ctx, &non_announced_privkey);

		let last_hops = multi_hop_last_hops_hint([nodes[2], non_announced_pubkey]);
		let payment_params = PaymentParameters::from_node_id(nodes[6], 42).with_route_hints(last_hops.clone()).unwrap();
		let scorer = ln_test_utils::TestScorer::new();
		// Test through channels 2, 3, 0xff00, 0xff01.
		// Test shows that multiple hop hints are considered.

		// Disabling channels 6 & 7 by flags=2
		update_channel(&gossip_sync, &secp_ctx, &privkeys[2], UnsignedChannelUpdate {
			chain_hash: ChainHash::using_genesis_block(Network::Testnet),
			short_channel_id: 6,
			timestamp: 2,
			flags: 2, // to disable
			cltv_expiry_delta: 0,
			htlc_minimum_msat: 0,
			htlc_maximum_msat: MAX_VALUE_MSAT,
			fee_base_msat: 0,
			fee_proportional_millionths: 0,
			excess_data: Vec::new()
		});
		update_channel(&gossip_sync, &secp_ctx, &privkeys[2], UnsignedChannelUpdate {
			chain_hash: ChainHash::using_genesis_block(Network::Testnet),
			short_channel_id: 7,
			timestamp: 2,
			flags: 2, // to disable
			cltv_expiry_delta: 0,
			htlc_minimum_msat: 0,
			htlc_maximum_msat: MAX_VALUE_MSAT,
			fee_base_msat: 0,
			fee_proportional_millionths: 0,
			excess_data: Vec::new()
		});

		let route_params = RouteParameters::from_payment_params_and_value(payment_params, 100);
		let route = get_route(&our_id, &route_params, &network_graph.read_only(), None,
			Arc::clone(&logger), &scorer, &Default::default(), &[42u8; 32]).unwrap();
		assert_eq!(route.paths[0].hops.len(), 4);

		assert_eq!(route.paths[0].hops[0].pubkey, nodes[1]);
		assert_eq!(route.paths[0].hops[0].short_channel_id, 2);
		assert_eq!(route.paths[0].hops[0].fee_msat, 200);
		assert_eq!(route.paths[0].hops[0].cltv_expiry_delta, 65);
		assert_eq!(route.paths[0].hops[0].node_features.le_flags(), &id_to_feature_flags(2));
		assert_eq!(route.paths[0].hops[0].channel_features.le_flags(), &id_to_feature_flags(2));

		assert_eq!(route.paths[0].hops[1].pubkey, nodes[2]);
		assert_eq!(route.paths[0].hops[1].short_channel_id, 4);
		assert_eq!(route.paths[0].hops[1].fee_msat, 100);
		assert_eq!(route.paths[0].hops[1].cltv_expiry_delta, 81);
		assert_eq!(route.paths[0].hops[1].node_features.le_flags(), &id_to_feature_flags(3));
		assert_eq!(route.paths[0].hops[1].channel_features.le_flags(), &id_to_feature_flags(4));

		assert_eq!(route.paths[0].hops[2].pubkey, non_announced_pubkey);
		assert_eq!(route.paths[0].hops[2].short_channel_id, last_hops[0].0[0].short_channel_id);
		assert_eq!(route.paths[0].hops[2].fee_msat, 0);
		assert_eq!(route.paths[0].hops[2].cltv_expiry_delta, 129);
		assert_eq!(route.paths[0].hops[2].node_features.le_flags(), default_node_features().le_flags()); // We dont pass flags in from invoices yet
		assert_eq!(route.paths[0].hops[2].channel_features.le_flags(), &Vec::<u8>::new()); // We can't learn any flags from invoices, sadly

		assert_eq!(route.paths[0].hops[3].pubkey, nodes[6]);
		assert_eq!(route.paths[0].hops[3].short_channel_id, last_hops[0].0[1].short_channel_id);
		assert_eq!(route.paths[0].hops[3].fee_msat, 100);
		assert_eq!(route.paths[0].hops[3].cltv_expiry_delta, 42);
		assert_eq!(route.paths[0].hops[3].node_features.le_flags(), default_node_features().le_flags()); // We dont pass flags in from invoices yet
		assert_eq!(route.paths[0].hops[3].channel_features.le_flags(), &Vec::<u8>::new()); // We can't learn any flags from invoices, sadly
	}

	fn last_hops_with_public_channel(nodes: &Vec<PublicKey>) -> Vec<RouteHint> {
		let zero_fees = RoutingFees {
			base_msat: 0,
			proportional_millionths: 0,
		};
		vec![RouteHint(vec![RouteHintHop {
			src_node_id: nodes[4],
			short_channel_id: 11,
			fees: zero_fees,
			cltv_expiry_delta: (11 << 4) | 1,
			htlc_minimum_msat: None,
			htlc_maximum_msat: None,
		}, RouteHintHop {
			src_node_id: nodes[3],
			short_channel_id: 8,
			fees: zero_fees,
			cltv_expiry_delta: (8 << 4) | 1,
			htlc_minimum_msat: None,
			htlc_maximum_msat: None,
		}]), RouteHint(vec![RouteHintHop {
			src_node_id: nodes[4],
			short_channel_id: 9,
			fees: RoutingFees {
				base_msat: 1001,
				proportional_millionths: 0,
			},
			cltv_expiry_delta: (9 << 4) | 1,
			htlc_minimum_msat: None,
			htlc_maximum_msat: None,
		}]), RouteHint(vec![RouteHintHop {
			src_node_id: nodes[5],
			short_channel_id: 10,
			fees: zero_fees,
			cltv_expiry_delta: (10 << 4) | 1,
			htlc_minimum_msat: None,
			htlc_maximum_msat: None,
		}])]
	}

	#[test]
	fn last_hops_with_public_channel_test() {
		let (secp_ctx, network_graph, _, _, logger) = build_graph();
		let (_, our_id, _, nodes) = get_nodes(&secp_ctx);
		let payment_params = PaymentParameters::from_node_id(nodes[6], 42).with_route_hints(last_hops_with_public_channel(&nodes)).unwrap();
		let scorer = ln_test_utils::TestScorer::new();
		let keys_manager = ln_test_utils::TestKeysInterface::new(&[0u8; 32], Network::Testnet);
		let random_seed_bytes = keys_manager.get_secure_random_bytes();
		// This test shows that public routes can be present in the invoice
		// which would be handled in the same manner.

		let route_params = RouteParameters::from_payment_params_and_value(payment_params, 100);
		let route = get_route(&our_id, &route_params, &network_graph.read_only(), None,
			Arc::clone(&logger), &scorer, &Default::default(), &random_seed_bytes).unwrap();
		assert_eq!(route.paths[0].hops.len(), 5);

		assert_eq!(route.paths[0].hops[0].pubkey, nodes[1]);
		assert_eq!(route.paths[0].hops[0].short_channel_id, 2);
		assert_eq!(route.paths[0].hops[0].fee_msat, 100);
		assert_eq!(route.paths[0].hops[0].cltv_expiry_delta, (4 << 4) | 1);
		assert_eq!(route.paths[0].hops[0].node_features.le_flags(), &id_to_feature_flags(2));
		assert_eq!(route.paths[0].hops[0].channel_features.le_flags(), &id_to_feature_flags(2));

		assert_eq!(route.paths[0].hops[1].pubkey, nodes[2]);
		assert_eq!(route.paths[0].hops[1].short_channel_id, 4);
		assert_eq!(route.paths[0].hops[1].fee_msat, 0);
		assert_eq!(route.paths[0].hops[1].cltv_expiry_delta, (6 << 4) | 1);
		assert_eq!(route.paths[0].hops[1].node_features.le_flags(), &id_to_feature_flags(3));
		assert_eq!(route.paths[0].hops[1].channel_features.le_flags(), &id_to_feature_flags(4));

		assert_eq!(route.paths[0].hops[2].pubkey, nodes[4]);
		assert_eq!(route.paths[0].hops[2].short_channel_id, 6);
		assert_eq!(route.paths[0].hops[2].fee_msat, 0);
		assert_eq!(route.paths[0].hops[2].cltv_expiry_delta, (11 << 4) | 1);
		assert_eq!(route.paths[0].hops[2].node_features.le_flags(), &id_to_feature_flags(5));
		assert_eq!(route.paths[0].hops[2].channel_features.le_flags(), &id_to_feature_flags(6));

		assert_eq!(route.paths[0].hops[3].pubkey, nodes[3]);
		assert_eq!(route.paths[0].hops[3].short_channel_id, 11);
		assert_eq!(route.paths[0].hops[3].fee_msat, 0);
		assert_eq!(route.paths[0].hops[3].cltv_expiry_delta, (8 << 4) | 1);
		// If we have a peer in the node map, we'll use their features here since we don't have
		// a way of figuring out their features from the invoice:
		assert_eq!(route.paths[0].hops[3].node_features.le_flags(), &id_to_feature_flags(4));
		assert_eq!(route.paths[0].hops[3].channel_features.le_flags(), &id_to_feature_flags(11));

		assert_eq!(route.paths[0].hops[4].pubkey, nodes[6]);
		assert_eq!(route.paths[0].hops[4].short_channel_id, 8);
		assert_eq!(route.paths[0].hops[4].fee_msat, 100);
		assert_eq!(route.paths[0].hops[4].cltv_expiry_delta, 42);
		assert_eq!(route.paths[0].hops[4].node_features.le_flags(), default_node_features().le_flags()); // We dont pass flags in from invoices yet
		assert_eq!(route.paths[0].hops[4].channel_features.le_flags(), &Vec::<u8>::new()); // We can't learn any flags from invoices, sadly
	}

	#[test]
	fn our_chans_last_hop_connect_test() {
		let (secp_ctx, network_graph, _, _, logger) = build_graph();
		let (_, our_id, _, nodes) = get_nodes(&secp_ctx);
		let scorer = ln_test_utils::TestScorer::new();
		let keys_manager = ln_test_utils::TestKeysInterface::new(&[0u8; 32], Network::Testnet);
		let random_seed_bytes = keys_manager.get_secure_random_bytes();

		// Simple test with outbound channel to 4 to test that last_hops and first_hops connect
		let our_chans = vec![get_channel_details(Some(42), nodes[3].clone(), InitFeatures::from_le_bytes(vec![0b11]), 250_000_000)];
		let mut last_hops = last_hops(&nodes);
		let payment_params = PaymentParameters::from_node_id(nodes[6], 42)
			.with_route_hints(last_hops.clone()).unwrap();
		let route_params = RouteParameters::from_payment_params_and_value(payment_params, 100);
		let route = get_route(&our_id, &route_params, &network_graph.read_only(),
			Some(&our_chans.iter().collect::<Vec<_>>()), Arc::clone(&logger), &scorer,
			&Default::default(), &random_seed_bytes).unwrap();
		assert_eq!(route.paths[0].hops.len(), 2);

		assert_eq!(route.paths[0].hops[0].pubkey, nodes[3]);
		assert_eq!(route.paths[0].hops[0].short_channel_id, 42);
		assert_eq!(route.paths[0].hops[0].fee_msat, 0);
		assert_eq!(route.paths[0].hops[0].cltv_expiry_delta, (8 << 4) | 1);
		assert_eq!(route.paths[0].hops[0].node_features.le_flags(), &vec![0b11]);
		assert_eq!(route.paths[0].hops[0].channel_features.le_flags(), &Vec::<u8>::new()); // No feature flags will meet the relevant-to-channel conversion

		assert_eq!(route.paths[0].hops[1].pubkey, nodes[6]);
		assert_eq!(route.paths[0].hops[1].short_channel_id, 8);
		assert_eq!(route.paths[0].hops[1].fee_msat, 100);
		assert_eq!(route.paths[0].hops[1].cltv_expiry_delta, 42);
		assert_eq!(route.paths[0].hops[1].node_features.le_flags(), default_node_features().le_flags()); // We dont pass flags in from invoices yet
		assert_eq!(route.paths[0].hops[1].channel_features.le_flags(), &Vec::<u8>::new()); // We can't learn any flags from invoices, sadly

		last_hops[0].0[0].fees.base_msat = 1000;

		// Revert to via 6 as the fee on 8 goes up
		let payment_params = PaymentParameters::from_node_id(nodes[6], 42)
			.with_route_hints(last_hops).unwrap();
		let route_params = RouteParameters::from_payment_params_and_value(
			payment_params.clone(), 100);
		let route = get_route(&our_id, &route_params, &network_graph.read_only(), None,
			Arc::clone(&logger), &scorer, &Default::default(), &random_seed_bytes).unwrap();
		assert_eq!(route.paths[0].hops.len(), 4);

		assert_eq!(route.paths[0].hops[0].pubkey, nodes[1]);
		assert_eq!(route.paths[0].hops[0].short_channel_id, 2);
		assert_eq!(route.paths[0].hops[0].fee_msat, 200); // fee increased as its % of value transferred across node
		assert_eq!(route.paths[0].hops[0].cltv_expiry_delta, (4 << 4) | 1);
		assert_eq!(route.paths[0].hops[0].node_features.le_flags(), &id_to_feature_flags(2));
		assert_eq!(route.paths[0].hops[0].channel_features.le_flags(), &id_to_feature_flags(2));

		assert_eq!(route.paths[0].hops[1].pubkey, nodes[2]);
		assert_eq!(route.paths[0].hops[1].short_channel_id, 4);
		assert_eq!(route.paths[0].hops[1].fee_msat, 100);
		assert_eq!(route.paths[0].hops[1].cltv_expiry_delta, (7 << 4) | 1);
		assert_eq!(route.paths[0].hops[1].node_features.le_flags(), &id_to_feature_flags(3));
		assert_eq!(route.paths[0].hops[1].channel_features.le_flags(), &id_to_feature_flags(4));

		assert_eq!(route.paths[0].hops[2].pubkey, nodes[5]);
		assert_eq!(route.paths[0].hops[2].short_channel_id, 7);
		assert_eq!(route.paths[0].hops[2].fee_msat, 0);
		assert_eq!(route.paths[0].hops[2].cltv_expiry_delta, (10 << 4) | 1);
		// If we have a peer in the node map, we'll use their features here since we don't have
		// a way of figuring out their features from the invoice:
		assert_eq!(route.paths[0].hops[2].node_features.le_flags(), &id_to_feature_flags(6));
		assert_eq!(route.paths[0].hops[2].channel_features.le_flags(), &id_to_feature_flags(7));

		assert_eq!(route.paths[0].hops[3].pubkey, nodes[6]);
		assert_eq!(route.paths[0].hops[3].short_channel_id, 10);
		assert_eq!(route.paths[0].hops[3].fee_msat, 100);
		assert_eq!(route.paths[0].hops[3].cltv_expiry_delta, 42);
		assert_eq!(route.paths[0].hops[3].node_features.le_flags(), default_node_features().le_flags()); // We dont pass flags in from invoices yet
		assert_eq!(route.paths[0].hops[3].channel_features.le_flags(), &Vec::<u8>::new()); // We can't learn any flags from invoices, sadly

		// ...but still use 8 for larger payments as 6 has a variable feerate
		let route_params = RouteParameters::from_payment_params_and_value(payment_params, 2000);
		let route = get_route(&our_id, &route_params, &network_graph.read_only(), None,
			Arc::clone(&logger), &scorer, &Default::default(), &random_seed_bytes).unwrap();
		assert_eq!(route.paths[0].hops.len(), 5);

		assert_eq!(route.paths[0].hops[0].pubkey, nodes[1]);
		assert_eq!(route.paths[0].hops[0].short_channel_id, 2);
		assert_eq!(route.paths[0].hops[0].fee_msat, 3000);
		assert_eq!(route.paths[0].hops[0].cltv_expiry_delta, (4 << 4) | 1);
		assert_eq!(route.paths[0].hops[0].node_features.le_flags(), &id_to_feature_flags(2));
		assert_eq!(route.paths[0].hops[0].channel_features.le_flags(), &id_to_feature_flags(2));

		assert_eq!(route.paths[0].hops[1].pubkey, nodes[2]);
		assert_eq!(route.paths[0].hops[1].short_channel_id, 4);
		assert_eq!(route.paths[0].hops[1].fee_msat, 0);
		assert_eq!(route.paths[0].hops[1].cltv_expiry_delta, (6 << 4) | 1);
		assert_eq!(route.paths[0].hops[1].node_features.le_flags(), &id_to_feature_flags(3));
		assert_eq!(route.paths[0].hops[1].channel_features.le_flags(), &id_to_feature_flags(4));

		assert_eq!(route.paths[0].hops[2].pubkey, nodes[4]);
		assert_eq!(route.paths[0].hops[2].short_channel_id, 6);
		assert_eq!(route.paths[0].hops[2].fee_msat, 0);
		assert_eq!(route.paths[0].hops[2].cltv_expiry_delta, (11 << 4) | 1);
		assert_eq!(route.paths[0].hops[2].node_features.le_flags(), &id_to_feature_flags(5));
		assert_eq!(route.paths[0].hops[2].channel_features.le_flags(), &id_to_feature_flags(6));

		assert_eq!(route.paths[0].hops[3].pubkey, nodes[3]);
		assert_eq!(route.paths[0].hops[3].short_channel_id, 11);
		assert_eq!(route.paths[0].hops[3].fee_msat, 1000);
		assert_eq!(route.paths[0].hops[3].cltv_expiry_delta, (8 << 4) | 1);
		// If we have a peer in the node map, we'll use their features here since we don't have
		// a way of figuring out their features from the invoice:
		assert_eq!(route.paths[0].hops[3].node_features.le_flags(), &id_to_feature_flags(4));
		assert_eq!(route.paths[0].hops[3].channel_features.le_flags(), &id_to_feature_flags(11));

		assert_eq!(route.paths[0].hops[4].pubkey, nodes[6]);
		assert_eq!(route.paths[0].hops[4].short_channel_id, 8);
		assert_eq!(route.paths[0].hops[4].fee_msat, 2000);
		assert_eq!(route.paths[0].hops[4].cltv_expiry_delta, 42);
		assert_eq!(route.paths[0].hops[4].node_features.le_flags(), default_node_features().le_flags()); // We dont pass flags in from invoices yet
		assert_eq!(route.paths[0].hops[4].channel_features.le_flags(), &Vec::<u8>::new()); // We can't learn any flags from invoices, sadly
	}

	fn do_unannounced_path_test(last_hop_htlc_max: Option<u64>, last_hop_fee_prop: u32, outbound_capacity_msat: u64, route_val: u64) -> Result<Route, LightningError> {
		let source_node_id = PublicKey::from_secret_key(&Secp256k1::new(), &SecretKey::from_slice(&<Vec<u8>>::from_hex(&format!("{:02}", 41).repeat(32)).unwrap()[..]).unwrap());
		let middle_node_id = PublicKey::from_secret_key(&Secp256k1::new(), &SecretKey::from_slice(&<Vec<u8>>::from_hex(&format!("{:02}", 42).repeat(32)).unwrap()[..]).unwrap());
		let target_node_id = PublicKey::from_secret_key(&Secp256k1::new(), &SecretKey::from_slice(&<Vec<u8>>::from_hex(&format!("{:02}", 43).repeat(32)).unwrap()[..]).unwrap());

		// If we specify a channel to a middle hop, that overrides our local channel view and that gets used
		let last_hops = RouteHint(vec![RouteHintHop {
			src_node_id: middle_node_id,
			short_channel_id: 8,
			fees: RoutingFees {
				base_msat: 1000,
				proportional_millionths: last_hop_fee_prop,
			},
			cltv_expiry_delta: (8 << 4) | 1,
			htlc_minimum_msat: None,
			htlc_maximum_msat: last_hop_htlc_max,
		}]);
		let payment_params = PaymentParameters::from_node_id(target_node_id, 42).with_route_hints(vec![last_hops]).unwrap();
		let our_chans = vec![get_channel_details(Some(42), middle_node_id, InitFeatures::from_le_bytes(vec![0b11]), outbound_capacity_msat)];
		let scorer = ln_test_utils::TestScorer::new();
		let keys_manager = ln_test_utils::TestKeysInterface::new(&[0u8; 32], Network::Testnet);
		let random_seed_bytes = keys_manager.get_secure_random_bytes();
		let logger = ln_test_utils::TestLogger::new();
		let network_graph = NetworkGraph::new(Network::Testnet, &logger);
		let route_params = RouteParameters::from_payment_params_and_value(payment_params, route_val);
		let route = get_route(&source_node_id, &route_params, &network_graph.read_only(),
				Some(&our_chans.iter().collect::<Vec<_>>()), &logger, &scorer, &Default::default(),
				&random_seed_bytes);
		route
	}

	#[test]
	fn unannounced_path_test() {
		// We should be able to send a payment to a destination without any help of a routing graph
		// if we have a channel with a common counterparty that appears in the first and last hop
		// hints.
		let route = do_unannounced_path_test(None, 1, 2000000, 1000000).unwrap();

		let middle_node_id = PublicKey::from_secret_key(&Secp256k1::new(), &SecretKey::from_slice(&<Vec<u8>>::from_hex(&format!("{:02}", 42).repeat(32)).unwrap()[..]).unwrap());
		let target_node_id = PublicKey::from_secret_key(&Secp256k1::new(), &SecretKey::from_slice(&<Vec<u8>>::from_hex(&format!("{:02}", 43).repeat(32)).unwrap()[..]).unwrap());
		assert_eq!(route.paths[0].hops.len(), 2);

		assert_eq!(route.paths[0].hops[0].pubkey, middle_node_id);
		assert_eq!(route.paths[0].hops[0].short_channel_id, 42);
		assert_eq!(route.paths[0].hops[0].fee_msat, 1001);
		assert_eq!(route.paths[0].hops[0].cltv_expiry_delta, (8 << 4) | 1);
		assert_eq!(route.paths[0].hops[0].node_features.le_flags(), &[0b11]);
		assert_eq!(route.paths[0].hops[0].channel_features.le_flags(), &[0; 0]); // We can't learn any flags from invoices, sadly

		assert_eq!(route.paths[0].hops[1].pubkey, target_node_id);
		assert_eq!(route.paths[0].hops[1].short_channel_id, 8);
		assert_eq!(route.paths[0].hops[1].fee_msat, 1000000);
		assert_eq!(route.paths[0].hops[1].cltv_expiry_delta, 42);
		assert_eq!(route.paths[0].hops[1].node_features.le_flags(), default_node_features().le_flags()); // We dont pass flags in from invoices yet
		assert_eq!(route.paths[0].hops[1].channel_features.le_flags(), &[0; 0]); // We can't learn any flags from invoices, sadly
	}

	#[test]
	fn overflow_unannounced_path_test_liquidity_underflow() {
		// Previously, when we had a last-hop hint connected directly to a first-hop channel, where
		// the last-hop had a fee which overflowed a u64, we'd panic.
		// This was due to us adding the first-hop from us unconditionally, causing us to think
		// we'd built a path (as our node is in the "best candidate" set), when we had not.
		// In this test, we previously hit a subtraction underflow due to having less available
		// liquidity at the last hop than 0.
		assert!(do_unannounced_path_test(Some(21_000_000_0000_0000_000), 0, 21_000_000_0000_0000_000, 21_000_000_0000_0000_000).is_err());
	}

	#[test]
	fn overflow_unannounced_path_test_feerate_overflow() {
		// This tests for the same case as above, except instead of hitting a subtraction
		// underflow, we hit a case where the fee charged at a hop overflowed.
		assert!(do_unannounced_path_test(Some(21_000_000_0000_0000_000), 50000, 21_000_000_0000_0000_000, 21_000_000_0000_0000_000).is_err());
	}

	#[test]
	fn available_amount_while_routing_test() {
		// Tests whether we choose the correct available channel amount while routing.

		let (secp_ctx, network_graph, gossip_sync, chain_monitor, logger) = build_graph();
		let (our_privkey, our_id, privkeys, nodes) = get_nodes(&secp_ctx);
		let scorer = ln_test_utils::TestScorer::new();
		let keys_manager = ln_test_utils::TestKeysInterface::new(&[0u8; 32], Network::Testnet);
		let random_seed_bytes = keys_manager.get_secure_random_bytes();
		let config = UserConfig::default();
		let payment_params = PaymentParameters::from_node_id(nodes[2], 42)
			.with_bolt11_features(channelmanager::provided_bolt11_invoice_features(&config))
			.unwrap();

		// We will use a simple single-path route from
		// our node to node2 via node0: channels {1, 3}.

		// First disable all other paths.
		update_channel(&gossip_sync, &secp_ctx, &our_privkey, UnsignedChannelUpdate {
			chain_hash: ChainHash::using_genesis_block(Network::Testnet),
			short_channel_id: 2,
			timestamp: 2,
			flags: 2,
			cltv_expiry_delta: 0,
			htlc_minimum_msat: 0,
			htlc_maximum_msat: 100_000,
			fee_base_msat: 0,
			fee_proportional_millionths: 0,
			excess_data: Vec::new()
		});
		update_channel(&gossip_sync, &secp_ctx, &our_privkey, UnsignedChannelUpdate {
			chain_hash: ChainHash::using_genesis_block(Network::Testnet),
			short_channel_id: 12,
			timestamp: 2,
			flags: 2,
			cltv_expiry_delta: 0,
			htlc_minimum_msat: 0,
			htlc_maximum_msat: 100_000,
			fee_base_msat: 0,
			fee_proportional_millionths: 0,
			excess_data: Vec::new()
		});

		// Make the first channel (#1) very permissive,
		// and we will be testing all limits on the second channel.
		update_channel(&gossip_sync, &secp_ctx, &our_privkey, UnsignedChannelUpdate {
			chain_hash: ChainHash::using_genesis_block(Network::Testnet),
			short_channel_id: 1,
			timestamp: 2,
			flags: 0,
			cltv_expiry_delta: 0,
			htlc_minimum_msat: 0,
			htlc_maximum_msat: 1_000_000_000,
			fee_base_msat: 0,
			fee_proportional_millionths: 0,
			excess_data: Vec::new()
		});

		// First, let's see if routing works if we have absolutely no idea about the available amount.
		// In this case, it should be set to 250_000 sats.
		update_channel(&gossip_sync, &secp_ctx, &privkeys[0], UnsignedChannelUpdate {
			chain_hash: ChainHash::using_genesis_block(Network::Testnet),
			short_channel_id: 3,
			timestamp: 2,
			flags: 0,
			cltv_expiry_delta: 0,
			htlc_minimum_msat: 0,
			htlc_maximum_msat: 250_000_000,
			fee_base_msat: 0,
			fee_proportional_millionths: 0,
			excess_data: Vec::new()
		});

		{
			// Attempt to route more than available results in a failure.
			let route_params = RouteParameters::from_payment_params_and_value(
				payment_params.clone(), 250_000_001);
			if let Err(LightningError{err, action: ErrorAction::IgnoreError}) = get_route(
					&our_id, &route_params, &network_graph.read_only(), None,
					Arc::clone(&logger), &scorer, &Default::default(), &random_seed_bytes) {
						assert_eq!(err, "Failed to find a sufficient route to the given destination");
			} else { panic!(); }
		}

		{
			// Now, attempt to route an exact amount we have should be fine.
			let route_params = RouteParameters::from_payment_params_and_value(
				payment_params.clone(), 250_000_000);
			let route = get_route(&our_id, &route_params, &network_graph.read_only(), None,
				Arc::clone(&logger), &scorer, &Default::default(), &random_seed_bytes).unwrap();
			assert_eq!(route.paths.len(), 1);
			let path = route.paths.last().unwrap();
			assert_eq!(path.hops.len(), 2);
			assert_eq!(path.hops.last().unwrap().pubkey, nodes[2]);
			assert_eq!(path.final_value_msat(), 250_000_000);
		}

		// Check that setting next_outbound_htlc_limit_msat in first_hops limits the channels.
		// Disable channel #1 and use another first hop.
		update_channel(&gossip_sync, &secp_ctx, &our_privkey, UnsignedChannelUpdate {
			chain_hash: ChainHash::using_genesis_block(Network::Testnet),
			short_channel_id: 1,
			timestamp: 3,
			flags: 2,
			cltv_expiry_delta: 0,
			htlc_minimum_msat: 0,
			htlc_maximum_msat: 1_000_000_000,
			fee_base_msat: 0,
			fee_proportional_millionths: 0,
			excess_data: Vec::new()
		});

		// Now, limit the first_hop by the next_outbound_htlc_limit_msat of 200_000 sats.
		let our_chans = vec![get_channel_details(Some(42), nodes[0].clone(), InitFeatures::from_le_bytes(vec![0b11]), 200_000_000)];

		{
			// Attempt to route more than available results in a failure.
			let route_params = RouteParameters::from_payment_params_and_value(
				payment_params.clone(), 200_000_001);
			if let Err(LightningError{err, action: ErrorAction::IgnoreError}) = get_route(
					&our_id, &route_params, &network_graph.read_only(),
					Some(&our_chans.iter().collect::<Vec<_>>()), Arc::clone(&logger), &scorer,
					&Default::default(), &random_seed_bytes) {
						assert_eq!(err, "Failed to find a sufficient route to the given destination");
			} else { panic!(); }
		}

		{
			// Now, attempt to route an exact amount we have should be fine.
			let route_params = RouteParameters::from_payment_params_and_value(
				payment_params.clone(), 200_000_000);
			let route = get_route(&our_id, &route_params, &network_graph.read_only(),
				Some(&our_chans.iter().collect::<Vec<_>>()), Arc::clone(&logger), &scorer,
				&Default::default(), &random_seed_bytes).unwrap();
			assert_eq!(route.paths.len(), 1);
			let path = route.paths.last().unwrap();
			assert_eq!(path.hops.len(), 2);
			assert_eq!(path.hops.last().unwrap().pubkey, nodes[2]);
			assert_eq!(path.final_value_msat(), 200_000_000);
		}

		// Enable channel #1 back.
		update_channel(&gossip_sync, &secp_ctx, &our_privkey, UnsignedChannelUpdate {
			chain_hash: ChainHash::using_genesis_block(Network::Testnet),
			short_channel_id: 1,
			timestamp: 4,
			flags: 0,
			cltv_expiry_delta: 0,
			htlc_minimum_msat: 0,
			htlc_maximum_msat: 1_000_000_000,
			fee_base_msat: 0,
			fee_proportional_millionths: 0,
			excess_data: Vec::new()
		});


		// Now let's see if routing works if we know only htlc_maximum_msat.
		update_channel(&gossip_sync, &secp_ctx, &privkeys[0], UnsignedChannelUpdate {
			chain_hash: ChainHash::using_genesis_block(Network::Testnet),
			short_channel_id: 3,
			timestamp: 3,
			flags: 0,
			cltv_expiry_delta: 0,
			htlc_minimum_msat: 0,
			htlc_maximum_msat: 15_000,
			fee_base_msat: 0,
			fee_proportional_millionths: 0,
			excess_data: Vec::new()
		});

		{
			// Attempt to route more than available results in a failure.
			let route_params = RouteParameters::from_payment_params_and_value(
				payment_params.clone(), 15_001);
			if let Err(LightningError{err, action: ErrorAction::IgnoreError}) = get_route(
					&our_id, &route_params, &network_graph.read_only(), None, Arc::clone(&logger),
					&scorer, &Default::default(), &random_seed_bytes) {
						assert_eq!(err, "Failed to find a sufficient route to the given destination");
			} else { panic!(); }
		}

		{
			// Now, attempt to route an exact amount we have should be fine.
			let route_params = RouteParameters::from_payment_params_and_value(
				payment_params.clone(), 15_000);
			let route = get_route(&our_id, &route_params, &network_graph.read_only(), None,
				Arc::clone(&logger), &scorer, &Default::default(), &random_seed_bytes).unwrap();
			assert_eq!(route.paths.len(), 1);
			let path = route.paths.last().unwrap();
			assert_eq!(path.hops.len(), 2);
			assert_eq!(path.hops.last().unwrap().pubkey, nodes[2]);
			assert_eq!(path.final_value_msat(), 15_000);
		}

		// Now let's see if routing works if we know only capacity from the UTXO.

		// We can't change UTXO capacity on the fly, so we'll disable
		// the existing channel and add another one with the capacity we need.
		update_channel(&gossip_sync, &secp_ctx, &privkeys[0], UnsignedChannelUpdate {
			chain_hash: ChainHash::using_genesis_block(Network::Testnet),
			short_channel_id: 3,
			timestamp: 4,
			flags: 2,
			cltv_expiry_delta: 0,
			htlc_minimum_msat: 0,
			htlc_maximum_msat: MAX_VALUE_MSAT,
			fee_base_msat: 0,
			fee_proportional_millionths: 0,
			excess_data: Vec::new()
		});

		let good_script = Builder::new().push_opcode(opcodes::all::OP_PUSHNUM_2)
		.push_slice(&PublicKey::from_secret_key(&secp_ctx, &privkeys[0]).serialize())
		.push_slice(&PublicKey::from_secret_key(&secp_ctx, &privkeys[2]).serialize())
		.push_opcode(opcodes::all::OP_PUSHNUM_2)
		.push_opcode(opcodes::all::OP_CHECKMULTISIG).into_script().to_v0_p2wsh();

		*chain_monitor.utxo_ret.lock().unwrap() =
			UtxoResult::Sync(Ok(TxOut { value: 15, script_pubkey: good_script.clone() }));
		gossip_sync.add_utxo_lookup(Some(chain_monitor));

		add_channel(&gossip_sync, &secp_ctx, &privkeys[0], &privkeys[2], ChannelFeatures::from_le_bytes(id_to_feature_flags(3)), 333);
		update_channel(&gossip_sync, &secp_ctx, &privkeys[0], UnsignedChannelUpdate {
			chain_hash: ChainHash::using_genesis_block(Network::Testnet),
			short_channel_id: 333,
			timestamp: 1,
			flags: 0,
			cltv_expiry_delta: (3 << 4) | 1,
			htlc_minimum_msat: 0,
			htlc_maximum_msat: 15_000,
			fee_base_msat: 0,
			fee_proportional_millionths: 0,
			excess_data: Vec::new()
		});
		update_channel(&gossip_sync, &secp_ctx, &privkeys[2], UnsignedChannelUpdate {
			chain_hash: ChainHash::using_genesis_block(Network::Testnet),
			short_channel_id: 333,
			timestamp: 1,
			flags: 1,
			cltv_expiry_delta: (3 << 4) | 2,
			htlc_minimum_msat: 0,
			htlc_maximum_msat: 15_000,
			fee_base_msat: 100,
			fee_proportional_millionths: 0,
			excess_data: Vec::new()
		});

		{
			// Attempt to route more than available results in a failure.
			let route_params = RouteParameters::from_payment_params_and_value(
				payment_params.clone(), 15_001);
			if let Err(LightningError{err, action: ErrorAction::IgnoreError}) = get_route(
					&our_id, &route_params, &network_graph.read_only(), None, Arc::clone(&logger),
					&scorer, &Default::default(), &random_seed_bytes) {
						assert_eq!(err, "Failed to find a sufficient route to the given destination");
			} else { panic!(); }
		}

		{
			// Now, attempt to route an exact amount we have should be fine.
			let route_params = RouteParameters::from_payment_params_and_value(
				payment_params.clone(), 15_000);
			let route = get_route(&our_id, &route_params, &network_graph.read_only(), None,
				Arc::clone(&logger), &scorer, &Default::default(), &random_seed_bytes).unwrap();
			assert_eq!(route.paths.len(), 1);
			let path = route.paths.last().unwrap();
			assert_eq!(path.hops.len(), 2);
			assert_eq!(path.hops.last().unwrap().pubkey, nodes[2]);
			assert_eq!(path.final_value_msat(), 15_000);
		}

		// Now let's see if routing chooses htlc_maximum_msat over UTXO capacity.
		update_channel(&gossip_sync, &secp_ctx, &privkeys[0], UnsignedChannelUpdate {
			chain_hash: ChainHash::using_genesis_block(Network::Testnet),
			short_channel_id: 333,
			timestamp: 6,
			flags: 0,
			cltv_expiry_delta: 0,
			htlc_minimum_msat: 0,
			htlc_maximum_msat: 10_000,
			fee_base_msat: 0,
			fee_proportional_millionths: 0,
			excess_data: Vec::new()
		});

		{
			// Attempt to route more than available results in a failure.
			let route_params = RouteParameters::from_payment_params_and_value(
				payment_params.clone(), 10_001);
			if let Err(LightningError{err, action: ErrorAction::IgnoreError}) = get_route(
					&our_id, &route_params, &network_graph.read_only(), None, Arc::clone(&logger),
					&scorer, &Default::default(), &random_seed_bytes) {
						assert_eq!(err, "Failed to find a sufficient route to the given destination");
			} else { panic!(); }
		}

		{
			// Now, attempt to route an exact amount we have should be fine.
			let route_params = RouteParameters::from_payment_params_and_value(
				payment_params.clone(), 10_000);
			let route = get_route(&our_id, &route_params, &network_graph.read_only(), None,
				Arc::clone(&logger), &scorer, &Default::default(), &random_seed_bytes).unwrap();
			assert_eq!(route.paths.len(), 1);
			let path = route.paths.last().unwrap();
			assert_eq!(path.hops.len(), 2);
			assert_eq!(path.hops.last().unwrap().pubkey, nodes[2]);
			assert_eq!(path.final_value_msat(), 10_000);
		}
	}

	#[test]
	fn available_liquidity_last_hop_test() {
		// Check that available liquidity properly limits the path even when only
		// one of the latter hops is limited.
		let (secp_ctx, network_graph, gossip_sync, _, logger) = build_graph();
		let (our_privkey, our_id, privkeys, nodes) = get_nodes(&secp_ctx);
		let scorer = ln_test_utils::TestScorer::new();
		let keys_manager = ln_test_utils::TestKeysInterface::new(&[0u8; 32], Network::Testnet);
		let random_seed_bytes = keys_manager.get_secure_random_bytes();
		let config = UserConfig::default();
		let payment_params = PaymentParameters::from_node_id(nodes[3], 42)
			.with_bolt11_features(channelmanager::provided_bolt11_invoice_features(&config))
			.unwrap();

		// Path via {node7, node2, node4} is channels {12, 13, 6, 11}.
		// {12, 13, 11} have the capacities of 100, {6} has a capacity of 50.
		// Total capacity: 50 sats.

		// Disable other potential paths.
		update_channel(&gossip_sync, &secp_ctx, &our_privkey, UnsignedChannelUpdate {
			chain_hash: ChainHash::using_genesis_block(Network::Testnet),
			short_channel_id: 2,
			timestamp: 2,
			flags: 2,
			cltv_expiry_delta: 0,
			htlc_minimum_msat: 0,
			htlc_maximum_msat: 100_000,
			fee_base_msat: 0,
			fee_proportional_millionths: 0,
			excess_data: Vec::new()
		});
		update_channel(&gossip_sync, &secp_ctx, &privkeys[2], UnsignedChannelUpdate {
			chain_hash: ChainHash::using_genesis_block(Network::Testnet),
			short_channel_id: 7,
			timestamp: 2,
			flags: 2,
			cltv_expiry_delta: 0,
			htlc_minimum_msat: 0,
			htlc_maximum_msat: 100_000,
			fee_base_msat: 0,
			fee_proportional_millionths: 0,
			excess_data: Vec::new()
		});

		// Limit capacities

		update_channel(&gossip_sync, &secp_ctx, &our_privkey, UnsignedChannelUpdate {
			chain_hash: ChainHash::using_genesis_block(Network::Testnet),
			short_channel_id: 12,
			timestamp: 2,
			flags: 0,
			cltv_expiry_delta: 0,
			htlc_minimum_msat: 0,
			htlc_maximum_msat: 100_000,
			fee_base_msat: 0,
			fee_proportional_millionths: 0,
			excess_data: Vec::new()
		});
		update_channel(&gossip_sync, &secp_ctx, &privkeys[7], UnsignedChannelUpdate {
			chain_hash: ChainHash::using_genesis_block(Network::Testnet),
			short_channel_id: 13,
			timestamp: 2,
			flags: 0,
			cltv_expiry_delta: 0,
			htlc_minimum_msat: 0,
			htlc_maximum_msat: 100_000,
			fee_base_msat: 0,
			fee_proportional_millionths: 0,
			excess_data: Vec::new()
		});

		update_channel(&gossip_sync, &secp_ctx, &privkeys[2], UnsignedChannelUpdate {
			chain_hash: ChainHash::using_genesis_block(Network::Testnet),
			short_channel_id: 6,
			timestamp: 2,
			flags: 0,
			cltv_expiry_delta: 0,
			htlc_minimum_msat: 0,
			htlc_maximum_msat: 50_000,
			fee_base_msat: 0,
			fee_proportional_millionths: 0,
			excess_data: Vec::new()
		});
		update_channel(&gossip_sync, &secp_ctx, &privkeys[4], UnsignedChannelUpdate {
			chain_hash: ChainHash::using_genesis_block(Network::Testnet),
			short_channel_id: 11,
			timestamp: 2,
			flags: 0,
			cltv_expiry_delta: 0,
			htlc_minimum_msat: 0,
			htlc_maximum_msat: 100_000,
			fee_base_msat: 0,
			fee_proportional_millionths: 0,
			excess_data: Vec::new()
		});
		{
			// Attempt to route more than available results in a failure.
			let route_params = RouteParameters::from_payment_params_and_value(
				payment_params.clone(), 60_000);
			if let Err(LightningError{err, action: ErrorAction::IgnoreError}) = get_route(
					&our_id, &route_params, &network_graph.read_only(), None, Arc::clone(&logger),
					&scorer, &Default::default(), &random_seed_bytes) {
						assert_eq!(err, "Failed to find a sufficient route to the given destination");
			} else { panic!(); }
		}

		{
			// Now, attempt to route 49 sats (just a bit below the capacity).
			let route_params = RouteParameters::from_payment_params_and_value(
				payment_params.clone(), 49_000);
			let route = get_route(&our_id, &route_params, &network_graph.read_only(), None,
				Arc::clone(&logger), &scorer, &Default::default(), &random_seed_bytes).unwrap();
			assert_eq!(route.paths.len(), 1);
			let mut total_amount_paid_msat = 0;
			for path in &route.paths {
				assert_eq!(path.hops.len(), 4);
				assert_eq!(path.hops.last().unwrap().pubkey, nodes[3]);
				total_amount_paid_msat += path.final_value_msat();
			}
			assert_eq!(total_amount_paid_msat, 49_000);
		}

		{
			// Attempt to route an exact amount is also fine
			let route_params = RouteParameters::from_payment_params_and_value(
				payment_params, 50_000);
			let route = get_route(&our_id, &route_params, &network_graph.read_only(), None,
				Arc::clone(&logger), &scorer, &Default::default(), &random_seed_bytes).unwrap();
			assert_eq!(route.paths.len(), 1);
			let mut total_amount_paid_msat = 0;
			for path in &route.paths {
				assert_eq!(path.hops.len(), 4);
				assert_eq!(path.hops.last().unwrap().pubkey, nodes[3]);
				total_amount_paid_msat += path.final_value_msat();
			}
			assert_eq!(total_amount_paid_msat, 50_000);
		}
	}

	#[test]
	fn ignore_fee_first_hop_test() {
		let (secp_ctx, network_graph, gossip_sync, _, logger) = build_graph();
		let (our_privkey, our_id, privkeys, nodes) = get_nodes(&secp_ctx);
		let scorer = ln_test_utils::TestScorer::new();
		let keys_manager = ln_test_utils::TestKeysInterface::new(&[0u8; 32], Network::Testnet);
		let random_seed_bytes = keys_manager.get_secure_random_bytes();
		let payment_params = PaymentParameters::from_node_id(nodes[2], 42);

		// Path via node0 is channels {1, 3}. Limit them to 100 and 50 sats (total limit 50).
		update_channel(&gossip_sync, &secp_ctx, &our_privkey, UnsignedChannelUpdate {
			chain_hash: ChainHash::using_genesis_block(Network::Testnet),
			short_channel_id: 1,
			timestamp: 2,
			flags: 0,
			cltv_expiry_delta: 0,
			htlc_minimum_msat: 0,
			htlc_maximum_msat: 100_000,
			fee_base_msat: 1_000_000,
			fee_proportional_millionths: 0,
			excess_data: Vec::new()
		});
		update_channel(&gossip_sync, &secp_ctx, &privkeys[0], UnsignedChannelUpdate {
			chain_hash: ChainHash::using_genesis_block(Network::Testnet),
			short_channel_id: 3,
			timestamp: 2,
			flags: 0,
			cltv_expiry_delta: 0,
			htlc_minimum_msat: 0,
			htlc_maximum_msat: 50_000,
			fee_base_msat: 0,
			fee_proportional_millionths: 0,
			excess_data: Vec::new()
		});

		{
			let route_params = RouteParameters::from_payment_params_and_value(
				payment_params, 50_000);
			let route = get_route(&our_id, &route_params, &network_graph.read_only(), None,
				Arc::clone(&logger), &scorer, &Default::default(), &random_seed_bytes).unwrap();
			assert_eq!(route.paths.len(), 1);
			let mut total_amount_paid_msat = 0;
			for path in &route.paths {
				assert_eq!(path.hops.len(), 2);
				assert_eq!(path.hops.last().unwrap().pubkey, nodes[2]);
				total_amount_paid_msat += path.final_value_msat();
			}
			assert_eq!(total_amount_paid_msat, 50_000);
		}
	}

	#[test]
	fn simple_mpp_route_test() {
		let (secp_ctx, _, _, _, _) = build_graph();
		let (_, _, _, nodes) = get_nodes(&secp_ctx);
		let config = UserConfig::default();
		let clear_payment_params = PaymentParameters::from_node_id(nodes[2], 42)
			.with_bolt11_features(channelmanager::provided_bolt11_invoice_features(&config))
			.unwrap();
		do_simple_mpp_route_test(clear_payment_params);

		// MPP to a 1-hop blinded path for nodes[2]
		let bolt12_features = channelmanager::provided_bolt12_invoice_features(&config);
		let blinded_path = BlindedPath {
			introduction_node: IntroductionNode::NodeId(nodes[2]),
			blinding_point: ln_test_utils::pubkey(42),
			blinded_hops: vec![BlindedHop { blinded_node_id: ln_test_utils::pubkey(42 as u8), encrypted_payload: Vec::new() }],
		};
		let blinded_payinfo = BlindedPayInfo { // These fields are ignored for 1-hop blinded paths
			fee_base_msat: 0,
			fee_proportional_millionths: 0,
			htlc_minimum_msat: 0,
			htlc_maximum_msat: 0,
			cltv_expiry_delta: 0,
			features: BlindedHopFeatures::empty(),
		};
		let one_hop_blinded_payment_params = PaymentParameters::blinded(vec![(blinded_payinfo.clone(), blinded_path.clone())])
			.with_bolt12_features(bolt12_features.clone()).unwrap();
		do_simple_mpp_route_test(one_hop_blinded_payment_params.clone());

		// MPP to 3 2-hop blinded paths
		let mut blinded_path_node_0 = blinded_path.clone();
		blinded_path_node_0.introduction_node = IntroductionNode::NodeId(nodes[0]);
		blinded_path_node_0.blinded_hops.push(blinded_path.blinded_hops[0].clone());
		let mut node_0_payinfo = blinded_payinfo.clone();
		node_0_payinfo.htlc_maximum_msat = 50_000;

		let mut blinded_path_node_7 = blinded_path_node_0.clone();
		blinded_path_node_7.introduction_node = IntroductionNode::NodeId(nodes[7]);
		let mut node_7_payinfo = blinded_payinfo.clone();
		node_7_payinfo.htlc_maximum_msat = 60_000;

		let mut blinded_path_node_1 = blinded_path_node_0.clone();
		blinded_path_node_1.introduction_node = IntroductionNode::NodeId(nodes[1]);
		let mut node_1_payinfo = blinded_payinfo.clone();
		node_1_payinfo.htlc_maximum_msat = 180_000;

		let two_hop_blinded_payment_params = PaymentParameters::blinded(
			vec![
				(node_0_payinfo, blinded_path_node_0),
				(node_7_payinfo, blinded_path_node_7),
				(node_1_payinfo, blinded_path_node_1)
			])
			.with_bolt12_features(bolt12_features).unwrap();
		do_simple_mpp_route_test(two_hop_blinded_payment_params);
	}


	fn do_simple_mpp_route_test(payment_params: PaymentParameters) {
		let (secp_ctx, network_graph, gossip_sync, _, logger) = build_graph();
		let (our_privkey, our_id, privkeys, nodes) = get_nodes(&secp_ctx);
		let scorer = ln_test_utils::TestScorer::new();
		let keys_manager = ln_test_utils::TestKeysInterface::new(&[0u8; 32], Network::Testnet);
		let random_seed_bytes = keys_manager.get_secure_random_bytes();

		// We need a route consisting of 3 paths:
		// From our node to node2 via node0, node7, node1 (three paths one hop each).
		// To achieve this, the amount being transferred should be around
		// the total capacity of these 3 paths.

		// First, we set limits on these (previously unlimited) channels.
		// Their aggregate capacity will be 50 + 60 + 180 = 290 sats.

		// Path via node0 is channels {1, 3}. Limit them to 100 and 50 sats (total limit 50).
		update_channel(&gossip_sync, &secp_ctx, &our_privkey, UnsignedChannelUpdate {
			chain_hash: ChainHash::using_genesis_block(Network::Testnet),
			short_channel_id: 1,
			timestamp: 2,
			flags: 0,
			cltv_expiry_delta: 0,
			htlc_minimum_msat: 0,
			htlc_maximum_msat: 100_000,
			fee_base_msat: 0,
			fee_proportional_millionths: 0,
			excess_data: Vec::new()
		});
		update_channel(&gossip_sync, &secp_ctx, &privkeys[0], UnsignedChannelUpdate {
			chain_hash: ChainHash::using_genesis_block(Network::Testnet),
			short_channel_id: 3,
			timestamp: 2,
			flags: 0,
			cltv_expiry_delta: 0,
			htlc_minimum_msat: 0,
			htlc_maximum_msat: 50_000,
			fee_base_msat: 0,
			fee_proportional_millionths: 0,
			excess_data: Vec::new()
		});

		// Path via node7 is channels {12, 13}. Limit them to 60 and 60 sats
		// (total limit 60).
		update_channel(&gossip_sync, &secp_ctx, &our_privkey, UnsignedChannelUpdate {
			chain_hash: ChainHash::using_genesis_block(Network::Testnet),
			short_channel_id: 12,
			timestamp: 2,
			flags: 0,
			cltv_expiry_delta: 0,
			htlc_minimum_msat: 0,
			htlc_maximum_msat: 60_000,
			fee_base_msat: 0,
			fee_proportional_millionths: 0,
			excess_data: Vec::new()
		});
		update_channel(&gossip_sync, &secp_ctx, &privkeys[7], UnsignedChannelUpdate {
			chain_hash: ChainHash::using_genesis_block(Network::Testnet),
			short_channel_id: 13,
			timestamp: 2,
			flags: 0,
			cltv_expiry_delta: 0,
			htlc_minimum_msat: 0,
			htlc_maximum_msat: 60_000,
			fee_base_msat: 0,
			fee_proportional_millionths: 0,
			excess_data: Vec::new()
		});

		// Path via node1 is channels {2, 4}. Limit them to 200 and 180 sats
		// (total capacity 180 sats).
		update_channel(&gossip_sync, &secp_ctx, &our_privkey, UnsignedChannelUpdate {
			chain_hash: ChainHash::using_genesis_block(Network::Testnet),
			short_channel_id: 2,
			timestamp: 2,
			flags: 0,
			cltv_expiry_delta: 0,
			htlc_minimum_msat: 0,
			htlc_maximum_msat: 200_000,
			fee_base_msat: 0,
			fee_proportional_millionths: 0,
			excess_data: Vec::new()
		});
		update_channel(&gossip_sync, &secp_ctx, &privkeys[1], UnsignedChannelUpdate {
			chain_hash: ChainHash::using_genesis_block(Network::Testnet),
			short_channel_id: 4,
			timestamp: 2,
			flags: 0,
			cltv_expiry_delta: 0,
			htlc_minimum_msat: 0,
			htlc_maximum_msat: 180_000,
			fee_base_msat: 0,
			fee_proportional_millionths: 0,
			excess_data: Vec::new()
		});

		{
			// Attempt to route more than available results in a failure.
			let route_params = RouteParameters::from_payment_params_and_value(
				payment_params.clone(), 300_000);
			if let Err(LightningError{err, action: ErrorAction::IgnoreError}) = get_route(
				&our_id, &route_params, &network_graph.read_only(), None,
				Arc::clone(&logger), &scorer, &Default::default(), &random_seed_bytes) {
					assert_eq!(err, "Failed to find a sufficient route to the given destination");
			} else { panic!(); }
		}

		{
			// Attempt to route while setting max_path_count to 0 results in a failure.
			let zero_payment_params = payment_params.clone().with_max_path_count(0);
			let route_params = RouteParameters::from_payment_params_and_value(
				zero_payment_params, 100);
			if let Err(LightningError{err, action: ErrorAction::IgnoreError}) = get_route(
				&our_id, &route_params, &network_graph.read_only(), None,
				Arc::clone(&logger), &scorer, &Default::default(), &random_seed_bytes) {
					assert_eq!(err, "Can't find a route with no paths allowed.");
			} else { panic!(); }
		}

		{
			// Attempt to route while setting max_path_count to 3 results in a failure.
			// This is the case because the minimal_value_contribution_msat would require each path
			// to account for 1/3 of the total value, which is violated by 2 out of 3 paths.
			let fail_payment_params = payment_params.clone().with_max_path_count(3);
			let route_params = RouteParameters::from_payment_params_and_value(
				fail_payment_params, 250_000);
			if let Err(LightningError{err, action: ErrorAction::IgnoreError}) = get_route(
				&our_id, &route_params, &network_graph.read_only(), None,
				Arc::clone(&logger), &scorer, &Default::default(), &random_seed_bytes) {
					assert_eq!(err, "Failed to find a sufficient route to the given destination");
			} else { panic!(); }
		}

		{
			// Now, attempt to route 250 sats (just a bit below the capacity).
			// Our algorithm should provide us with these 3 paths.
			let route_params = RouteParameters::from_payment_params_and_value(
				payment_params.clone(), 250_000);
			let route = get_route(&our_id, &route_params, &network_graph.read_only(), None,
				Arc::clone(&logger), &scorer, &Default::default(), &random_seed_bytes).unwrap();
			assert_eq!(route.paths.len(), 3);
			let mut total_amount_paid_msat = 0;
			for path in &route.paths {
				if let Some(bt) = &path.blinded_tail {
					assert_eq!(path.hops.len() + if bt.hops.len() == 1 { 0 } else { 1 }, 2);
				} else {
					assert_eq!(path.hops.len(), 2);
					assert_eq!(path.hops.last().unwrap().pubkey, nodes[2]);
				}
				total_amount_paid_msat += path.final_value_msat();
			}
			assert_eq!(total_amount_paid_msat, 250_000);
		}

		{
			// Attempt to route an exact amount is also fine
			let route_params = RouteParameters::from_payment_params_and_value(
				payment_params.clone(), 290_000);
			let route = get_route(&our_id, &route_params, &network_graph.read_only(), None,
				Arc::clone(&logger), &scorer, &Default::default(), &random_seed_bytes).unwrap();
			assert_eq!(route.paths.len(), 3);
			let mut total_amount_paid_msat = 0;
			for path in &route.paths {
				if payment_params.payee.blinded_route_hints().len() != 0 {
					assert!(path.blinded_tail.is_some()) } else { assert!(path.blinded_tail.is_none()) }
				if let Some(bt) = &path.blinded_tail {
					assert_eq!(path.hops.len() + if bt.hops.len() == 1 { 0 } else { 1 }, 2);
					if bt.hops.len() > 1 {
						let network_graph = network_graph.read_only();
						assert_eq!(
							NodeId::from_pubkey(&path.hops.last().unwrap().pubkey),
							payment_params.payee.blinded_route_hints().iter()
								.find(|(p, _)| p.htlc_maximum_msat == path.final_value_msat())
								.and_then(|(_, p)| p.public_introduction_node_id(&network_graph))
								.copied()
								.unwrap()
						);
					} else {
						assert_eq!(path.hops.last().unwrap().pubkey, nodes[2]);
					}
				} else {
					assert_eq!(path.hops.len(), 2);
					assert_eq!(path.hops.last().unwrap().pubkey, nodes[2]);
				}
				total_amount_paid_msat += path.final_value_msat();
			}
			assert_eq!(total_amount_paid_msat, 290_000);
		}
	}

	#[test]
	fn long_mpp_route_test() {
		let (secp_ctx, network_graph, gossip_sync, _, logger) = build_graph();
		let (our_privkey, our_id, privkeys, nodes) = get_nodes(&secp_ctx);
		let scorer = ln_test_utils::TestScorer::new();
		let keys_manager = ln_test_utils::TestKeysInterface::new(&[0u8; 32], Network::Testnet);
		let random_seed_bytes = keys_manager.get_secure_random_bytes();
		let config = UserConfig::default();
		let payment_params = PaymentParameters::from_node_id(nodes[3], 42)
			.with_bolt11_features(channelmanager::provided_bolt11_invoice_features(&config))
			.unwrap();

		// We need a route consisting of 3 paths:
		// From our node to node3 via {node0, node2}, {node7, node2, node4} and {node7, node2}.
		// Note that these paths overlap (channels 5, 12, 13).
		// We will route 300 sats.
		// Each path will have 100 sats capacity, those channels which
		// are used twice will have 200 sats capacity.

		// Disable other potential paths.
		update_channel(&gossip_sync, &secp_ctx, &our_privkey, UnsignedChannelUpdate {
			chain_hash: ChainHash::using_genesis_block(Network::Testnet),
			short_channel_id: 2,
			timestamp: 2,
			flags: 2,
			cltv_expiry_delta: 0,
			htlc_minimum_msat: 0,
			htlc_maximum_msat: 100_000,
			fee_base_msat: 0,
			fee_proportional_millionths: 0,
			excess_data: Vec::new()
		});
		update_channel(&gossip_sync, &secp_ctx, &privkeys[2], UnsignedChannelUpdate {
			chain_hash: ChainHash::using_genesis_block(Network::Testnet),
			short_channel_id: 7,
			timestamp: 2,
			flags: 2,
			cltv_expiry_delta: 0,
			htlc_minimum_msat: 0,
			htlc_maximum_msat: 100_000,
			fee_base_msat: 0,
			fee_proportional_millionths: 0,
			excess_data: Vec::new()
		});

		// Path via {node0, node2} is channels {1, 3, 5}.
		update_channel(&gossip_sync, &secp_ctx, &our_privkey, UnsignedChannelUpdate {
			chain_hash: ChainHash::using_genesis_block(Network::Testnet),
			short_channel_id: 1,
			timestamp: 2,
			flags: 0,
			cltv_expiry_delta: 0,
			htlc_minimum_msat: 0,
			htlc_maximum_msat: 100_000,
			fee_base_msat: 0,
			fee_proportional_millionths: 0,
			excess_data: Vec::new()
		});
		update_channel(&gossip_sync, &secp_ctx, &privkeys[0], UnsignedChannelUpdate {
			chain_hash: ChainHash::using_genesis_block(Network::Testnet),
			short_channel_id: 3,
			timestamp: 2,
			flags: 0,
			cltv_expiry_delta: 0,
			htlc_minimum_msat: 0,
			htlc_maximum_msat: 100_000,
			fee_base_msat: 0,
			fee_proportional_millionths: 0,
			excess_data: Vec::new()
		});

		// Capacity of 200 sats because this channel will be used by 3rd path as well.
		add_channel(&gossip_sync, &secp_ctx, &privkeys[2], &privkeys[3], ChannelFeatures::from_le_bytes(id_to_feature_flags(5)), 5);
		update_channel(&gossip_sync, &secp_ctx, &privkeys[2], UnsignedChannelUpdate {
			chain_hash: ChainHash::using_genesis_block(Network::Testnet),
			short_channel_id: 5,
			timestamp: 2,
			flags: 0,
			cltv_expiry_delta: 0,
			htlc_minimum_msat: 0,
			htlc_maximum_msat: 200_000,
			fee_base_msat: 0,
			fee_proportional_millionths: 0,
			excess_data: Vec::new()
		});

		// Path via {node7, node2, node4} is channels {12, 13, 6, 11}.
		// Add 100 sats to the capacities of {12, 13}, because these channels
		// are also used for 3rd path. 100 sats for the rest. Total capacity: 100 sats.
		update_channel(&gossip_sync, &secp_ctx, &our_privkey, UnsignedChannelUpdate {
			chain_hash: ChainHash::using_genesis_block(Network::Testnet),
			short_channel_id: 12,
			timestamp: 2,
			flags: 0,
			cltv_expiry_delta: 0,
			htlc_minimum_msat: 0,
			htlc_maximum_msat: 200_000,
			fee_base_msat: 0,
			fee_proportional_millionths: 0,
			excess_data: Vec::new()
		});
		update_channel(&gossip_sync, &secp_ctx, &privkeys[7], UnsignedChannelUpdate {
			chain_hash: ChainHash::using_genesis_block(Network::Testnet),
			short_channel_id: 13,
			timestamp: 2,
			flags: 0,
			cltv_expiry_delta: 0,
			htlc_minimum_msat: 0,
			htlc_maximum_msat: 200_000,
			fee_base_msat: 0,
			fee_proportional_millionths: 0,
			excess_data: Vec::new()
		});

		update_channel(&gossip_sync, &secp_ctx, &privkeys[2], UnsignedChannelUpdate {
			chain_hash: ChainHash::using_genesis_block(Network::Testnet),
			short_channel_id: 6,
			timestamp: 2,
			flags: 0,
			cltv_expiry_delta: 0,
			htlc_minimum_msat: 0,
			htlc_maximum_msat: 100_000,
			fee_base_msat: 0,
			fee_proportional_millionths: 0,
			excess_data: Vec::new()
		});
		update_channel(&gossip_sync, &secp_ctx, &privkeys[4], UnsignedChannelUpdate {
			chain_hash: ChainHash::using_genesis_block(Network::Testnet),
			short_channel_id: 11,
			timestamp: 2,
			flags: 0,
			cltv_expiry_delta: 0,
			htlc_minimum_msat: 0,
			htlc_maximum_msat: 100_000,
			fee_base_msat: 0,
			fee_proportional_millionths: 0,
			excess_data: Vec::new()
		});

		// Path via {node7, node2} is channels {12, 13, 5}.
		// We already limited them to 200 sats (they are used twice for 100 sats).
		// Nothing to do here.

		{
			// Attempt to route more than available results in a failure.
			let route_params = RouteParameters::from_payment_params_and_value(
				payment_params.clone(), 350_000);
			if let Err(LightningError{err, action: ErrorAction::IgnoreError}) = get_route(
					&our_id, &route_params, &network_graph.read_only(), None, Arc::clone(&logger),
					&scorer, &Default::default(), &random_seed_bytes) {
						assert_eq!(err, "Failed to find a sufficient route to the given destination");
			} else { panic!(); }
		}

		{
			// Now, attempt to route 300 sats (exact amount we can route).
			// Our algorithm should provide us with these 3 paths, 100 sats each.
			let route_params = RouteParameters::from_payment_params_and_value(
				payment_params, 300_000);
			let route = get_route(&our_id, &route_params, &network_graph.read_only(), None,
				Arc::clone(&logger), &scorer, &Default::default(), &random_seed_bytes).unwrap();
			assert_eq!(route.paths.len(), 3);

			let mut total_amount_paid_msat = 0;
			for path in &route.paths {
				assert_eq!(path.hops.last().unwrap().pubkey, nodes[3]);
				total_amount_paid_msat += path.final_value_msat();
			}
			assert_eq!(total_amount_paid_msat, 300_000);
		}

	}

	#[test]
	fn mpp_cheaper_route_test() {
		let (secp_ctx, network_graph, gossip_sync, _, logger) = build_graph();
		let (our_privkey, our_id, privkeys, nodes) = get_nodes(&secp_ctx);
		let scorer = ln_test_utils::TestScorer::new();
		let keys_manager = ln_test_utils::TestKeysInterface::new(&[0u8; 32], Network::Testnet);
		let random_seed_bytes = keys_manager.get_secure_random_bytes();
		let config = UserConfig::default();
		let payment_params = PaymentParameters::from_node_id(nodes[3], 42)
			.with_bolt11_features(channelmanager::provided_bolt11_invoice_features(&config))
			.unwrap();

		// This test checks that if we have two cheaper paths and one more expensive path,
		// so that liquidity-wise any 2 of 3 combination is sufficient,
		// two cheaper paths will be taken.
		// These paths have equal available liquidity.

		// We need a combination of 3 paths:
		// From our node to node3 via {node0, node2}, {node7, node2, node4} and {node7, node2}.
		// Note that these paths overlap (channels 5, 12, 13).
		// Each path will have 100 sats capacity, those channels which
		// are used twice will have 200 sats capacity.

		// Disable other potential paths.
		update_channel(&gossip_sync, &secp_ctx, &our_privkey, UnsignedChannelUpdate {
			chain_hash: ChainHash::using_genesis_block(Network::Testnet),
			short_channel_id: 2,
			timestamp: 2,
			flags: 2,
			cltv_expiry_delta: 0,
			htlc_minimum_msat: 0,
			htlc_maximum_msat: 100_000,
			fee_base_msat: 0,
			fee_proportional_millionths: 0,
			excess_data: Vec::new()
		});
		update_channel(&gossip_sync, &secp_ctx, &privkeys[2], UnsignedChannelUpdate {
			chain_hash: ChainHash::using_genesis_block(Network::Testnet),
			short_channel_id: 7,
			timestamp: 2,
			flags: 2,
			cltv_expiry_delta: 0,
			htlc_minimum_msat: 0,
			htlc_maximum_msat: 100_000,
			fee_base_msat: 0,
			fee_proportional_millionths: 0,
			excess_data: Vec::new()
		});

		// Path via {node0, node2} is channels {1, 3, 5}.
		update_channel(&gossip_sync, &secp_ctx, &our_privkey, UnsignedChannelUpdate {
			chain_hash: ChainHash::using_genesis_block(Network::Testnet),
			short_channel_id: 1,
			timestamp: 2,
			flags: 0,
			cltv_expiry_delta: 0,
			htlc_minimum_msat: 0,
			htlc_maximum_msat: 100_000,
			fee_base_msat: 0,
			fee_proportional_millionths: 0,
			excess_data: Vec::new()
		});
		update_channel(&gossip_sync, &secp_ctx, &privkeys[0], UnsignedChannelUpdate {
			chain_hash: ChainHash::using_genesis_block(Network::Testnet),
			short_channel_id: 3,
			timestamp: 2,
			flags: 0,
			cltv_expiry_delta: 0,
			htlc_minimum_msat: 0,
			htlc_maximum_msat: 100_000,
			fee_base_msat: 0,
			fee_proportional_millionths: 0,
			excess_data: Vec::new()
		});

		// Capacity of 200 sats because this channel will be used by 3rd path as well.
		add_channel(&gossip_sync, &secp_ctx, &privkeys[2], &privkeys[3], ChannelFeatures::from_le_bytes(id_to_feature_flags(5)), 5);
		update_channel(&gossip_sync, &secp_ctx, &privkeys[2], UnsignedChannelUpdate {
			chain_hash: ChainHash::using_genesis_block(Network::Testnet),
			short_channel_id: 5,
			timestamp: 2,
			flags: 0,
			cltv_expiry_delta: 0,
			htlc_minimum_msat: 0,
			htlc_maximum_msat: 200_000,
			fee_base_msat: 0,
			fee_proportional_millionths: 0,
			excess_data: Vec::new()
		});

		// Path via {node7, node2, node4} is channels {12, 13, 6, 11}.
		// Add 100 sats to the capacities of {12, 13}, because these channels
		// are also used for 3rd path. 100 sats for the rest. Total capacity: 100 sats.
		update_channel(&gossip_sync, &secp_ctx, &our_privkey, UnsignedChannelUpdate {
			chain_hash: ChainHash::using_genesis_block(Network::Testnet),
			short_channel_id: 12,
			timestamp: 2,
			flags: 0,
			cltv_expiry_delta: 0,
			htlc_minimum_msat: 0,
			htlc_maximum_msat: 200_000,
			fee_base_msat: 0,
			fee_proportional_millionths: 0,
			excess_data: Vec::new()
		});
		update_channel(&gossip_sync, &secp_ctx, &privkeys[7], UnsignedChannelUpdate {
			chain_hash: ChainHash::using_genesis_block(Network::Testnet),
			short_channel_id: 13,
			timestamp: 2,
			flags: 0,
			cltv_expiry_delta: 0,
			htlc_minimum_msat: 0,
			htlc_maximum_msat: 200_000,
			fee_base_msat: 0,
			fee_proportional_millionths: 0,
			excess_data: Vec::new()
		});

		update_channel(&gossip_sync, &secp_ctx, &privkeys[2], UnsignedChannelUpdate {
			chain_hash: ChainHash::using_genesis_block(Network::Testnet),
			short_channel_id: 6,
			timestamp: 2,
			flags: 0,
			cltv_expiry_delta: 0,
			htlc_minimum_msat: 0,
			htlc_maximum_msat: 100_000,
			fee_base_msat: 1_000,
			fee_proportional_millionths: 0,
			excess_data: Vec::new()
		});
		update_channel(&gossip_sync, &secp_ctx, &privkeys[4], UnsignedChannelUpdate {
			chain_hash: ChainHash::using_genesis_block(Network::Testnet),
			short_channel_id: 11,
			timestamp: 2,
			flags: 0,
			cltv_expiry_delta: 0,
			htlc_minimum_msat: 0,
			htlc_maximum_msat: 100_000,
			fee_base_msat: 0,
			fee_proportional_millionths: 0,
			excess_data: Vec::new()
		});

		// Path via {node7, node2} is channels {12, 13, 5}.
		// We already limited them to 200 sats (they are used twice for 100 sats).
		// Nothing to do here.

		{
			// Now, attempt to route 180 sats.
			// Our algorithm should provide us with these 2 paths.
			let route_params = RouteParameters::from_payment_params_and_value(
				payment_params, 180_000);
			let route = get_route(&our_id, &route_params, &network_graph.read_only(), None,
				Arc::clone(&logger), &scorer, &Default::default(), &random_seed_bytes).unwrap();
			assert_eq!(route.paths.len(), 2);

			let mut total_value_transferred_msat = 0;
			let mut total_paid_msat = 0;
			for path in &route.paths {
				assert_eq!(path.hops.last().unwrap().pubkey, nodes[3]);
				total_value_transferred_msat += path.final_value_msat();
				for hop in &path.hops {
					total_paid_msat += hop.fee_msat;
				}
			}
			// If we paid fee, this would be higher.
			assert_eq!(total_value_transferred_msat, 180_000);
			let total_fees_paid = total_paid_msat - total_value_transferred_msat;
			assert_eq!(total_fees_paid, 0);
		}
	}

	#[test]
	fn fees_on_mpp_route_test() {
		// This test makes sure that MPP algorithm properly takes into account
		// fees charged on the channels, by making the fees impactful:
		// if the fee is not properly accounted for, the behavior is different.
		let (secp_ctx, network_graph, gossip_sync, _, logger) = build_graph();
		let (our_privkey, our_id, privkeys, nodes) = get_nodes(&secp_ctx);
		let scorer = ln_test_utils::TestScorer::new();
		let keys_manager = ln_test_utils::TestKeysInterface::new(&[0u8; 32], Network::Testnet);
		let random_seed_bytes = keys_manager.get_secure_random_bytes();
		let config = UserConfig::default();
		let payment_params = PaymentParameters::from_node_id(nodes[3], 42)
			.with_bolt11_features(channelmanager::provided_bolt11_invoice_features(&config))
			.unwrap();

		// We need a route consisting of 2 paths:
		// From our node to node3 via {node0, node2} and {node7, node2, node4}.
		// We will route 200 sats, Each path will have 100 sats capacity.

		// This test is not particularly stable: e.g.,
		// there's a way to route via {node0, node2, node4}.
		// It works while pathfinding is deterministic, but can be broken otherwise.
		// It's fine to ignore this concern for now.

		// Disable other potential paths.
		update_channel(&gossip_sync, &secp_ctx, &our_privkey, UnsignedChannelUpdate {
			chain_hash: ChainHash::using_genesis_block(Network::Testnet),
			short_channel_id: 2,
			timestamp: 2,
			flags: 2,
			cltv_expiry_delta: 0,
			htlc_minimum_msat: 0,
			htlc_maximum_msat: 100_000,
			fee_base_msat: 0,
			fee_proportional_millionths: 0,
			excess_data: Vec::new()
		});

		update_channel(&gossip_sync, &secp_ctx, &privkeys[2], UnsignedChannelUpdate {
			chain_hash: ChainHash::using_genesis_block(Network::Testnet),
			short_channel_id: 7,
			timestamp: 2,
			flags: 2,
			cltv_expiry_delta: 0,
			htlc_minimum_msat: 0,
			htlc_maximum_msat: 100_000,
			fee_base_msat: 0,
			fee_proportional_millionths: 0,
			excess_data: Vec::new()
		});

		// Path via {node0, node2} is channels {1, 3, 5}.
		update_channel(&gossip_sync, &secp_ctx, &our_privkey, UnsignedChannelUpdate {
			chain_hash: ChainHash::using_genesis_block(Network::Testnet),
			short_channel_id: 1,
			timestamp: 2,
			flags: 0,
			cltv_expiry_delta: 0,
			htlc_minimum_msat: 0,
			htlc_maximum_msat: 100_000,
			fee_base_msat: 0,
			fee_proportional_millionths: 0,
			excess_data: Vec::new()
		});
		update_channel(&gossip_sync, &secp_ctx, &privkeys[0], UnsignedChannelUpdate {
			chain_hash: ChainHash::using_genesis_block(Network::Testnet),
			short_channel_id: 3,
			timestamp: 2,
			flags: 0,
			cltv_expiry_delta: 0,
			htlc_minimum_msat: 0,
			htlc_maximum_msat: 100_000,
			fee_base_msat: 0,
			fee_proportional_millionths: 0,
			excess_data: Vec::new()
		});

		add_channel(&gossip_sync, &secp_ctx, &privkeys[2], &privkeys[3], ChannelFeatures::from_le_bytes(id_to_feature_flags(5)), 5);
		update_channel(&gossip_sync, &secp_ctx, &privkeys[2], UnsignedChannelUpdate {
			chain_hash: ChainHash::using_genesis_block(Network::Testnet),
			short_channel_id: 5,
			timestamp: 2,
			flags: 0,
			cltv_expiry_delta: 0,
			htlc_minimum_msat: 0,
			htlc_maximum_msat: 100_000,
			fee_base_msat: 0,
			fee_proportional_millionths: 0,
			excess_data: Vec::new()
		});

		// Path via {node7, node2, node4} is channels {12, 13, 6, 11}.
		// All channels should be 100 sats capacity. But for the fee experiment,
		// we'll add absolute fee of 150 sats paid for the use channel 6 (paid to node2 on channel 13).
		// Since channel 12 allows to deliver only 250 sats to channel 13, channel 13 can transfer only
		// 100 sats (and pay 150 sats in fees for the use of channel 6),
		// so no matter how large are other channels,
		// the whole path will be limited by 100 sats with just these 2 conditions:
		// - channel 12 capacity is 250 sats
		// - fee for channel 6 is 150 sats
		// Let's test this by enforcing these 2 conditions and removing other limits.
		update_channel(&gossip_sync, &secp_ctx, &our_privkey, UnsignedChannelUpdate {
			chain_hash: ChainHash::using_genesis_block(Network::Testnet),
			short_channel_id: 12,
			timestamp: 2,
			flags: 0,
			cltv_expiry_delta: 0,
			htlc_minimum_msat: 0,
			htlc_maximum_msat: 250_000,
			fee_base_msat: 0,
			fee_proportional_millionths: 0,
			excess_data: Vec::new()
		});
		update_channel(&gossip_sync, &secp_ctx, &privkeys[7], UnsignedChannelUpdate {
			chain_hash: ChainHash::using_genesis_block(Network::Testnet),
			short_channel_id: 13,
			timestamp: 2,
			flags: 0,
			cltv_expiry_delta: 0,
			htlc_minimum_msat: 0,
			htlc_maximum_msat: MAX_VALUE_MSAT,
			fee_base_msat: 0,
			fee_proportional_millionths: 0,
			excess_data: Vec::new()
		});

		update_channel(&gossip_sync, &secp_ctx, &privkeys[2], UnsignedChannelUpdate {
			chain_hash: ChainHash::using_genesis_block(Network::Testnet),
			short_channel_id: 6,
			timestamp: 2,
			flags: 0,
			cltv_expiry_delta: 0,
			htlc_minimum_msat: 0,
			htlc_maximum_msat: MAX_VALUE_MSAT,
			fee_base_msat: 150_000,
			fee_proportional_millionths: 0,
			excess_data: Vec::new()
		});
		update_channel(&gossip_sync, &secp_ctx, &privkeys[4], UnsignedChannelUpdate {
			chain_hash: ChainHash::using_genesis_block(Network::Testnet),
			short_channel_id: 11,
			timestamp: 2,
			flags: 0,
			cltv_expiry_delta: 0,
			htlc_minimum_msat: 0,
			htlc_maximum_msat: MAX_VALUE_MSAT,
			fee_base_msat: 0,
			fee_proportional_millionths: 0,
			excess_data: Vec::new()
		});

		{
			// Attempt to route more than available results in a failure.
			let route_params = RouteParameters::from_payment_params_and_value(
				payment_params.clone(), 210_000);
			if let Err(LightningError{err, action: ErrorAction::IgnoreError}) = get_route(
					&our_id, &route_params, &network_graph.read_only(), None, Arc::clone(&logger),
					&scorer, &Default::default(), &random_seed_bytes) {
						assert_eq!(err, "Failed to find a sufficient route to the given destination");
			} else { panic!(); }
		}

		{
			// Attempt to route while setting max_total_routing_fee_msat to 149_999 results in a failure.
			let route_params = RouteParameters { payment_params: payment_params.clone(), final_value_msat: 200_000,
				max_total_routing_fee_msat: Some(149_999) };
			if let Err(LightningError{err, action: ErrorAction::IgnoreError}) = get_route(
				&our_id, &route_params, &network_graph.read_only(), None, Arc::clone(&logger),
				&scorer, &Default::default(), &random_seed_bytes) {
					assert_eq!(err, "Failed to find a sufficient route to the given destination");
			} else { panic!(); }
		}

		{
			// Now, attempt to route 200 sats (exact amount we can route).
			let route_params = RouteParameters { payment_params: payment_params.clone(), final_value_msat: 200_000,
				max_total_routing_fee_msat: Some(150_000) };
			let route = get_route(&our_id, &route_params, &network_graph.read_only(), None,
				Arc::clone(&logger), &scorer, &Default::default(), &random_seed_bytes).unwrap();
			assert_eq!(route.paths.len(), 2);

			let mut total_amount_paid_msat = 0;
			for path in &route.paths {
				assert_eq!(path.hops.last().unwrap().pubkey, nodes[3]);
				total_amount_paid_msat += path.final_value_msat();
			}
			assert_eq!(total_amount_paid_msat, 200_000);
			assert_eq!(route.get_total_fees(), 150_000);
		}
	}

	#[test]
	fn mpp_with_last_hops() {
		// Previously, if we tried to send an MPP payment to a destination which was only reachable
		// via a single last-hop route hint, we'd fail to route if we first collected routes
		// totaling close but not quite enough to fund the full payment.
		//
		// This was because we considered last-hop hints to have exactly the sought payment amount
		// instead of the amount we were trying to collect, needlessly limiting our path searching
		// at the very first hop.
		//
		// Specifically, this interacted with our "all paths must fund at least 5% of total target"
		// criterion to cause us to refuse all routes at the last hop hint which would be considered
		// to only have the remaining to-collect amount in available liquidity.
		//
		// This bug appeared in production in some specific channel configurations.
		let (secp_ctx, network_graph, gossip_sync, _, logger) = build_graph();
		let (our_privkey, our_id, privkeys, nodes) = get_nodes(&secp_ctx);
		let scorer = ln_test_utils::TestScorer::new();
		let keys_manager = ln_test_utils::TestKeysInterface::new(&[0u8; 32], Network::Testnet);
		let random_seed_bytes = keys_manager.get_secure_random_bytes();
		let config = UserConfig::default();
		let payment_params = PaymentParameters::from_node_id(PublicKey::from_slice(&[02; 33]).unwrap(), 42)
			.with_bolt11_features(channelmanager::provided_bolt11_invoice_features(&config)).unwrap()
			.with_route_hints(vec![RouteHint(vec![RouteHintHop {
				src_node_id: nodes[2],
				short_channel_id: 42,
				fees: RoutingFees { base_msat: 0, proportional_millionths: 0 },
				cltv_expiry_delta: 42,
				htlc_minimum_msat: None,
				htlc_maximum_msat: None,
			}])]).unwrap().with_max_channel_saturation_power_of_half(0);

		// Keep only two paths from us to nodes[2], both with a 99sat HTLC maximum, with one with
		// no fee and one with a 1msat fee. Previously, trying to route 100 sats to nodes[2] here
		// would first use the no-fee route and then fail to find a path along the second route as
		// we think we can only send up to 1 additional sat over the last-hop but refuse to as its
		// under 5% of our payment amount.
		update_channel(&gossip_sync, &secp_ctx, &our_privkey, UnsignedChannelUpdate {
			chain_hash: ChainHash::using_genesis_block(Network::Testnet),
			short_channel_id: 1,
			timestamp: 2,
			flags: 0,
			cltv_expiry_delta: (5 << 4) | 5,
			htlc_minimum_msat: 0,
			htlc_maximum_msat: 99_000,
			fee_base_msat: u32::max_value(),
			fee_proportional_millionths: u32::max_value(),
			excess_data: Vec::new()
		});
		update_channel(&gossip_sync, &secp_ctx, &our_privkey, UnsignedChannelUpdate {
			chain_hash: ChainHash::using_genesis_block(Network::Testnet),
			short_channel_id: 2,
			timestamp: 2,
			flags: 0,
			cltv_expiry_delta: (5 << 4) | 3,
			htlc_minimum_msat: 0,
			htlc_maximum_msat: 99_000,
			fee_base_msat: u32::max_value(),
			fee_proportional_millionths: u32::max_value(),
			excess_data: Vec::new()
		});
		update_channel(&gossip_sync, &secp_ctx, &privkeys[1], UnsignedChannelUpdate {
			chain_hash: ChainHash::using_genesis_block(Network::Testnet),
			short_channel_id: 4,
			timestamp: 2,
			flags: 0,
			cltv_expiry_delta: (4 << 4) | 1,
			htlc_minimum_msat: 0,
			htlc_maximum_msat: MAX_VALUE_MSAT,
			fee_base_msat: 1,
			fee_proportional_millionths: 0,
			excess_data: Vec::new()
		});
		update_channel(&gossip_sync, &secp_ctx, &privkeys[7], UnsignedChannelUpdate {
			chain_hash: ChainHash::using_genesis_block(Network::Testnet),
			short_channel_id: 13,
			timestamp: 2,
			flags: 0|2, // Channel disabled
			cltv_expiry_delta: (13 << 4) | 1,
			htlc_minimum_msat: 0,
			htlc_maximum_msat: MAX_VALUE_MSAT,
			fee_base_msat: 0,
			fee_proportional_millionths: 2000000,
			excess_data: Vec::new()
		});

		// Get a route for 100 sats and check that we found the MPP route no problem and didn't
		// overpay at all.
		let route_params = RouteParameters::from_payment_params_and_value(
			payment_params, 100_000);
		let mut route = get_route(&our_id, &route_params, &network_graph.read_only(), None,
			Arc::clone(&logger), &scorer, &Default::default(), &random_seed_bytes).unwrap();
		assert_eq!(route.paths.len(), 2);
		route.paths.sort_by_key(|path| path.hops[0].short_channel_id);
		// Paths are manually ordered ordered by SCID, so:
		// * the first is channel 1 (0 fee, but 99 sat maximum) -> channel 3 -> channel 42
		// * the second is channel 2 (1 msat fee) -> channel 4 -> channel 42
		assert_eq!(route.paths[0].hops[0].short_channel_id, 1);
		assert_eq!(route.paths[0].hops[0].fee_msat, 0);
		assert_eq!(route.paths[0].hops[2].fee_msat, 99_000);
		assert_eq!(route.paths[1].hops[0].short_channel_id, 2);
		assert_eq!(route.paths[1].hops[0].fee_msat, 1);
		assert_eq!(route.paths[1].hops[2].fee_msat, 1_000);
		assert_eq!(route.get_total_fees(), 1);
		assert_eq!(route.get_total_amount(), 100_000);
	}

	#[test]
	fn drop_lowest_channel_mpp_route_test() {
		// This test checks that low-capacity channel is dropped when after
		// path finding we realize that we found more capacity than we need.
		let (secp_ctx, network_graph, gossip_sync, _, logger) = build_graph();
		let (our_privkey, our_id, privkeys, nodes) = get_nodes(&secp_ctx);
		let scorer = ln_test_utils::TestScorer::new();
		let keys_manager = ln_test_utils::TestKeysInterface::new(&[0u8; 32], Network::Testnet);
		let random_seed_bytes = keys_manager.get_secure_random_bytes();
		let config = UserConfig::default();
		let payment_params = PaymentParameters::from_node_id(nodes[2], 42)
			.with_bolt11_features(channelmanager::provided_bolt11_invoice_features(&config))
			.unwrap()
			.with_max_channel_saturation_power_of_half(0);

		// We need a route consisting of 3 paths:
		// From our node to node2 via node0, node7, node1 (three paths one hop each).

		// The first and the second paths should be sufficient, but the third should be
		// cheaper, so that we select it but drop later.

		// First, we set limits on these (previously unlimited) channels.
		// Their aggregate capacity will be 50 + 60 + 20 = 130 sats.

		// Path via node0 is channels {1, 3}. Limit them to 100 and 50 sats (total limit 50);
		update_channel(&gossip_sync, &secp_ctx, &our_privkey, UnsignedChannelUpdate {
			chain_hash: ChainHash::using_genesis_block(Network::Testnet),
			short_channel_id: 1,
			timestamp: 2,
			flags: 0,
			cltv_expiry_delta: 0,
			htlc_minimum_msat: 0,
			htlc_maximum_msat: 100_000,
			fee_base_msat: 0,
			fee_proportional_millionths: 0,
			excess_data: Vec::new()
		});
		update_channel(&gossip_sync, &secp_ctx, &privkeys[0], UnsignedChannelUpdate {
			chain_hash: ChainHash::using_genesis_block(Network::Testnet),
			short_channel_id: 3,
			timestamp: 2,
			flags: 0,
			cltv_expiry_delta: 0,
			htlc_minimum_msat: 0,
			htlc_maximum_msat: 50_000,
			fee_base_msat: 100,
			fee_proportional_millionths: 0,
			excess_data: Vec::new()
		});

		// Path via node7 is channels {12, 13}. Limit them to 60 and 60 sats (total limit 60);
		update_channel(&gossip_sync, &secp_ctx, &our_privkey, UnsignedChannelUpdate {
			chain_hash: ChainHash::using_genesis_block(Network::Testnet),
			short_channel_id: 12,
			timestamp: 2,
			flags: 0,
			cltv_expiry_delta: 0,
			htlc_minimum_msat: 0,
			htlc_maximum_msat: 60_000,
			fee_base_msat: 100,
			fee_proportional_millionths: 0,
			excess_data: Vec::new()
		});
		update_channel(&gossip_sync, &secp_ctx, &privkeys[7], UnsignedChannelUpdate {
			chain_hash: ChainHash::using_genesis_block(Network::Testnet),
			short_channel_id: 13,
			timestamp: 2,
			flags: 0,
			cltv_expiry_delta: 0,
			htlc_minimum_msat: 0,
			htlc_maximum_msat: 60_000,
			fee_base_msat: 0,
			fee_proportional_millionths: 0,
			excess_data: Vec::new()
		});

		// Path via node1 is channels {2, 4}. Limit them to 20 and 20 sats (total capacity 20 sats).
		update_channel(&gossip_sync, &secp_ctx, &our_privkey, UnsignedChannelUpdate {
			chain_hash: ChainHash::using_genesis_block(Network::Testnet),
			short_channel_id: 2,
			timestamp: 2,
			flags: 0,
			cltv_expiry_delta: 0,
			htlc_minimum_msat: 0,
			htlc_maximum_msat: 20_000,
			fee_base_msat: 0,
			fee_proportional_millionths: 0,
			excess_data: Vec::new()
		});
		update_channel(&gossip_sync, &secp_ctx, &privkeys[1], UnsignedChannelUpdate {
			chain_hash: ChainHash::using_genesis_block(Network::Testnet),
			short_channel_id: 4,
			timestamp: 2,
			flags: 0,
			cltv_expiry_delta: 0,
			htlc_minimum_msat: 0,
			htlc_maximum_msat: 20_000,
			fee_base_msat: 0,
			fee_proportional_millionths: 0,
			excess_data: Vec::new()
		});

		{
			// Attempt to route more than available results in a failure.
			let route_params = RouteParameters::from_payment_params_and_value(
				payment_params.clone(), 150_000);
			if let Err(LightningError{err, action: ErrorAction::IgnoreError}) = get_route(
					&our_id, &route_params, &network_graph.read_only(), None, Arc::clone(&logger),
					&scorer, &Default::default(), &random_seed_bytes) {
						assert_eq!(err, "Failed to find a sufficient route to the given destination");
			} else { panic!(); }
		}

		{
			// Now, attempt to route 125 sats (just a bit below the capacity of 3 channels).
			// Our algorithm should provide us with these 3 paths.
			let route_params = RouteParameters::from_payment_params_and_value(
				payment_params.clone(), 125_000);
			let route = get_route(&our_id, &route_params, &network_graph.read_only(), None,
				Arc::clone(&logger), &scorer, &Default::default(), &random_seed_bytes).unwrap();
			assert_eq!(route.paths.len(), 3);
			let mut total_amount_paid_msat = 0;
			for path in &route.paths {
				assert_eq!(path.hops.len(), 2);
				assert_eq!(path.hops.last().unwrap().pubkey, nodes[2]);
				total_amount_paid_msat += path.final_value_msat();
			}
			assert_eq!(total_amount_paid_msat, 125_000);
		}

		{
			// Attempt to route without the last small cheap channel
			let route_params = RouteParameters::from_payment_params_and_value(
				payment_params, 90_000);
			let route = get_route(&our_id, &route_params, &network_graph.read_only(), None,
				Arc::clone(&logger), &scorer, &Default::default(), &random_seed_bytes).unwrap();
			assert_eq!(route.paths.len(), 2);
			let mut total_amount_paid_msat = 0;
			for path in &route.paths {
				assert_eq!(path.hops.len(), 2);
				assert_eq!(path.hops.last().unwrap().pubkey, nodes[2]);
				total_amount_paid_msat += path.final_value_msat();
			}
			assert_eq!(total_amount_paid_msat, 90_000);
		}
	}

	#[test]
	fn min_criteria_consistency() {
		// Test that we don't use an inconsistent metric between updating and walking nodes during
		// our Dijkstra's pass. In the initial version of MPP, the "best source" for a given node
		// was updated with a different criterion from the heap sorting, resulting in loops in
		// calculated paths. We test for that specific case here.

		// We construct a network that looks like this:
		//
		//            node2 -1(3)2- node3
		//              2          2
		//               (2)     (4)
		//                  1   1
		//    node1 -1(5)2- node4 -1(1)2- node6
		//    2
		//   (6)
		//	  1
		// our_node
		//
		// We create a loop on the side of our real path - our destination is node 6, with a
		// previous hop of node 4. From 4, the cheapest previous path is channel 2 from node 2,
		// followed by node 3 over channel 3. Thereafter, the cheapest next-hop is back to node 4
		// (this time over channel 4). Channel 4 has 0 htlc_minimum_msat whereas channel 1 (the
		// other channel with a previous-hop of node 4) has a high (but irrelevant to the overall
		// payment) htlc_minimum_msat. In the original algorithm, this resulted in node4's
		// "previous hop" being set to node 3, creating a loop in the path.
		let secp_ctx = Secp256k1::new();
		let logger = Arc::new(ln_test_utils::TestLogger::new());
		let network = Arc::new(NetworkGraph::new(Network::Testnet, Arc::clone(&logger)));
		let gossip_sync = P2PGossipSync::new(Arc::clone(&network), None, Arc::clone(&logger));
		let (our_privkey, our_id, privkeys, nodes) = get_nodes(&secp_ctx);
		let scorer = ln_test_utils::TestScorer::new();
		let keys_manager = ln_test_utils::TestKeysInterface::new(&[0u8; 32], Network::Testnet);
		let random_seed_bytes = keys_manager.get_secure_random_bytes();
		let payment_params = PaymentParameters::from_node_id(nodes[6], 42);

		add_channel(&gossip_sync, &secp_ctx, &our_privkey, &privkeys[1], ChannelFeatures::from_le_bytes(id_to_feature_flags(6)), 6);
		update_channel(&gossip_sync, &secp_ctx, &our_privkey, UnsignedChannelUpdate {
			chain_hash: ChainHash::using_genesis_block(Network::Testnet),
			short_channel_id: 6,
			timestamp: 1,
			flags: 0,
			cltv_expiry_delta: (6 << 4) | 0,
			htlc_minimum_msat: 0,
			htlc_maximum_msat: MAX_VALUE_MSAT,
			fee_base_msat: 0,
			fee_proportional_millionths: 0,
			excess_data: Vec::new()
		});
		add_or_update_node(&gossip_sync, &secp_ctx, &privkeys[1], NodeFeatures::from_le_bytes(id_to_feature_flags(1)), 0);

		add_channel(&gossip_sync, &secp_ctx, &privkeys[1], &privkeys[4], ChannelFeatures::from_le_bytes(id_to_feature_flags(5)), 5);
		update_channel(&gossip_sync, &secp_ctx, &privkeys[1], UnsignedChannelUpdate {
			chain_hash: ChainHash::using_genesis_block(Network::Testnet),
			short_channel_id: 5,
			timestamp: 1,
			flags: 0,
			cltv_expiry_delta: (5 << 4) | 0,
			htlc_minimum_msat: 0,
			htlc_maximum_msat: MAX_VALUE_MSAT,
			fee_base_msat: 100,
			fee_proportional_millionths: 0,
			excess_data: Vec::new()
		});
		add_or_update_node(&gossip_sync, &secp_ctx, &privkeys[4], NodeFeatures::from_le_bytes(id_to_feature_flags(4)), 0);

		add_channel(&gossip_sync, &secp_ctx, &privkeys[4], &privkeys[3], ChannelFeatures::from_le_bytes(id_to_feature_flags(4)), 4);
		update_channel(&gossip_sync, &secp_ctx, &privkeys[4], UnsignedChannelUpdate {
			chain_hash: ChainHash::using_genesis_block(Network::Testnet),
			short_channel_id: 4,
			timestamp: 1,
			flags: 0,
			cltv_expiry_delta: (4 << 4) | 0,
			htlc_minimum_msat: 0,
			htlc_maximum_msat: MAX_VALUE_MSAT,
			fee_base_msat: 0,
			fee_proportional_millionths: 0,
			excess_data: Vec::new()
		});
		add_or_update_node(&gossip_sync, &secp_ctx, &privkeys[3], NodeFeatures::from_le_bytes(id_to_feature_flags(3)), 0);

		add_channel(&gossip_sync, &secp_ctx, &privkeys[3], &privkeys[2], ChannelFeatures::from_le_bytes(id_to_feature_flags(3)), 3);
		update_channel(&gossip_sync, &secp_ctx, &privkeys[3], UnsignedChannelUpdate {
			chain_hash: ChainHash::using_genesis_block(Network::Testnet),
			short_channel_id: 3,
			timestamp: 1,
			flags: 0,
			cltv_expiry_delta: (3 << 4) | 0,
			htlc_minimum_msat: 0,
			htlc_maximum_msat: MAX_VALUE_MSAT,
			fee_base_msat: 0,
			fee_proportional_millionths: 0,
			excess_data: Vec::new()
		});
		add_or_update_node(&gossip_sync, &secp_ctx, &privkeys[2], NodeFeatures::from_le_bytes(id_to_feature_flags(2)), 0);

		add_channel(&gossip_sync, &secp_ctx, &privkeys[2], &privkeys[4], ChannelFeatures::from_le_bytes(id_to_feature_flags(2)), 2);
		update_channel(&gossip_sync, &secp_ctx, &privkeys[2], UnsignedChannelUpdate {
			chain_hash: ChainHash::using_genesis_block(Network::Testnet),
			short_channel_id: 2,
			timestamp: 1,
			flags: 0,
			cltv_expiry_delta: (2 << 4) | 0,
			htlc_minimum_msat: 0,
			htlc_maximum_msat: MAX_VALUE_MSAT,
			fee_base_msat: 0,
			fee_proportional_millionths: 0,
			excess_data: Vec::new()
		});

		add_channel(&gossip_sync, &secp_ctx, &privkeys[4], &privkeys[6], ChannelFeatures::from_le_bytes(id_to_feature_flags(1)), 1);
		update_channel(&gossip_sync, &secp_ctx, &privkeys[4], UnsignedChannelUpdate {
			chain_hash: ChainHash::using_genesis_block(Network::Testnet),
			short_channel_id: 1,
			timestamp: 1,
			flags: 0,
			cltv_expiry_delta: (1 << 4) | 0,
			htlc_minimum_msat: 100,
			htlc_maximum_msat: MAX_VALUE_MSAT,
			fee_base_msat: 0,
			fee_proportional_millionths: 0,
			excess_data: Vec::new()
		});
		add_or_update_node(&gossip_sync, &secp_ctx, &privkeys[6], NodeFeatures::from_le_bytes(id_to_feature_flags(6)), 0);

		{
			// Now ensure the route flows simply over nodes 1 and 4 to 6.
			let route_params = RouteParameters::from_payment_params_and_value(
				payment_params, 10_000);
			let route = get_route(&our_id, &route_params, &network.read_only(), None,
				Arc::clone(&logger), &scorer, &Default::default(), &random_seed_bytes).unwrap();
			assert_eq!(route.paths.len(), 1);
			assert_eq!(route.paths[0].hops.len(), 3);

			assert_eq!(route.paths[0].hops[0].pubkey, nodes[1]);
			assert_eq!(route.paths[0].hops[0].short_channel_id, 6);
			assert_eq!(route.paths[0].hops[0].fee_msat, 100);
			assert_eq!(route.paths[0].hops[0].cltv_expiry_delta, (5 << 4) | 0);
			assert_eq!(route.paths[0].hops[0].node_features.le_flags(), &id_to_feature_flags(1));
			assert_eq!(route.paths[0].hops[0].channel_features.le_flags(), &id_to_feature_flags(6));

			assert_eq!(route.paths[0].hops[1].pubkey, nodes[4]);
			assert_eq!(route.paths[0].hops[1].short_channel_id, 5);
			assert_eq!(route.paths[0].hops[1].fee_msat, 0);
			assert_eq!(route.paths[0].hops[1].cltv_expiry_delta, (1 << 4) | 0);
			assert_eq!(route.paths[0].hops[1].node_features.le_flags(), &id_to_feature_flags(4));
			assert_eq!(route.paths[0].hops[1].channel_features.le_flags(), &id_to_feature_flags(5));

			assert_eq!(route.paths[0].hops[2].pubkey, nodes[6]);
			assert_eq!(route.paths[0].hops[2].short_channel_id, 1);
			assert_eq!(route.paths[0].hops[2].fee_msat, 10_000);
			assert_eq!(route.paths[0].hops[2].cltv_expiry_delta, 42);
			assert_eq!(route.paths[0].hops[2].node_features.le_flags(), &id_to_feature_flags(6));
			assert_eq!(route.paths[0].hops[2].channel_features.le_flags(), &id_to_feature_flags(1));
		}
	}


	#[test]
	fn exact_fee_liquidity_limit() {
		// Test that if, while walking the graph, we find a hop that has exactly enough liquidity
		// for us, including later hop fees, we take it. In the first version of our MPP algorithm
		// we calculated fees on a higher value, resulting in us ignoring such paths.
		let (secp_ctx, network_graph, gossip_sync, _, logger) = build_graph();
		let (our_privkey, our_id, _, nodes) = get_nodes(&secp_ctx);
		let scorer = ln_test_utils::TestScorer::new();
		let keys_manager = ln_test_utils::TestKeysInterface::new(&[0u8; 32], Network::Testnet);
		let random_seed_bytes = keys_manager.get_secure_random_bytes();
		let payment_params = PaymentParameters::from_node_id(nodes[2], 42);

		// We modify the graph to set the htlc_maximum of channel 2 to below the value we wish to
		// send.
		update_channel(&gossip_sync, &secp_ctx, &our_privkey, UnsignedChannelUpdate {
			chain_hash: ChainHash::using_genesis_block(Network::Testnet),
			short_channel_id: 2,
			timestamp: 2,
			flags: 0,
			cltv_expiry_delta: 0,
			htlc_minimum_msat: 0,
			htlc_maximum_msat: 85_000,
			fee_base_msat: 0,
			fee_proportional_millionths: 0,
			excess_data: Vec::new()
		});

		update_channel(&gossip_sync, &secp_ctx, &our_privkey, UnsignedChannelUpdate {
			chain_hash: ChainHash::using_genesis_block(Network::Testnet),
			short_channel_id: 12,
			timestamp: 2,
			flags: 0,
			cltv_expiry_delta: (4 << 4) | 1,
			htlc_minimum_msat: 0,
			htlc_maximum_msat: 270_000,
			fee_base_msat: 0,
			fee_proportional_millionths: 1000000,
			excess_data: Vec::new()
		});

		{
			// Now, attempt to route 90 sats, which is exactly 90 sats at the last hop, plus the
			// 200% fee charged channel 13 in the 1-to-2 direction.
			let mut route_params = RouteParameters::from_payment_params_and_value(
				payment_params, 90_000);
			route_params.max_total_routing_fee_msat = Some(90_000*2);
			let route = get_route(&our_id, &route_params, &network_graph.read_only(), None,
				Arc::clone(&logger), &scorer, &Default::default(), &random_seed_bytes).unwrap();
			assert_eq!(route.paths.len(), 1);
			assert_eq!(route.paths[0].hops.len(), 2);

			assert_eq!(route.paths[0].hops[0].pubkey, nodes[7]);
			assert_eq!(route.paths[0].hops[0].short_channel_id, 12);
			assert_eq!(route.paths[0].hops[0].fee_msat, 90_000*2);
			assert_eq!(route.paths[0].hops[0].cltv_expiry_delta, (13 << 4) | 1);
			assert_eq!(route.paths[0].hops[0].node_features.le_flags(), &id_to_feature_flags(8));
			assert_eq!(route.paths[0].hops[0].channel_features.le_flags(), &id_to_feature_flags(12));

			assert_eq!(route.paths[0].hops[1].pubkey, nodes[2]);
			assert_eq!(route.paths[0].hops[1].short_channel_id, 13);
			assert_eq!(route.paths[0].hops[1].fee_msat, 90_000);
			assert_eq!(route.paths[0].hops[1].cltv_expiry_delta, 42);
			assert_eq!(route.paths[0].hops[1].node_features.le_flags(), &id_to_feature_flags(3));
			assert_eq!(route.paths[0].hops[1].channel_features.le_flags(), &id_to_feature_flags(13));
		}
	}

	#[test]
	fn htlc_max_reduction_below_min() {
		// Test that if, while walking the graph, we reduce the value being sent to meet an
		// htlc_maximum_msat, we don't end up undershooting a later htlc_minimum_msat. In the
		// initial version of MPP we'd accept such routes but reject them while recalculating fees,
		// resulting in us thinking there is no possible path, even if other paths exist.
		let (secp_ctx, network_graph, gossip_sync, _, logger) = build_graph();
		let (our_privkey, our_id, privkeys, nodes) = get_nodes(&secp_ctx);
		let scorer = ln_test_utils::TestScorer::new();
		let keys_manager = ln_test_utils::TestKeysInterface::new(&[0u8; 32], Network::Testnet);
		let random_seed_bytes = keys_manager.get_secure_random_bytes();
		let config = UserConfig::default();
		let payment_params = PaymentParameters::from_node_id(nodes[2], 42)
			.with_bolt11_features(channelmanager::provided_bolt11_invoice_features(&config))
			.unwrap();

		// We modify the graph to set the htlc_minimum of channel 2 and 4 as needed - channel 2
		// gets an htlc_maximum_msat of 80_000 and channel 4 an htlc_minimum_msat of 90_000. We
		// then try to send 90_000.
		update_channel(&gossip_sync, &secp_ctx, &our_privkey, UnsignedChannelUpdate {
			chain_hash: ChainHash::using_genesis_block(Network::Testnet),
			short_channel_id: 2,
			timestamp: 2,
			flags: 0,
			cltv_expiry_delta: 0,
			htlc_minimum_msat: 0,
			htlc_maximum_msat: 80_000,
			fee_base_msat: 0,
			fee_proportional_millionths: 0,
			excess_data: Vec::new()
		});
		update_channel(&gossip_sync, &secp_ctx, &privkeys[1], UnsignedChannelUpdate {
			chain_hash: ChainHash::using_genesis_block(Network::Testnet),
			short_channel_id: 4,
			timestamp: 2,
			flags: 0,
			cltv_expiry_delta: (4 << 4) | 1,
			htlc_minimum_msat: 90_000,
			htlc_maximum_msat: MAX_VALUE_MSAT,
			fee_base_msat: 0,
			fee_proportional_millionths: 0,
			excess_data: Vec::new()
		});

		{
			// Now, attempt to route 90 sats, hitting the htlc_minimum on channel 4, but
			// overshooting the htlc_maximum on channel 2. Thus, we should pick the (absurdly
			// expensive) channels 12-13 path.
			let mut route_params = RouteParameters::from_payment_params_and_value(
				payment_params, 90_000);
			route_params.max_total_routing_fee_msat = Some(90_000*2);
			let route = get_route(&our_id, &route_params, &network_graph.read_only(), None,
				Arc::clone(&logger), &scorer, &Default::default(), &random_seed_bytes).unwrap();
			assert_eq!(route.paths.len(), 1);
			assert_eq!(route.paths[0].hops.len(), 2);

			assert_eq!(route.paths[0].hops[0].pubkey, nodes[7]);
			assert_eq!(route.paths[0].hops[0].short_channel_id, 12);
			assert_eq!(route.paths[0].hops[0].fee_msat, 90_000*2);
			assert_eq!(route.paths[0].hops[0].cltv_expiry_delta, (13 << 4) | 1);
			assert_eq!(route.paths[0].hops[0].node_features.le_flags(), &id_to_feature_flags(8));
			assert_eq!(route.paths[0].hops[0].channel_features.le_flags(), &id_to_feature_flags(12));

			assert_eq!(route.paths[0].hops[1].pubkey, nodes[2]);
			assert_eq!(route.paths[0].hops[1].short_channel_id, 13);
			assert_eq!(route.paths[0].hops[1].fee_msat, 90_000);
			assert_eq!(route.paths[0].hops[1].cltv_expiry_delta, 42);
			assert_eq!(route.paths[0].hops[1].node_features.le_flags(), channelmanager::provided_bolt11_invoice_features(&config).le_flags());
			assert_eq!(route.paths[0].hops[1].channel_features.le_flags(), &id_to_feature_flags(13));
		}
	}

	#[test]
	fn multiple_direct_first_hops() {
		// Previously we'd only ever considered one first hop path per counterparty.
		// However, as we don't restrict users to one channel per peer, we really need to support
		// looking at all first hop paths.
		// Here we test that we do not ignore all-but-the-last first hop paths per counterparty (as
		// we used to do by overwriting the `first_hop_targets` hashmap entry) and that we can MPP
		// route over multiple channels with the same first hop.
		let secp_ctx = Secp256k1::new();
		let (_, our_id, _, nodes) = get_nodes(&secp_ctx);
		let logger = Arc::new(ln_test_utils::TestLogger::new());
		let network_graph = NetworkGraph::new(Network::Testnet, Arc::clone(&logger));
		let scorer = ln_test_utils::TestScorer::new();
		let config = UserConfig::default();
		let payment_params = PaymentParameters::from_node_id(nodes[0], 42)
			.with_bolt11_features(channelmanager::provided_bolt11_invoice_features(&config))
			.unwrap();
		let keys_manager = ln_test_utils::TestKeysInterface::new(&[0u8; 32], Network::Testnet);
		let random_seed_bytes = keys_manager.get_secure_random_bytes();

		{
			let route_params = RouteParameters::from_payment_params_and_value(
				payment_params.clone(), 100_000);
			let route = get_route(&our_id, &route_params, &network_graph.read_only(), Some(&[
				&get_channel_details(Some(3), nodes[0], channelmanager::provided_init_features(&config), 200_000),
				&get_channel_details(Some(2), nodes[0], channelmanager::provided_init_features(&config), 10_000),
			]), Arc::clone(&logger), &scorer, &Default::default(), &random_seed_bytes).unwrap();
			assert_eq!(route.paths.len(), 1);
			assert_eq!(route.paths[0].hops.len(), 1);

			assert_eq!(route.paths[0].hops[0].pubkey, nodes[0]);
			assert_eq!(route.paths[0].hops[0].short_channel_id, 3);
			assert_eq!(route.paths[0].hops[0].fee_msat, 100_000);
		}
		{
			let route_params = RouteParameters::from_payment_params_and_value(
				payment_params.clone(), 100_000);
			let route = get_route(&our_id, &route_params, &network_graph.read_only(), Some(&[
				&get_channel_details(Some(3), nodes[0], channelmanager::provided_init_features(&config), 50_000),
				&get_channel_details(Some(2), nodes[0], channelmanager::provided_init_features(&config), 50_000),
			]), Arc::clone(&logger), &scorer, &Default::default(), &random_seed_bytes).unwrap();
			assert_eq!(route.paths.len(), 2);
			assert_eq!(route.paths[0].hops.len(), 1);
			assert_eq!(route.paths[1].hops.len(), 1);

			assert!((route.paths[0].hops[0].short_channel_id == 3 && route.paths[1].hops[0].short_channel_id == 2) ||
				(route.paths[0].hops[0].short_channel_id == 2 && route.paths[1].hops[0].short_channel_id == 3));

			assert_eq!(route.paths[0].hops[0].pubkey, nodes[0]);
			assert_eq!(route.paths[0].hops[0].fee_msat, 50_000);

			assert_eq!(route.paths[1].hops[0].pubkey, nodes[0]);
			assert_eq!(route.paths[1].hops[0].fee_msat, 50_000);
		}

		{
			// If we have a bunch of outbound channels to the same node, where most are not
			// sufficient to pay the full payment, but one is, we should default to just using the
			// one single channel that has sufficient balance, avoiding MPP.
			//
			// If we have several options above the 3xpayment value threshold, we should pick the
			// smallest of them, avoiding further fragmenting our available outbound balance to
			// this node.
			let route_params = RouteParameters::from_payment_params_and_value(
				payment_params, 100_000);
			let route = get_route(&our_id, &route_params, &network_graph.read_only(), Some(&[
				&get_channel_details(Some(2), nodes[0], channelmanager::provided_init_features(&config), 50_000),
				&get_channel_details(Some(3), nodes[0], channelmanager::provided_init_features(&config), 50_000),
				&get_channel_details(Some(5), nodes[0], channelmanager::provided_init_features(&config), 50_000),
				&get_channel_details(Some(6), nodes[0], channelmanager::provided_init_features(&config), 300_000),
				&get_channel_details(Some(7), nodes[0], channelmanager::provided_init_features(&config), 50_000),
				&get_channel_details(Some(8), nodes[0], channelmanager::provided_init_features(&config), 50_000),
				&get_channel_details(Some(9), nodes[0], channelmanager::provided_init_features(&config), 50_000),
				&get_channel_details(Some(4), nodes[0], channelmanager::provided_init_features(&config), 1_000_000),
			]), Arc::clone(&logger), &scorer, &Default::default(), &random_seed_bytes).unwrap();
			assert_eq!(route.paths.len(), 1);
			assert_eq!(route.paths[0].hops.len(), 1);

			assert_eq!(route.paths[0].hops[0].pubkey, nodes[0]);
			assert_eq!(route.paths[0].hops[0].short_channel_id, 6);
			assert_eq!(route.paths[0].hops[0].fee_msat, 100_000);
		}
	}

	#[test]
	fn prefers_shorter_route_with_higher_fees() {
		let (secp_ctx, network_graph, _, _, logger) = build_graph();
		let (_, our_id, _, nodes) = get_nodes(&secp_ctx);
		let payment_params = PaymentParameters::from_node_id(nodes[6], 42).with_route_hints(last_hops(&nodes)).unwrap();

		// Without penalizing each hop 100 msats, a longer path with lower fees is chosen.
		let scorer = ln_test_utils::TestScorer::new();
		let keys_manager = ln_test_utils::TestKeysInterface::new(&[0u8; 32], Network::Testnet);
		let random_seed_bytes = keys_manager.get_secure_random_bytes();
		let route_params = RouteParameters::from_payment_params_and_value(
			payment_params.clone(), 100);
		let route = get_route( &our_id, &route_params, &network_graph.read_only(), None,
			Arc::clone(&logger), &scorer, &Default::default(), &random_seed_bytes).unwrap();
		let path = route.paths[0].hops.iter().map(|hop| hop.short_channel_id).collect::<Vec<_>>();

		assert_eq!(route.get_total_fees(), 100);
		assert_eq!(route.get_total_amount(), 100);
		assert_eq!(path, vec![2, 4, 6, 11, 8]);

		// Applying a 100 msat penalty to each hop results in taking channels 7 and 10 to nodes[6]
		// from nodes[2] rather than channel 6, 11, and 8, even though the longer path is cheaper.
		let scorer = FixedPenaltyScorer::with_penalty(100);
		let route_params = RouteParameters::from_payment_params_and_value(
			payment_params, 100);
		let route = get_route( &our_id, &route_params, &network_graph.read_only(), None,
			Arc::clone(&logger), &scorer, &Default::default(), &random_seed_bytes).unwrap();
		let path = route.paths[0].hops.iter().map(|hop| hop.short_channel_id).collect::<Vec<_>>();

		assert_eq!(route.get_total_fees(), 300);
		assert_eq!(route.get_total_amount(), 100);
		assert_eq!(path, vec![2, 4, 7, 10]);
	}

	struct BadChannelScorer {
		short_channel_id: u64,
	}

	#[cfg(c_bindings)]
	impl Writeable for BadChannelScorer {
		fn write<W: Writer>(&self, _w: &mut W) -> Result<(), crate::io::Error> { unimplemented!() }
	}
	impl ScoreLookUp for BadChannelScorer {
		type ScoreParams = ();
		fn channel_penalty_msat(&self, candidate: &CandidateRouteHop, _: ChannelUsage, _score_params:&Self::ScoreParams) -> u64 {
			if candidate.short_channel_id() == Some(self.short_channel_id) { u64::max_value()  } else { 0  }
		}
	}

	struct BadNodeScorer {
		node_id: NodeId,
	}

	#[cfg(c_bindings)]
	impl Writeable for BadNodeScorer {
		fn write<W: Writer>(&self, _w: &mut W) -> Result<(), crate::io::Error> { unimplemented!() }
	}

	impl ScoreLookUp for BadNodeScorer {
		type ScoreParams = ();
		fn channel_penalty_msat(&self, candidate: &CandidateRouteHop, _: ChannelUsage, _score_params:&Self::ScoreParams) -> u64 {
			if candidate.target() == Some(self.node_id) { u64::max_value() } else { 0 }
		}
	}

	#[test]
	fn avoids_routing_through_bad_channels_and_nodes() {
		let (secp_ctx, network, _, _, logger) = build_graph();
		let (_, our_id, _, nodes) = get_nodes(&secp_ctx);
		let payment_params = PaymentParameters::from_node_id(nodes[6], 42).with_route_hints(last_hops(&nodes)).unwrap();
		let network_graph = network.read_only();

		// A path to nodes[6] exists when no penalties are applied to any channel.
		let scorer = ln_test_utils::TestScorer::new();
		let keys_manager = ln_test_utils::TestKeysInterface::new(&[0u8; 32], Network::Testnet);
		let random_seed_bytes = keys_manager.get_secure_random_bytes();
		let route_params = RouteParameters::from_payment_params_and_value(
			payment_params, 100);
		let route = get_route( &our_id, &route_params, &network_graph, None, Arc::clone(&logger),
			&scorer, &Default::default(), &random_seed_bytes).unwrap();
		let path = route.paths[0].hops.iter().map(|hop| hop.short_channel_id).collect::<Vec<_>>();

		assert_eq!(route.get_total_fees(), 100);
		assert_eq!(route.get_total_amount(), 100);
		assert_eq!(path, vec![2, 4, 6, 11, 8]);

		// A different path to nodes[6] exists if channel 6 cannot be routed over.
		let scorer = BadChannelScorer { short_channel_id: 6 };
		let route = get_route( &our_id, &route_params, &network_graph, None, Arc::clone(&logger),
			&scorer, &Default::default(), &random_seed_bytes).unwrap();
		let path = route.paths[0].hops.iter().map(|hop| hop.short_channel_id).collect::<Vec<_>>();

		assert_eq!(route.get_total_fees(), 300);
		assert_eq!(route.get_total_amount(), 100);
		assert_eq!(path, vec![2, 4, 7, 10]);

		// A path to nodes[6] does not exist if nodes[2] cannot be routed through.
		let scorer = BadNodeScorer { node_id: NodeId::from_pubkey(&nodes[2]) };
		match get_route( &our_id, &route_params, &network_graph, None, Arc::clone(&logger),
			&scorer, &Default::default(), &random_seed_bytes) {
				Err(LightningError { err, .. } ) => {
					assert_eq!(err, "Failed to find a path to the given destination");
				},
				Ok(_) => panic!("Expected error"),
		}
	}

	#[test]
	fn total_fees_single_path() {
		let route = Route {
			paths: vec![Path { hops: vec![
				RouteHop {
					pubkey: PublicKey::from_slice(&<Vec<u8>>::from_hex("02eec7245d6b7d2ccb30380bfbe2a3648cd7a942653f5aa340edcea1f283686619").unwrap()[..]).unwrap(),
					channel_features: ChannelFeatures::empty(), node_features: NodeFeatures::empty(),
					short_channel_id: 0, fee_msat: 100, cltv_expiry_delta: 0, maybe_announced_channel: true,
				},
				RouteHop {
					pubkey: PublicKey::from_slice(&<Vec<u8>>::from_hex("0324653eac434488002cc06bbfb7f10fe18991e35f9fe4302dbea6d2353dc0ab1c").unwrap()[..]).unwrap(),
					channel_features: ChannelFeatures::empty(), node_features: NodeFeatures::empty(),
					short_channel_id: 0, fee_msat: 150, cltv_expiry_delta: 0, maybe_announced_channel: true,
				},
				RouteHop {
					pubkey: PublicKey::from_slice(&<Vec<u8>>::from_hex("027f31ebc5462c1fdce1b737ecff52d37d75dea43ce11c74d25aa297165faa2007").unwrap()[..]).unwrap(),
					channel_features: ChannelFeatures::empty(), node_features: NodeFeatures::empty(),
					short_channel_id: 0, fee_msat: 225, cltv_expiry_delta: 0, maybe_announced_channel: true,
				},
			], blinded_tail: None }],
			route_params: None,
		};

		assert_eq!(route.get_total_fees(), 250);
		assert_eq!(route.get_total_amount(), 225);
	}

	#[test]
	fn total_fees_multi_path() {
		let route = Route {
			paths: vec![Path { hops: vec![
				RouteHop {
					pubkey: PublicKey::from_slice(&<Vec<u8>>::from_hex("02eec7245d6b7d2ccb30380bfbe2a3648cd7a942653f5aa340edcea1f283686619").unwrap()[..]).unwrap(),
					channel_features: ChannelFeatures::empty(), node_features: NodeFeatures::empty(),
					short_channel_id: 0, fee_msat: 100, cltv_expiry_delta: 0, maybe_announced_channel: true,
				},
				RouteHop {
					pubkey: PublicKey::from_slice(&<Vec<u8>>::from_hex("0324653eac434488002cc06bbfb7f10fe18991e35f9fe4302dbea6d2353dc0ab1c").unwrap()[..]).unwrap(),
					channel_features: ChannelFeatures::empty(), node_features: NodeFeatures::empty(),
					short_channel_id: 0, fee_msat: 150, cltv_expiry_delta: 0, maybe_announced_channel: true,
				},
			], blinded_tail: None }, Path { hops: vec![
				RouteHop {
					pubkey: PublicKey::from_slice(&<Vec<u8>>::from_hex("02eec7245d6b7d2ccb30380bfbe2a3648cd7a942653f5aa340edcea1f283686619").unwrap()[..]).unwrap(),
					channel_features: ChannelFeatures::empty(), node_features: NodeFeatures::empty(),
					short_channel_id: 0, fee_msat: 100, cltv_expiry_delta: 0, maybe_announced_channel: true,
				},
				RouteHop {
					pubkey: PublicKey::from_slice(&<Vec<u8>>::from_hex("0324653eac434488002cc06bbfb7f10fe18991e35f9fe4302dbea6d2353dc0ab1c").unwrap()[..]).unwrap(),
					channel_features: ChannelFeatures::empty(), node_features: NodeFeatures::empty(),
					short_channel_id: 0, fee_msat: 150, cltv_expiry_delta: 0, maybe_announced_channel: true,
				},
			], blinded_tail: None }],
			route_params: None,
		};

		assert_eq!(route.get_total_fees(), 200);
		assert_eq!(route.get_total_amount(), 300);
	}

	#[test]
	fn total_empty_route_no_panic() {
		// In an earlier version of `Route::get_total_fees` and `Route::get_total_amount`, they
		// would both panic if the route was completely empty. We test to ensure they return 0
		// here, even though its somewhat nonsensical as a route.
		let route = Route { paths: Vec::new(), route_params: None };

		assert_eq!(route.get_total_fees(), 0);
		assert_eq!(route.get_total_amount(), 0);
	}

	#[test]
	fn limits_total_cltv_delta() {
		let (secp_ctx, network, _, _, logger) = build_graph();
		let (_, our_id, _, nodes) = get_nodes(&secp_ctx);
		let network_graph = network.read_only();

		let scorer = ln_test_utils::TestScorer::new();

		// Make sure that generally there is at least one route available
		let feasible_max_total_cltv_delta = 1008;
		let feasible_payment_params = PaymentParameters::from_node_id(nodes[6], 0).with_route_hints(last_hops(&nodes)).unwrap()
			.with_max_total_cltv_expiry_delta(feasible_max_total_cltv_delta);
		let keys_manager = ln_test_utils::TestKeysInterface::new(&[0u8; 32], Network::Testnet);
		let random_seed_bytes = keys_manager.get_secure_random_bytes();
		let route_params = RouteParameters::from_payment_params_and_value(
			feasible_payment_params, 100);
		let route = get_route(&our_id, &route_params, &network_graph, None, Arc::clone(&logger),
			&scorer, &Default::default(), &random_seed_bytes).unwrap();
		let path = route.paths[0].hops.iter().map(|hop| hop.short_channel_id).collect::<Vec<_>>();
		assert_ne!(path.len(), 0);

		// But not if we exclude all paths on the basis of their accumulated CLTV delta
		let fail_max_total_cltv_delta = 23;
		let fail_payment_params = PaymentParameters::from_node_id(nodes[6], 0).with_route_hints(last_hops(&nodes)).unwrap()
			.with_max_total_cltv_expiry_delta(fail_max_total_cltv_delta);
		let route_params = RouteParameters::from_payment_params_and_value(
			fail_payment_params, 100);
		match get_route(&our_id, &route_params, &network_graph, None, Arc::clone(&logger), &scorer,
			&Default::default(), &random_seed_bytes)
		{
			Err(LightningError { err, .. } ) => {
				assert_eq!(err, "Failed to find a path to the given destination");
			},
			Ok(_) => panic!("Expected error"),
		}
	}

	#[test]
	fn avoids_recently_failed_paths() {
		// Ensure that the router always avoids all of the `previously_failed_channels` channels by
		// randomly inserting channels into it until we can't find a route anymore.
		let (secp_ctx, network, _, _, logger) = build_graph();
		let (_, our_id, _, nodes) = get_nodes(&secp_ctx);
		let network_graph = network.read_only();

		let scorer = ln_test_utils::TestScorer::new();
		let mut payment_params = PaymentParameters::from_node_id(nodes[6], 0).with_route_hints(last_hops(&nodes)).unwrap()
			.with_max_path_count(1);
		let keys_manager = ln_test_utils::TestKeysInterface::new(&[0u8; 32], Network::Testnet);
		let random_seed_bytes = keys_manager.get_secure_random_bytes();

		// We should be able to find a route initially, and then after we fail a few random
		// channels eventually we won't be able to any longer.
		let route_params = RouteParameters::from_payment_params_and_value(
			payment_params.clone(), 100);
		assert!(get_route(&our_id, &route_params, &network_graph, None, Arc::clone(&logger),
			&scorer, &Default::default(), &random_seed_bytes).is_ok());
		loop {
			let route_params = RouteParameters::from_payment_params_and_value(
				payment_params.clone(), 100);
			if let Ok(route) = get_route(&our_id, &route_params, &network_graph, None,
				Arc::clone(&logger), &scorer, &Default::default(), &random_seed_bytes)
			{
				for chan in route.paths[0].hops.iter() {
					assert!(!payment_params.previously_failed_channels.contains(&chan.short_channel_id));
				}
				let victim = (u64::from_ne_bytes(random_seed_bytes[0..8].try_into().unwrap()) as usize)
					% route.paths[0].hops.len();
				payment_params.previously_failed_channels.push(route.paths[0].hops[victim].short_channel_id);
			} else { break; }
		}
	}

	#[test]
	fn limits_path_length() {
		let (secp_ctx, network, _, _, logger) = build_line_graph();
		let (_, our_id, _, nodes) = get_nodes(&secp_ctx);
		let network_graph = network.read_only();

		let scorer = ln_test_utils::TestScorer::new();
		let keys_manager = ln_test_utils::TestKeysInterface::new(&[0u8; 32], Network::Testnet);
		let random_seed_bytes = keys_manager.get_secure_random_bytes();

		// First check we can actually create a long route on this graph.
		let feasible_payment_params = PaymentParameters::from_node_id(nodes[18], 0);
		let route_params = RouteParameters::from_payment_params_and_value(
			feasible_payment_params, 100);
		let route = get_route(&our_id, &route_params, &network_graph, None, Arc::clone(&logger),
			&scorer, &Default::default(), &random_seed_bytes).unwrap();
		let path = route.paths[0].hops.iter().map(|hop| hop.short_channel_id).collect::<Vec<_>>();
		assert!(path.len() == MAX_PATH_LENGTH_ESTIMATE.into());

		// But we can't create a path surpassing the MAX_PATH_LENGTH_ESTIMATE limit.
		let fail_payment_params = PaymentParameters::from_node_id(nodes[19], 0);
		let route_params = RouteParameters::from_payment_params_and_value(
			fail_payment_params, 100);
		match get_route(&our_id, &route_params, &network_graph, None, Arc::clone(&logger), &scorer,
			&Default::default(), &random_seed_bytes)
		{
			Err(LightningError { err, .. } ) => {
				assert_eq!(err, "Failed to find a path to the given destination");
			},
			Ok(_) => panic!("Expected error"),
		}
	}

	#[test]
	fn adds_and_limits_cltv_offset() {
		let (secp_ctx, network_graph, _, _, logger) = build_graph();
		let (_, our_id, _, nodes) = get_nodes(&secp_ctx);

		let scorer = ln_test_utils::TestScorer::new();

		let payment_params = PaymentParameters::from_node_id(nodes[6], 42).with_route_hints(last_hops(&nodes)).unwrap();
		let keys_manager = ln_test_utils::TestKeysInterface::new(&[0u8; 32], Network::Testnet);
		let random_seed_bytes = keys_manager.get_secure_random_bytes();
		let route_params = RouteParameters::from_payment_params_and_value(
			payment_params.clone(), 100);
		let route = get_route(&our_id, &route_params, &network_graph.read_only(), None,
			Arc::clone(&logger), &scorer, &Default::default(), &random_seed_bytes).unwrap();
		assert_eq!(route.paths.len(), 1);

		let cltv_expiry_deltas_before = route.paths[0].hops.iter().map(|h| h.cltv_expiry_delta).collect::<Vec<u32>>();

		// Check whether the offset added to the last hop by default is in [1 .. DEFAULT_MAX_TOTAL_CLTV_EXPIRY_DELTA]
		let mut route_default = route.clone();
		add_random_cltv_offset(&mut route_default, &payment_params, &network_graph.read_only(), &random_seed_bytes);
		let cltv_expiry_deltas_default = route_default.paths[0].hops.iter().map(|h| h.cltv_expiry_delta).collect::<Vec<u32>>();
		assert_eq!(cltv_expiry_deltas_before.split_last().unwrap().1, cltv_expiry_deltas_default.split_last().unwrap().1);
		assert!(cltv_expiry_deltas_default.last() > cltv_expiry_deltas_before.last());
		assert!(cltv_expiry_deltas_default.last().unwrap() <= &DEFAULT_MAX_TOTAL_CLTV_EXPIRY_DELTA);

		// Check that no offset is added when we restrict the max_total_cltv_expiry_delta
		let mut route_limited = route.clone();
		let limited_max_total_cltv_expiry_delta = cltv_expiry_deltas_before.iter().sum();
		let limited_payment_params = payment_params.with_max_total_cltv_expiry_delta(limited_max_total_cltv_expiry_delta);
		add_random_cltv_offset(&mut route_limited, &limited_payment_params, &network_graph.read_only(), &random_seed_bytes);
		let cltv_expiry_deltas_limited = route_limited.paths[0].hops.iter().map(|h| h.cltv_expiry_delta).collect::<Vec<u32>>();
		assert_eq!(cltv_expiry_deltas_before, cltv_expiry_deltas_limited);
	}

	#[test]
	fn adds_plausible_cltv_offset() {
		let (secp_ctx, network, _, _, logger) = build_graph();
		let (_, our_id, _, nodes) = get_nodes(&secp_ctx);
		let network_graph = network.read_only();
		let network_nodes = network_graph.nodes();
		let network_channels = network_graph.channels();
		let scorer = ln_test_utils::TestScorer::new();
		let payment_params = PaymentParameters::from_node_id(nodes[3], 0);
		let keys_manager = ln_test_utils::TestKeysInterface::new(&[4u8; 32], Network::Testnet);
		let random_seed_bytes = keys_manager.get_secure_random_bytes();

		let route_params = RouteParameters::from_payment_params_and_value(
			payment_params.clone(), 100);
		let mut route = get_route(&our_id, &route_params, &network_graph, None,
			Arc::clone(&logger), &scorer, &Default::default(), &random_seed_bytes).unwrap();
		add_random_cltv_offset(&mut route, &payment_params, &network_graph, &random_seed_bytes);

		let mut path_plausibility = vec![];

		for p in route.paths {
			// 1. Select random observation point
			let mut prng = ChaCha20::new(&random_seed_bytes, &[0u8; 12]);
			let mut random_bytes = [0u8; ::core::mem::size_of::<usize>()];

			prng.process_in_place(&mut random_bytes);
			let random_path_index = usize::from_be_bytes(random_bytes).wrapping_rem(p.hops.len());
			let observation_point = NodeId::from_pubkey(&p.hops.get(random_path_index).unwrap().pubkey);

			// 2. Calculate what CLTV expiry delta we would observe there
			let observed_cltv_expiry_delta: u32 = p.hops[random_path_index..].iter().map(|h| h.cltv_expiry_delta).sum();

			// 3. Starting from the observation point, find candidate paths
			let mut candidates: VecDeque<(NodeId, Vec<u32>)> = VecDeque::new();
			candidates.push_back((observation_point, vec![]));

			let mut found_plausible_candidate = false;

			'candidate_loop: while let Some((cur_node_id, cur_path_cltv_deltas)) = candidates.pop_front() {
				if let Some(remaining) = observed_cltv_expiry_delta.checked_sub(cur_path_cltv_deltas.iter().sum::<u32>()) {
					if remaining == 0 || remaining.wrapping_rem(40) == 0 || remaining.wrapping_rem(144) == 0 {
						found_plausible_candidate = true;
						break 'candidate_loop;
					}
				}

				if let Some(cur_node) = network_nodes.get(&cur_node_id) {
					for channel_id in &cur_node.channels {
						if let Some(channel_info) = network_channels.get(&channel_id) {
							if let Some((dir_info, next_id)) = channel_info.as_directed_from(&cur_node_id) {
								let next_cltv_expiry_delta = dir_info.direction().cltv_expiry_delta as u32;
								if cur_path_cltv_deltas.iter().sum::<u32>()
									.saturating_add(next_cltv_expiry_delta) <= observed_cltv_expiry_delta {
									let mut new_path_cltv_deltas = cur_path_cltv_deltas.clone();
									new_path_cltv_deltas.push(next_cltv_expiry_delta);
									candidates.push_back((*next_id, new_path_cltv_deltas));
								}
							}
						}
					}
				}
			}

			path_plausibility.push(found_plausible_candidate);
		}
		assert!(path_plausibility.iter().all(|x| *x));
	}

	#[test]
	fn builds_correct_path_from_hops() {
		let (secp_ctx, network, _, _, logger) = build_graph();
		let (_, our_id, _, nodes) = get_nodes(&secp_ctx);
		let network_graph = network.read_only();

		let keys_manager = ln_test_utils::TestKeysInterface::new(&[0u8; 32], Network::Testnet);
		let random_seed_bytes = keys_manager.get_secure_random_bytes();

		let payment_params = PaymentParameters::from_node_id(nodes[3], 0);
		let hops = [nodes[1], nodes[2], nodes[4], nodes[3]];
		let route_params = RouteParameters::from_payment_params_and_value(payment_params, 100);
		let route = build_route_from_hops_internal(&our_id, &hops, &route_params, &network_graph,
			Arc::clone(&logger), &random_seed_bytes).unwrap();
		let route_hop_pubkeys = route.paths[0].hops.iter().map(|hop| hop.pubkey).collect::<Vec<_>>();
		assert_eq!(hops.len(), route.paths[0].hops.len());
		for (idx, hop_pubkey) in hops.iter().enumerate() {
			assert!(*hop_pubkey == route_hop_pubkeys[idx]);
		}
	}

	#[test]
	fn avoids_saturating_channels() {
		let (secp_ctx, network_graph, gossip_sync, _, logger) = build_graph();
		let (_, our_id, privkeys, nodes) = get_nodes(&secp_ctx);
		let decay_params = ProbabilisticScoringDecayParameters::default();
		let scorer = ProbabilisticScorer::new(decay_params, &*network_graph, Arc::clone(&logger));

		// Set the fee on channel 13 to 100% to match channel 4 giving us two equivalent paths (us
		// -> node 7 -> node2 and us -> node 1 -> node 2) which we should balance over.
		update_channel(&gossip_sync, &secp_ctx, &privkeys[1], UnsignedChannelUpdate {
			chain_hash: ChainHash::using_genesis_block(Network::Testnet),
			short_channel_id: 4,
			timestamp: 2,
			flags: 0,
			cltv_expiry_delta: (4 << 4) | 1,
			htlc_minimum_msat: 0,
			htlc_maximum_msat: 250_000_000,
			fee_base_msat: 0,
			fee_proportional_millionths: 0,
			excess_data: Vec::new()
		});
		update_channel(&gossip_sync, &secp_ctx, &privkeys[7], UnsignedChannelUpdate {
			chain_hash: ChainHash::using_genesis_block(Network::Testnet),
			short_channel_id: 13,
			timestamp: 2,
			flags: 0,
			cltv_expiry_delta: (13 << 4) | 1,
			htlc_minimum_msat: 0,
			htlc_maximum_msat: 250_000_000,
			fee_base_msat: 0,
			fee_proportional_millionths: 0,
			excess_data: Vec::new()
		});

		let config = UserConfig::default();
		let payment_params = PaymentParameters::from_node_id(nodes[2], 42)
			.with_bolt11_features(channelmanager::provided_bolt11_invoice_features(&config))
			.unwrap();
		let keys_manager = ln_test_utils::TestKeysInterface::new(&[0u8; 32], Network::Testnet);
		let random_seed_bytes = keys_manager.get_secure_random_bytes();
		// 100,000 sats is less than the available liquidity on each channel, set above.
		let route_params = RouteParameters::from_payment_params_and_value(
			payment_params, 100_000_000);
		let route = get_route(&our_id, &route_params, &network_graph.read_only(), None,
			Arc::clone(&logger), &scorer, &ProbabilisticScoringFeeParameters::default(), &random_seed_bytes).unwrap();
		assert_eq!(route.paths.len(), 2);
		assert!((route.paths[0].hops[1].short_channel_id == 4 && route.paths[1].hops[1].short_channel_id == 13) ||
			(route.paths[1].hops[1].short_channel_id == 4 && route.paths[0].hops[1].short_channel_id == 13));
	}

	#[cfg(feature = "std")]
	pub(super) fn random_init_seed() -> u64 {
		// Because the default HashMap in std pulls OS randomness, we can use it as a (bad) RNG.
		use core::hash::{BuildHasher, Hasher};
		let seed = std::collections::hash_map::RandomState::new().build_hasher().finish();
		println!("Using seed of {}", seed);
		seed
	}

	#[test]
	#[cfg(feature = "std")]
	fn generate_routes() {
		use crate::routing::scoring::{ProbabilisticScorer, ProbabilisticScoringFeeParameters};

		let logger = ln_test_utils::TestLogger::new();
		let graph = match super::bench_utils::read_network_graph(&logger) {
			Ok(f) => f,
			Err(e) => {
				eprintln!("{}", e);
				return;
			},
		};

		let params = ProbabilisticScoringFeeParameters::default();
		let mut scorer = ProbabilisticScorer::new(ProbabilisticScoringDecayParameters::default(), &graph, &logger);
		let features = super::Bolt11InvoiceFeatures::empty();

		super::bench_utils::generate_test_routes(&graph, &mut scorer, &params, features, random_init_seed(), 0, 2);
	}

	#[test]
	#[cfg(feature = "std")]
	fn generate_routes_mpp() {
		use crate::routing::scoring::{ProbabilisticScorer, ProbabilisticScoringFeeParameters};

		let logger = ln_test_utils::TestLogger::new();
		let graph = match super::bench_utils::read_network_graph(&logger) {
			Ok(f) => f,
			Err(e) => {
				eprintln!("{}", e);
				return;
			},
		};

		let params = ProbabilisticScoringFeeParameters::default();
		let mut scorer = ProbabilisticScorer::new(ProbabilisticScoringDecayParameters::default(), &graph, &logger);
		let features = channelmanager::provided_bolt11_invoice_features(&UserConfig::default());

		super::bench_utils::generate_test_routes(&graph, &mut scorer, &params, features, random_init_seed(), 0, 2);
	}

	#[test]
	#[cfg(feature = "std")]
	fn generate_large_mpp_routes() {
		use crate::routing::scoring::{ProbabilisticScorer, ProbabilisticScoringFeeParameters};

		let logger = ln_test_utils::TestLogger::new();
		let graph = match super::bench_utils::read_network_graph(&logger) {
			Ok(f) => f,
			Err(e) => {
				eprintln!("{}", e);
				return;
			},
		};

		let params = ProbabilisticScoringFeeParameters::default();
		let mut scorer = ProbabilisticScorer::new(ProbabilisticScoringDecayParameters::default(), &graph, &logger);
		let features = channelmanager::provided_bolt11_invoice_features(&UserConfig::default());

		super::bench_utils::generate_test_routes(&graph, &mut scorer, &params, features, random_init_seed(), 1_000_000, 2);
	}

	#[test]
	fn honors_manual_penalties() {
		let (secp_ctx, network_graph, _, _, logger) = build_line_graph();
		let (_, our_id, _, nodes) = get_nodes(&secp_ctx);

		let keys_manager = ln_test_utils::TestKeysInterface::new(&[0u8; 32], Network::Testnet);
		let random_seed_bytes = keys_manager.get_secure_random_bytes();

		let mut scorer_params = ProbabilisticScoringFeeParameters::default();
		let scorer = ProbabilisticScorer::new(ProbabilisticScoringDecayParameters::default(), Arc::clone(&network_graph), Arc::clone(&logger));

		// First check set manual penalties are returned by the scorer.
		let usage = ChannelUsage {
			amount_msat: 0,
			inflight_htlc_msat: 0,
			effective_capacity: EffectiveCapacity::Total { capacity_msat: 1_024_000, htlc_maximum_msat: 1_000 },
		};
		scorer_params.set_manual_penalty(&NodeId::from_pubkey(&nodes[3]), 123);
		scorer_params.set_manual_penalty(&NodeId::from_pubkey(&nodes[4]), 456);
		let network_graph = network_graph.read_only();
		let channels = network_graph.channels();
		let channel = channels.get(&5).unwrap();
		let info = channel.as_directed_from(&NodeId::from_pubkey(&nodes[3])).unwrap();
		let candidate: CandidateRouteHop = CandidateRouteHop::PublicHop(PublicHopCandidate {
			info: info.0,
			short_channel_id: 5,
		});
		assert_eq!(scorer.channel_penalty_msat(&candidate, usage, &scorer_params), 456);

		// Then check we can get a normal route
		let payment_params = PaymentParameters::from_node_id(nodes[10], 42);
		let route_params = RouteParameters::from_payment_params_and_value(
			payment_params, 100);
		let route = get_route(&our_id, &route_params, &network_graph, None,
			Arc::clone(&logger), &scorer, &scorer_params, &random_seed_bytes);
		assert!(route.is_ok());

		// Then check that we can't get a route if we ban an intermediate node.
		scorer_params.add_banned(&NodeId::from_pubkey(&nodes[3]));
		let route = get_route(&our_id, &route_params, &network_graph, None, Arc::clone(&logger), &scorer, &scorer_params,&random_seed_bytes);
		assert!(route.is_err());

		// Finally make sure we can route again, when we remove the ban.
		scorer_params.remove_banned(&NodeId::from_pubkey(&nodes[3]));
		let route = get_route(&our_id, &route_params, &network_graph, None, Arc::clone(&logger), &scorer, &scorer_params,&random_seed_bytes);
		assert!(route.is_ok());
	}

	#[test]
	fn abide_by_route_hint_max_htlc() {
		// Check that we abide by any htlc_maximum_msat provided in the route hints of the payment
		// params in the final route.
		let (secp_ctx, network_graph, _, _, logger) = build_graph();
		let netgraph = network_graph.read_only();
		let (_, our_id, _, nodes) = get_nodes(&secp_ctx);
		let scorer = ln_test_utils::TestScorer::new();
		let keys_manager = ln_test_utils::TestKeysInterface::new(&[0u8; 32], Network::Testnet);
		let random_seed_bytes = keys_manager.get_secure_random_bytes();
		let config = UserConfig::default();

		let max_htlc_msat = 50_000;
		let route_hint_1 = RouteHint(vec![RouteHintHop {
			src_node_id: nodes[2],
			short_channel_id: 42,
			fees: RoutingFees {
				base_msat: 100,
				proportional_millionths: 0,
			},
			cltv_expiry_delta: 10,
			htlc_minimum_msat: None,
			htlc_maximum_msat: Some(max_htlc_msat),
		}]);
		let dest_node_id = ln_test_utils::pubkey(42);
		let payment_params = PaymentParameters::from_node_id(dest_node_id, 42)
			.with_route_hints(vec![route_hint_1.clone()]).unwrap()
			.with_bolt11_features(channelmanager::provided_bolt11_invoice_features(&config))
			.unwrap();

		// Make sure we'll error if our route hints don't have enough liquidity according to their
		// htlc_maximum_msat.
		let mut route_params = RouteParameters::from_payment_params_and_value(
			payment_params, max_htlc_msat + 1);
		route_params.max_total_routing_fee_msat = None;
		if let Err(LightningError{err, action: ErrorAction::IgnoreError}) = get_route(&our_id,
			&route_params, &netgraph, None, Arc::clone(&logger), &scorer, &Default::default(),
			&random_seed_bytes)
		{
			assert_eq!(err, "Failed to find a sufficient route to the given destination");
		} else { panic!(); }

		// Make sure we'll split an MPP payment across route hints if their htlc_maximum_msat warrants.
		let mut route_hint_2 = route_hint_1.clone();
		route_hint_2.0[0].short_channel_id = 43;
		let payment_params = PaymentParameters::from_node_id(dest_node_id, 42)
			.with_route_hints(vec![route_hint_1, route_hint_2]).unwrap()
			.with_bolt11_features(channelmanager::provided_bolt11_invoice_features(&config))
			.unwrap();
		let mut route_params = RouteParameters::from_payment_params_and_value(
			payment_params, max_htlc_msat + 1);
		route_params.max_total_routing_fee_msat = Some(max_htlc_msat * 2);
		let route = get_route(&our_id, &route_params, &netgraph, None, Arc::clone(&logger),
			&scorer, &Default::default(), &random_seed_bytes).unwrap();
		assert_eq!(route.paths.len(), 2);
		assert!(route.paths[0].hops.last().unwrap().fee_msat <= max_htlc_msat);
		assert!(route.paths[1].hops.last().unwrap().fee_msat <= max_htlc_msat);
	}

	#[test]
	fn direct_channel_to_hints_with_max_htlc() {
		// Check that if we have a first hop channel peer that's connected to multiple provided route
		// hints, that we properly split the payment between the route hints if needed.
		let logger = Arc::new(ln_test_utils::TestLogger::new());
		let network_graph = Arc::new(NetworkGraph::new(Network::Testnet, Arc::clone(&logger)));
		let scorer = ln_test_utils::TestScorer::new();
		let keys_manager = ln_test_utils::TestKeysInterface::new(&[0u8; 32], Network::Testnet);
		let random_seed_bytes = keys_manager.get_secure_random_bytes();
		let config = UserConfig::default();

		let our_node_id = ln_test_utils::pubkey(42);
		let intermed_node_id = ln_test_utils::pubkey(43);
		let first_hop = vec![get_channel_details(Some(42), intermed_node_id, InitFeatures::from_le_bytes(vec![0b11]), 10_000_000)];

		let amt_msat = 900_000;
		let max_htlc_msat = 500_000;
		let route_hint_1 = RouteHint(vec![RouteHintHop {
			src_node_id: intermed_node_id,
			short_channel_id: 44,
			fees: RoutingFees {
				base_msat: 100,
				proportional_millionths: 0,
			},
			cltv_expiry_delta: 10,
			htlc_minimum_msat: None,
			htlc_maximum_msat: Some(max_htlc_msat),
		}, RouteHintHop {
			src_node_id: intermed_node_id,
			short_channel_id: 45,
			fees: RoutingFees {
				base_msat: 100,
				proportional_millionths: 0,
			},
			cltv_expiry_delta: 10,
			htlc_minimum_msat: None,
			// Check that later route hint max htlcs don't override earlier ones
			htlc_maximum_msat: Some(max_htlc_msat - 50),
		}]);
		let mut route_hint_2 = route_hint_1.clone();
		route_hint_2.0[0].short_channel_id = 46;
		route_hint_2.0[1].short_channel_id = 47;
		let dest_node_id = ln_test_utils::pubkey(44);
		let payment_params = PaymentParameters::from_node_id(dest_node_id, 42)
			.with_route_hints(vec![route_hint_1, route_hint_2]).unwrap()
			.with_bolt11_features(channelmanager::provided_bolt11_invoice_features(&config))
			.unwrap();

		let route_params = RouteParameters::from_payment_params_and_value(
			payment_params, amt_msat);
		let route = get_route(&our_node_id, &route_params, &network_graph.read_only(),
			Some(&first_hop.iter().collect::<Vec<_>>()), Arc::clone(&logger), &scorer,
			&Default::default(), &random_seed_bytes).unwrap();
		assert_eq!(route.paths.len(), 2);
		assert!(route.paths[0].hops.last().unwrap().fee_msat <= max_htlc_msat);
		assert!(route.paths[1].hops.last().unwrap().fee_msat <= max_htlc_msat);
		assert_eq!(route.get_total_amount(), amt_msat);

		// Re-run but with two first hop channels connected to the same route hint peers that must be
		// split between.
		let first_hops = vec![
			get_channel_details(Some(42), intermed_node_id, InitFeatures::from_le_bytes(vec![0b11]), amt_msat - 10),
			get_channel_details(Some(43), intermed_node_id, InitFeatures::from_le_bytes(vec![0b11]), amt_msat - 10),
		];
		let route = get_route(&our_node_id, &route_params, &network_graph.read_only(),
			Some(&first_hops.iter().collect::<Vec<_>>()), Arc::clone(&logger), &scorer,
			&Default::default(), &random_seed_bytes).unwrap();
		assert_eq!(route.paths.len(), 2);
		assert!(route.paths[0].hops.last().unwrap().fee_msat <= max_htlc_msat);
		assert!(route.paths[1].hops.last().unwrap().fee_msat <= max_htlc_msat);
		assert_eq!(route.get_total_amount(), amt_msat);

		// Make sure this works for blinded route hints.
		let blinded_path = BlindedPath {
			introduction_node: IntroductionNode::NodeId(intermed_node_id),
			blinding_point: ln_test_utils::pubkey(42),
			blinded_hops: vec![
				BlindedHop { blinded_node_id: ln_test_utils::pubkey(42), encrypted_payload: vec![] },
				BlindedHop { blinded_node_id: ln_test_utils::pubkey(43), encrypted_payload: vec![] },
			],
		};
		let blinded_payinfo = BlindedPayInfo {
			fee_base_msat: 100,
			fee_proportional_millionths: 0,
			htlc_minimum_msat: 1,
			htlc_maximum_msat: max_htlc_msat,
			cltv_expiry_delta: 10,
			features: BlindedHopFeatures::empty(),
		};
		let bolt12_features = channelmanager::provided_bolt12_invoice_features(&config);
		let payment_params = PaymentParameters::blinded(vec![
			(blinded_payinfo.clone(), blinded_path.clone()),
			(blinded_payinfo.clone(), blinded_path.clone())])
			.with_bolt12_features(bolt12_features).unwrap();
		let route_params = RouteParameters::from_payment_params_and_value(
			payment_params, amt_msat);
		let route = get_route(&our_node_id, &route_params, &network_graph.read_only(),
			Some(&first_hops.iter().collect::<Vec<_>>()), Arc::clone(&logger), &scorer,
			&Default::default(), &random_seed_bytes).unwrap();
		assert_eq!(route.paths.len(), 2);
		assert!(route.paths[0].hops.last().unwrap().fee_msat <= max_htlc_msat);
		assert!(route.paths[1].hops.last().unwrap().fee_msat <= max_htlc_msat);
		assert_eq!(route.get_total_amount(), amt_msat);
	}

	#[test]
	fn blinded_route_ser() {
		let blinded_path_1 = BlindedPath {
			introduction_node: IntroductionNode::NodeId(ln_test_utils::pubkey(42)),
			blinding_point: ln_test_utils::pubkey(43),
			blinded_hops: vec![
				BlindedHop { blinded_node_id: ln_test_utils::pubkey(44), encrypted_payload: Vec::new() },
				BlindedHop { blinded_node_id: ln_test_utils::pubkey(45), encrypted_payload: Vec::new() }
			],
		};
		let blinded_path_2 = BlindedPath {
			introduction_node: IntroductionNode::NodeId(ln_test_utils::pubkey(46)),
			blinding_point: ln_test_utils::pubkey(47),
			blinded_hops: vec![
				BlindedHop { blinded_node_id: ln_test_utils::pubkey(48), encrypted_payload: Vec::new() },
				BlindedHop { blinded_node_id: ln_test_utils::pubkey(49), encrypted_payload: Vec::new() }
			],
		};
		// (De)serialize a Route with 1 blinded path out of two total paths.
		let mut route = Route { paths: vec![Path {
			hops: vec![RouteHop {
				pubkey: ln_test_utils::pubkey(50),
				node_features: NodeFeatures::empty(),
				short_channel_id: 42,
				channel_features: ChannelFeatures::empty(),
				fee_msat: 100,
				cltv_expiry_delta: 0,
				maybe_announced_channel: true,
			}],
			blinded_tail: Some(BlindedTail {
				hops: blinded_path_1.blinded_hops,
				blinding_point: blinded_path_1.blinding_point,
				excess_final_cltv_expiry_delta: 40,
				final_value_msat: 100,
			})}, Path {
			hops: vec![RouteHop {
				pubkey: ln_test_utils::pubkey(51),
				node_features: NodeFeatures::empty(),
				short_channel_id: 43,
				channel_features: ChannelFeatures::empty(),
				fee_msat: 100,
				cltv_expiry_delta: 0,
				maybe_announced_channel: true,
			}], blinded_tail: None }],
			route_params: None,
		};
		let encoded_route = route.encode();
		let decoded_route: Route = Readable::read(&mut Cursor::new(&encoded_route[..])).unwrap();
		assert_eq!(decoded_route.paths[0].blinded_tail, route.paths[0].blinded_tail);
		assert_eq!(decoded_route.paths[1].blinded_tail, route.paths[1].blinded_tail);

		// (De)serialize a Route with two paths, each containing a blinded tail.
		route.paths[1].blinded_tail = Some(BlindedTail {
			hops: blinded_path_2.blinded_hops,
			blinding_point: blinded_path_2.blinding_point,
			excess_final_cltv_expiry_delta: 41,
			final_value_msat: 101,
		});
		let encoded_route = route.encode();
		let decoded_route: Route = Readable::read(&mut Cursor::new(&encoded_route[..])).unwrap();
		assert_eq!(decoded_route.paths[0].blinded_tail, route.paths[0].blinded_tail);
		assert_eq!(decoded_route.paths[1].blinded_tail, route.paths[1].blinded_tail);
	}

	#[test]
	fn blinded_path_inflight_processing() {
		// Ensure we'll score the channel that's inbound to a blinded path's introduction node, and
		// account for the blinded tail's final amount_msat.
		let mut inflight_htlcs = InFlightHtlcs::new();
		let blinded_path = BlindedPath {
			introduction_node: IntroductionNode::NodeId(ln_test_utils::pubkey(43)),
			blinding_point: ln_test_utils::pubkey(48),
			blinded_hops: vec![BlindedHop { blinded_node_id: ln_test_utils::pubkey(49), encrypted_payload: Vec::new() }],
		};
		let path = Path {
			hops: vec![RouteHop {
				pubkey: ln_test_utils::pubkey(42),
				node_features: NodeFeatures::empty(),
				short_channel_id: 42,
				channel_features: ChannelFeatures::empty(),
				fee_msat: 100,
				cltv_expiry_delta: 0,
				maybe_announced_channel: false,
			},
			RouteHop {
				pubkey: ln_test_utils::pubkey(43),
				node_features: NodeFeatures::empty(),
				short_channel_id: 43,
				channel_features: ChannelFeatures::empty(),
				fee_msat: 1,
				cltv_expiry_delta: 0,
				maybe_announced_channel: false,
			}],
			blinded_tail: Some(BlindedTail {
				hops: blinded_path.blinded_hops,
				blinding_point: blinded_path.blinding_point,
				excess_final_cltv_expiry_delta: 0,
				final_value_msat: 200,
			}),
		};
		inflight_htlcs.process_path(&path, ln_test_utils::pubkey(44));
		assert_eq!(*inflight_htlcs.0.get(&(42, true)).unwrap(), 301);
		assert_eq!(*inflight_htlcs.0.get(&(43, false)).unwrap(), 201);
	}

	#[test]
	fn blinded_path_cltv_shadow_offset() {
		// Make sure we add a shadow offset when sending to blinded paths.
		let blinded_path = BlindedPath {
			introduction_node: IntroductionNode::NodeId(ln_test_utils::pubkey(43)),
			blinding_point: ln_test_utils::pubkey(44),
			blinded_hops: vec![
				BlindedHop { blinded_node_id: ln_test_utils::pubkey(45), encrypted_payload: Vec::new() },
				BlindedHop { blinded_node_id: ln_test_utils::pubkey(46), encrypted_payload: Vec::new() }
			],
		};
		let mut route = Route { paths: vec![Path {
			hops: vec![RouteHop {
				pubkey: ln_test_utils::pubkey(42),
				node_features: NodeFeatures::empty(),
				short_channel_id: 42,
				channel_features: ChannelFeatures::empty(),
				fee_msat: 100,
				cltv_expiry_delta: 0,
				maybe_announced_channel: false,
			},
			RouteHop {
				pubkey: ln_test_utils::pubkey(43),
				node_features: NodeFeatures::empty(),
				short_channel_id: 43,
				channel_features: ChannelFeatures::empty(),
				fee_msat: 1,
				cltv_expiry_delta: 0,
				maybe_announced_channel: false,
			}
			],
			blinded_tail: Some(BlindedTail {
				hops: blinded_path.blinded_hops,
				blinding_point: blinded_path.blinding_point,
				excess_final_cltv_expiry_delta: 0,
				final_value_msat: 200,
			}),
		}], route_params: None};

		let payment_params = PaymentParameters::from_node_id(ln_test_utils::pubkey(47), 18);
		let (_, network_graph, _, _, _) = build_line_graph();
		add_random_cltv_offset(&mut route, &payment_params, &network_graph.read_only(), &[0; 32]);
		assert_eq!(route.paths[0].blinded_tail.as_ref().unwrap().excess_final_cltv_expiry_delta, 40);
		assert_eq!(route.paths[0].hops.last().unwrap().cltv_expiry_delta, 40);
	}

	#[test]
	fn simple_blinded_route_hints() {
		do_simple_blinded_route_hints(1);
		do_simple_blinded_route_hints(2);
		do_simple_blinded_route_hints(3);
	}

	fn do_simple_blinded_route_hints(num_blinded_hops: usize) {
		// Check that we can generate a route to a blinded path with the expected hops.
		let (secp_ctx, network, _, _, logger) = build_graph();
		let (_, our_id, _, nodes) = get_nodes(&secp_ctx);
		let network_graph = network.read_only();

		let scorer = ln_test_utils::TestScorer::new();
		let keys_manager = ln_test_utils::TestKeysInterface::new(&[0u8; 32], Network::Testnet);
		let random_seed_bytes = keys_manager.get_secure_random_bytes();

		let mut blinded_path = BlindedPath {
			introduction_node: IntroductionNode::NodeId(nodes[2]),
			blinding_point: ln_test_utils::pubkey(42),
			blinded_hops: Vec::with_capacity(num_blinded_hops),
		};
		for i in 0..num_blinded_hops {
			blinded_path.blinded_hops.push(
				BlindedHop { blinded_node_id: ln_test_utils::pubkey(42 + i as u8), encrypted_payload: Vec::new() },
			);
		}
		let blinded_payinfo = BlindedPayInfo {
			fee_base_msat: 100,
			fee_proportional_millionths: 500,
			htlc_minimum_msat: 1000,
			htlc_maximum_msat: 100_000_000,
			cltv_expiry_delta: 15,
			features: BlindedHopFeatures::empty(),
		};

		let payment_params = PaymentParameters::blinded(vec![(blinded_payinfo.clone(), blinded_path.clone())]);
		let route_params = RouteParameters::from_payment_params_and_value(
			payment_params, 1001);
		let route = get_route(&our_id, &route_params, &network_graph, None, Arc::clone(&logger),
			&scorer, &Default::default(), &random_seed_bytes).unwrap();
		assert_eq!(route.paths.len(), 1);
		assert_eq!(route.paths[0].hops.len(), 2);

		let tail = route.paths[0].blinded_tail.as_ref().unwrap();
		assert_eq!(tail.hops, blinded_path.blinded_hops);
		assert_eq!(tail.excess_final_cltv_expiry_delta, 0);
		assert_eq!(tail.final_value_msat, 1001);

		let final_hop = route.paths[0].hops.last().unwrap();
		assert_eq!(
			NodeId::from_pubkey(&final_hop.pubkey),
			*blinded_path.public_introduction_node_id(&network_graph).unwrap()
		);
		if tail.hops.len() > 1 {
			assert_eq!(final_hop.fee_msat,
				blinded_payinfo.fee_base_msat as u64 + blinded_payinfo.fee_proportional_millionths as u64 * tail.final_value_msat / 1000000);
			assert_eq!(final_hop.cltv_expiry_delta, blinded_payinfo.cltv_expiry_delta as u32);
		} else {
			assert_eq!(final_hop.fee_msat, 0);
			assert_eq!(final_hop.cltv_expiry_delta, 0);
		}
	}

	#[test]
	fn blinded_path_routing_errors() {
		// Check that we can generate a route to a blinded path with the expected hops.
		let (secp_ctx, network, _, _, logger) = build_graph();
		let (_, our_id, _, nodes) = get_nodes(&secp_ctx);
		let network_graph = network.read_only();

		let scorer = ln_test_utils::TestScorer::new();
		let keys_manager = ln_test_utils::TestKeysInterface::new(&[0u8; 32], Network::Testnet);
		let random_seed_bytes = keys_manager.get_secure_random_bytes();

		let mut invalid_blinded_path = BlindedPath {
			introduction_node: IntroductionNode::NodeId(nodes[2]),
			blinding_point: ln_test_utils::pubkey(42),
			blinded_hops: vec![
				BlindedHop { blinded_node_id: ln_test_utils::pubkey(43), encrypted_payload: vec![0; 43] },
			],
		};
		let blinded_payinfo = BlindedPayInfo {
			fee_base_msat: 100,
			fee_proportional_millionths: 500,
			htlc_minimum_msat: 1000,
			htlc_maximum_msat: 100_000_000,
			cltv_expiry_delta: 15,
			features: BlindedHopFeatures::empty(),
		};

		let mut invalid_blinded_path_2 = invalid_blinded_path.clone();
		invalid_blinded_path_2.introduction_node = IntroductionNode::NodeId(ln_test_utils::pubkey(45));
		let payment_params = PaymentParameters::blinded(vec![
			(blinded_payinfo.clone(), invalid_blinded_path.clone()),
			(blinded_payinfo.clone(), invalid_blinded_path_2)]);
		let route_params = RouteParameters::from_payment_params_and_value(payment_params, 1001);
		match get_route(&our_id, &route_params, &network_graph, None, Arc::clone(&logger),
			&scorer, &Default::default(), &random_seed_bytes)
		{
			Err(LightningError { err, .. }) => {
				assert_eq!(err, "1-hop blinded paths must all have matching introduction node ids");
			},
			_ => panic!("Expected error")
		}

		invalid_blinded_path.introduction_node = IntroductionNode::NodeId(our_id);
		let payment_params = PaymentParameters::blinded(vec![(blinded_payinfo.clone(), invalid_blinded_path.clone())]);
		let route_params = RouteParameters::from_payment_params_and_value(payment_params, 1001);
		match get_route(&our_id, &route_params, &network_graph, None, Arc::clone(&logger), &scorer,
			&Default::default(), &random_seed_bytes)
		{
			Err(LightningError { err, .. }) => {
				assert_eq!(err, "Cannot generate a route to blinded paths if we are the introduction node to all of them");
			},
			_ => panic!("Expected error")
		}

		invalid_blinded_path.introduction_node = IntroductionNode::NodeId(ln_test_utils::pubkey(46));
		invalid_blinded_path.blinded_hops.clear();
		let payment_params = PaymentParameters::blinded(vec![(blinded_payinfo, invalid_blinded_path)]);
		let route_params = RouteParameters::from_payment_params_and_value(payment_params, 1001);
		match get_route(&our_id, &route_params, &network_graph, None, Arc::clone(&logger), &scorer,
			&Default::default(), &random_seed_bytes)
		{
			Err(LightningError { err, .. }) => {
				assert_eq!(err, "0-hop blinded path provided");
			},
			_ => panic!("Expected error")
		}
	}

	#[test]
	fn matching_intro_node_paths_provided() {
		// Check that if multiple blinded paths with the same intro node are provided in payment
		// parameters, we'll return the correct paths in the resulting MPP route.
		let (secp_ctx, network, _, _, logger) = build_graph();
		let (_, our_id, _, nodes) = get_nodes(&secp_ctx);
		let network_graph = network.read_only();

		let scorer = ln_test_utils::TestScorer::new();
		let keys_manager = ln_test_utils::TestKeysInterface::new(&[0u8; 32], Network::Testnet);
		let random_seed_bytes = keys_manager.get_secure_random_bytes();
		let config = UserConfig::default();

		let bolt12_features = channelmanager::provided_bolt12_invoice_features(&config);
		let blinded_path_1 = BlindedPath {
			introduction_node: IntroductionNode::NodeId(nodes[2]),
			blinding_point: ln_test_utils::pubkey(42),
			blinded_hops: vec![
				BlindedHop { blinded_node_id: ln_test_utils::pubkey(42 as u8), encrypted_payload: Vec::new() },
				BlindedHop { blinded_node_id: ln_test_utils::pubkey(42 as u8), encrypted_payload: Vec::new() }
			],
		};
		let blinded_payinfo_1 = BlindedPayInfo {
			fee_base_msat: 0,
			fee_proportional_millionths: 0,
			htlc_minimum_msat: 0,
			htlc_maximum_msat: 30_000,
			cltv_expiry_delta: 0,
			features: BlindedHopFeatures::empty(),
		};

		let mut blinded_path_2 = blinded_path_1.clone();
		blinded_path_2.blinding_point = ln_test_utils::pubkey(43);
		let mut blinded_payinfo_2 = blinded_payinfo_1.clone();
		blinded_payinfo_2.htlc_maximum_msat = 70_000;

		let blinded_hints = vec![
			(blinded_payinfo_1.clone(), blinded_path_1.clone()),
			(blinded_payinfo_2.clone(), blinded_path_2.clone()),
		];
		let payment_params = PaymentParameters::blinded(blinded_hints.clone())
			.with_bolt12_features(bolt12_features).unwrap();

		let mut route_params = RouteParameters::from_payment_params_and_value(payment_params, 100_000);
		route_params.max_total_routing_fee_msat = Some(100_000);
		let route = get_route(&our_id, &route_params, &network_graph, None, Arc::clone(&logger),
			&scorer, &Default::default(), &random_seed_bytes).unwrap();
		assert_eq!(route.paths.len(), 2);
		let mut total_amount_paid_msat = 0;
		for path in route.paths.into_iter() {
			assert_eq!(path.hops.last().unwrap().pubkey, nodes[2]);
			if let Some(bt) = &path.blinded_tail {
				assert_eq!(bt.blinding_point,
					blinded_hints.iter().find(|(p, _)| p.htlc_maximum_msat == path.final_value_msat())
						.map(|(_, bp)| bp.blinding_point).unwrap());
			} else { panic!(); }
			total_amount_paid_msat += path.final_value_msat();
		}
		assert_eq!(total_amount_paid_msat, 100_000);
	}

	#[test]
	fn direct_to_intro_node() {
		// This previously caused a debug panic in the router when asserting
		// `used_liquidity_msat <= hop_max_msat`, because when adding first_hop<>blinded_route_hint
		// direct channels we failed to account for the fee charged for use of the blinded path.

		// Build a graph:
		// node0 -1(1)2 - node1
		// such that there isn't enough liquidity to reach node1, but the router thinks there is if it
		// doesn't account for the blinded path fee.

		let secp_ctx = Secp256k1::new();
		let logger = Arc::new(ln_test_utils::TestLogger::new());
		let network_graph = Arc::new(NetworkGraph::new(Network::Testnet, Arc::clone(&logger)));
		let gossip_sync = P2PGossipSync::new(Arc::clone(&network_graph), None, Arc::clone(&logger));
		let scorer = ln_test_utils::TestScorer::new();
		let keys_manager = ln_test_utils::TestKeysInterface::new(&[0u8; 32], Network::Testnet);
		let random_seed_bytes = keys_manager.get_secure_random_bytes();

		let amt_msat = 10_000_000;
		let (_, _, privkeys, nodes) = get_nodes(&secp_ctx);
		add_channel(&gossip_sync, &secp_ctx, &privkeys[0], &privkeys[1],
			ChannelFeatures::from_le_bytes(id_to_feature_flags(1)), 1);
		update_channel(&gossip_sync, &secp_ctx, &privkeys[0], UnsignedChannelUpdate {
			chain_hash: ChainHash::using_genesis_block(Network::Testnet),
			short_channel_id: 1,
			timestamp: 1,
			flags: 0,
			cltv_expiry_delta: 42,
			htlc_minimum_msat: 1_000,
			htlc_maximum_msat: 10_000_000,
			fee_base_msat: 800,
			fee_proportional_millionths: 0,
			excess_data: Vec::new()
		});
		update_channel(&gossip_sync, &secp_ctx, &privkeys[1], UnsignedChannelUpdate {
			chain_hash: ChainHash::using_genesis_block(Network::Testnet),
			short_channel_id: 1,
			timestamp: 1,
			flags: 1,
			cltv_expiry_delta: 42,
			htlc_minimum_msat: 1_000,
			htlc_maximum_msat: 10_000_000,
			fee_base_msat: 800,
			fee_proportional_millionths: 0,
			excess_data: Vec::new()
		});
		let first_hops = vec![
			get_channel_details(Some(1), nodes[1], InitFeatures::from_le_bytes(vec![0b11]), 10_000_000)];

		let blinded_path = BlindedPath {
			introduction_node: IntroductionNode::NodeId(nodes[1]),
			blinding_point: ln_test_utils::pubkey(42),
			blinded_hops: vec![
				BlindedHop { blinded_node_id: ln_test_utils::pubkey(42 as u8), encrypted_payload: Vec::new() },
				BlindedHop { blinded_node_id: ln_test_utils::pubkey(42 as u8), encrypted_payload: Vec::new() }
			],
		};
		let blinded_payinfo = BlindedPayInfo {
			fee_base_msat: 1000,
			fee_proportional_millionths: 0,
			htlc_minimum_msat: 1000,
			htlc_maximum_msat: MAX_VALUE_MSAT,
			cltv_expiry_delta: 0,
			features: BlindedHopFeatures::empty(),
		};
		let blinded_hints = vec![(blinded_payinfo.clone(), blinded_path)];

		let payment_params = PaymentParameters::blinded(blinded_hints.clone());

		let netgraph = network_graph.read_only();
		let route_params = RouteParameters::from_payment_params_and_value(
			payment_params.clone(), amt_msat);
		if let Err(LightningError { err, .. }) = get_route(&nodes[0], &route_params, &netgraph,
			Some(&first_hops.iter().collect::<Vec<_>>()), Arc::clone(&logger), &scorer,
			&Default::default(), &random_seed_bytes) {
				assert_eq!(err, "Failed to find a path to the given destination");
		} else { panic!("Expected error") }

		// Sending an exact amount accounting for the blinded path fee works.
		let amt_minus_blinded_path_fee = amt_msat - blinded_payinfo.fee_base_msat as u64;
		let route_params = RouteParameters::from_payment_params_and_value(
			payment_params, amt_minus_blinded_path_fee);
		let route = get_route(&nodes[0], &route_params, &netgraph,
			Some(&first_hops.iter().collect::<Vec<_>>()), Arc::clone(&logger), &scorer,
			&Default::default(), &random_seed_bytes).unwrap();
		assert_eq!(route.get_total_fees(), blinded_payinfo.fee_base_msat as u64);
		assert_eq!(route.get_total_amount(), amt_minus_blinded_path_fee);
	}

	#[test]
	fn direct_to_matching_intro_nodes() {
		// This previously caused us to enter `unreachable` code in the following situation:
		// 1. We add a route candidate for intro_node contributing a high amount
		// 2. We add a first_hop<>intro_node route candidate for the same high amount
		// 3. We see a cheaper blinded route hint for the same intro node but a much lower contribution
		//    amount, and update our route candidate for intro_node for the lower amount
		// 4. We then attempt to update the aforementioned first_hop<>intro_node route candidate for the
		//    lower contribution amount, but fail (this was previously caused by failure to account for
		//    blinded path fees when adding first_hop<>intro_node candidates)
		// 5. We go to construct the path from these route candidates and our first_hop<>intro_node
		//    candidate still thinks its path is contributing the original higher amount. This caused us
		//    to hit an `unreachable` overflow when calculating the cheaper intro_node fees over the
		//    larger amount
		let secp_ctx = Secp256k1::new();
		let logger = Arc::new(ln_test_utils::TestLogger::new());
		let network_graph = Arc::new(NetworkGraph::new(Network::Testnet, Arc::clone(&logger)));
		let scorer = ln_test_utils::TestScorer::new();
		let keys_manager = ln_test_utils::TestKeysInterface::new(&[0u8; 32], Network::Testnet);
		let random_seed_bytes = keys_manager.get_secure_random_bytes();
		let config = UserConfig::default();

		// Values are taken from the fuzz input that uncovered this panic.
		let amt_msat = 21_7020_5185_1403_2640;
		let (_, _, _, nodes) = get_nodes(&secp_ctx);
		let first_hops = vec![
			get_channel_details(Some(1), nodes[1], channelmanager::provided_init_features(&config),
				18446744073709551615)];

		let blinded_path = BlindedPath {
			introduction_node: IntroductionNode::NodeId(nodes[1]),
			blinding_point: ln_test_utils::pubkey(42),
			blinded_hops: vec![
				BlindedHop { blinded_node_id: ln_test_utils::pubkey(42 as u8), encrypted_payload: Vec::new() },
				BlindedHop { blinded_node_id: ln_test_utils::pubkey(42 as u8), encrypted_payload: Vec::new() }
			],
		};
		let blinded_payinfo = BlindedPayInfo {
			fee_base_msat: 5046_2720,
			fee_proportional_millionths: 0,
			htlc_minimum_msat: 4503_5996_2737_0496,
			htlc_maximum_msat: 45_0359_9627_3704_9600,
			cltv_expiry_delta: 0,
			features: BlindedHopFeatures::empty(),
		};
		let mut blinded_hints = vec![
			(blinded_payinfo.clone(), blinded_path.clone()),
			(blinded_payinfo.clone(), blinded_path.clone()),
		];
		blinded_hints[1].0.fee_base_msat = 419_4304;
		blinded_hints[1].0.fee_proportional_millionths = 257;
		blinded_hints[1].0.htlc_minimum_msat = 280_8908_6115_8400;
		blinded_hints[1].0.htlc_maximum_msat = 2_8089_0861_1584_0000;
		blinded_hints[1].0.cltv_expiry_delta = 0;

		let bolt12_features = channelmanager::provided_bolt12_invoice_features(&config);
		let payment_params = PaymentParameters::blinded(blinded_hints.clone())
			.with_bolt12_features(bolt12_features).unwrap();

		let netgraph = network_graph.read_only();
		let route_params = RouteParameters::from_payment_params_and_value(
			payment_params, amt_msat);
		let route = get_route(&nodes[0], &route_params, &netgraph,
			Some(&first_hops.iter().collect::<Vec<_>>()), Arc::clone(&logger), &scorer,
			&Default::default(), &random_seed_bytes).unwrap();
		assert_eq!(route.get_total_fees(), blinded_payinfo.fee_base_msat as u64);
		assert_eq!(route.get_total_amount(), amt_msat);
	}

	#[test]
	fn we_are_intro_node_candidate_hops() {
		// This previously led to a panic in the router because we'd generate a Path with only a
		// BlindedTail and 0 unblinded hops, due to the only candidate hops being blinded route hints
		// where the origin node is the intro node. We now fully disallow considering candidate hops
		// where the origin node is the intro node.
		let (secp_ctx, network_graph, _, _, logger) = build_graph();
		let (_, our_id, _, nodes) = get_nodes(&secp_ctx);
		let scorer = ln_test_utils::TestScorer::new();
		let keys_manager = ln_test_utils::TestKeysInterface::new(&[0u8; 32], Network::Testnet);
		let random_seed_bytes = keys_manager.get_secure_random_bytes();
		let config = UserConfig::default();

		// Values are taken from the fuzz input that uncovered this panic.
		let amt_msat = 21_7020_5185_1423_0019;

		let blinded_path = BlindedPath {
			introduction_node: IntroductionNode::NodeId(our_id),
			blinding_point: ln_test_utils::pubkey(42),
			blinded_hops: vec![
				BlindedHop { blinded_node_id: ln_test_utils::pubkey(42 as u8), encrypted_payload: Vec::new() },
				BlindedHop { blinded_node_id: ln_test_utils::pubkey(42 as u8), encrypted_payload: Vec::new() }
			],
		};
		let blinded_payinfo = BlindedPayInfo {
			fee_base_msat: 5052_9027,
			fee_proportional_millionths: 0,
			htlc_minimum_msat: 21_7020_5185_1423_0019,
			htlc_maximum_msat: 1844_6744_0737_0955_1615,
			cltv_expiry_delta: 0,
			features: BlindedHopFeatures::empty(),
		};
		let mut blinded_hints = vec![
			(blinded_payinfo.clone(), blinded_path.clone()),
			(blinded_payinfo.clone(), blinded_path.clone()),
		];
		blinded_hints[1].1.introduction_node = IntroductionNode::NodeId(nodes[6]);

		let bolt12_features = channelmanager::provided_bolt12_invoice_features(&config);
		let payment_params = PaymentParameters::blinded(blinded_hints.clone())
			.with_bolt12_features(bolt12_features.clone()).unwrap();

		let netgraph = network_graph.read_only();
		let route_params = RouteParameters::from_payment_params_and_value(
			payment_params, amt_msat);
		if let Err(LightningError { err, .. }) = get_route(
			&our_id, &route_params, &netgraph, None, Arc::clone(&logger), &scorer, &Default::default(), &random_seed_bytes
		) {
			assert_eq!(err, "Failed to find a path to the given destination");
		} else { panic!() }
	}

	#[test]
	fn we_are_intro_node_bp_in_final_path_fee_calc() {
		// This previously led to a debug panic in the router because we'd find an invalid Path with
		// 0 unblinded hops and a blinded tail, leading to the generation of a final
		// PaymentPathHop::fee_msat that included both the blinded path fees and the final value of
		// the payment, when it was intended to only include the final value of the payment.
		let (secp_ctx, network_graph, _, _, logger) = build_graph();
		let (_, our_id, _, nodes) = get_nodes(&secp_ctx);
		let scorer = ln_test_utils::TestScorer::new();
		let keys_manager = ln_test_utils::TestKeysInterface::new(&[0u8; 32], Network::Testnet);
		let random_seed_bytes = keys_manager.get_secure_random_bytes();
		let config = UserConfig::default();

		// Values are taken from the fuzz input that uncovered this panic.
		let amt_msat = 21_7020_5185_1423_0019;

		let blinded_path = BlindedPath {
			introduction_node: IntroductionNode::NodeId(our_id),
			blinding_point: ln_test_utils::pubkey(42),
			blinded_hops: vec![
				BlindedHop { blinded_node_id: ln_test_utils::pubkey(42 as u8), encrypted_payload: Vec::new() },
				BlindedHop { blinded_node_id: ln_test_utils::pubkey(42 as u8), encrypted_payload: Vec::new() }
			],
		};
		let blinded_payinfo = BlindedPayInfo {
			fee_base_msat: 10_4425_1395,
			fee_proportional_millionths: 0,
			htlc_minimum_msat: 21_7301_9934_9094_0931,
			htlc_maximum_msat: 1844_6744_0737_0955_1615,
			cltv_expiry_delta: 0,
			features: BlindedHopFeatures::empty(),
		};
		let mut blinded_hints = vec![
			(blinded_payinfo.clone(), blinded_path.clone()),
			(blinded_payinfo.clone(), blinded_path.clone()),
			(blinded_payinfo.clone(), blinded_path.clone()),
		];
		blinded_hints[1].0.fee_base_msat = 5052_9027;
		blinded_hints[1].0.htlc_minimum_msat = 21_7020_5185_1423_0019;
		blinded_hints[1].0.htlc_maximum_msat = 1844_6744_0737_0955_1615;

		blinded_hints[2].1.introduction_node = IntroductionNode::NodeId(nodes[6]);

		let bolt12_features = channelmanager::provided_bolt12_invoice_features(&config);
		let payment_params = PaymentParameters::blinded(blinded_hints.clone())
			.with_bolt12_features(bolt12_features.clone()).unwrap();

		let netgraph = network_graph.read_only();
		let route_params = RouteParameters::from_payment_params_and_value(
			payment_params, amt_msat);
		if let Err(LightningError { err, .. }) = get_route(
			&our_id, &route_params, &netgraph, None, Arc::clone(&logger), &scorer, &Default::default(), &random_seed_bytes
		) {
			assert_eq!(err, "Failed to find a path to the given destination");
		} else { panic!() }
	}

	#[test]
	fn min_htlc_overpay_violates_max_htlc() {
		do_min_htlc_overpay_violates_max_htlc(true);
		do_min_htlc_overpay_violates_max_htlc(false);
	}
	fn do_min_htlc_overpay_violates_max_htlc(blinded_payee: bool) {
		// Test that if overpaying to meet a later hop's min_htlc and causes us to violate an earlier
		// hop's max_htlc, we don't consider that candidate hop valid. Previously we would add this hop
		// to `targets` and build an invalid path with it, and subsequently hit a debug panic asserting
		// that the used liquidity for a hop was less than its available liquidity limit.
		let secp_ctx = Secp256k1::new();
		let logger = Arc::new(ln_test_utils::TestLogger::new());
		let network_graph = Arc::new(NetworkGraph::new(Network::Testnet, Arc::clone(&logger)));
		let scorer = ln_test_utils::TestScorer::new();
		let keys_manager = ln_test_utils::TestKeysInterface::new(&[0u8; 32], Network::Testnet);
		let random_seed_bytes = keys_manager.get_secure_random_bytes();
		let config = UserConfig::default();

		// Values are taken from the fuzz input that uncovered this panic.
		let amt_msat = 7_4009_8048;
		let (_, our_id, _, nodes) = get_nodes(&secp_ctx);
		let first_hop_outbound_capacity = 2_7345_2000;
		let first_hops = vec![get_channel_details(
			Some(200), nodes[0], channelmanager::provided_init_features(&config),
			first_hop_outbound_capacity
		)];

		let base_fee = 1_6778_3453;
		let htlc_min = 2_5165_8240;
		let payment_params = if blinded_payee {
			let blinded_path = BlindedPath {
				introduction_node: IntroductionNode::NodeId(nodes[0]),
				blinding_point: ln_test_utils::pubkey(42),
				blinded_hops: vec![
					BlindedHop { blinded_node_id: ln_test_utils::pubkey(42 as u8), encrypted_payload: Vec::new() },
					BlindedHop { blinded_node_id: ln_test_utils::pubkey(42 as u8), encrypted_payload: Vec::new() }
				],
			};
			let blinded_payinfo = BlindedPayInfo {
				fee_base_msat: base_fee,
				fee_proportional_millionths: 0,
				htlc_minimum_msat: htlc_min,
				htlc_maximum_msat: htlc_min * 1000,
				cltv_expiry_delta: 0,
				features: BlindedHopFeatures::empty(),
			};
			let bolt12_features = channelmanager::provided_bolt12_invoice_features(&config);
			PaymentParameters::blinded(vec![(blinded_payinfo, blinded_path)])
				.with_bolt12_features(bolt12_features.clone()).unwrap()
		} else {
			let route_hint = RouteHint(vec![RouteHintHop {
				src_node_id: nodes[0],
				short_channel_id: 42,
				fees: RoutingFees {
					base_msat: base_fee,
					proportional_millionths: 0,
				},
				cltv_expiry_delta: 10,
				htlc_minimum_msat: Some(htlc_min),
				htlc_maximum_msat: None,
			}]);

			PaymentParameters::from_node_id(nodes[1], 42)
				.with_route_hints(vec![route_hint]).unwrap()
				.with_bolt11_features(channelmanager::provided_bolt11_invoice_features(&config)).unwrap()
		};

		let netgraph = network_graph.read_only();
		let route_params = RouteParameters::from_payment_params_and_value(
			payment_params, amt_msat);
		if let Err(LightningError { err, .. }) = get_route(
			&our_id, &route_params, &netgraph, Some(&first_hops.iter().collect::<Vec<_>>()),
			Arc::clone(&logger), &scorer, &Default::default(), &random_seed_bytes
		) {
			assert_eq!(err, "Failed to find a path to the given destination");
		} else { panic!() }
	}

	#[test]
	fn previously_used_liquidity_violates_max_htlc() {
		do_previously_used_liquidity_violates_max_htlc(true);
		do_previously_used_liquidity_violates_max_htlc(false);

	}
	fn do_previously_used_liquidity_violates_max_htlc(blinded_payee: bool) {
		// Test that if a candidate first_hop<>route_hint_src_node channel does not have enough
		// contribution amount to cover the next hop's min_htlc plus fees, we will not consider that
		// candidate. In this case, the candidate does not have enough due to a previous path taking up
		// some of its liquidity. Previously we would construct an invalid path and hit a debug panic
		// asserting that the used liquidity for a hop was less than its available liquidity limit.
		let secp_ctx = Secp256k1::new();
		let logger = Arc::new(ln_test_utils::TestLogger::new());
		let network_graph = Arc::new(NetworkGraph::new(Network::Testnet, Arc::clone(&logger)));
		let scorer = ln_test_utils::TestScorer::new();
		let keys_manager = ln_test_utils::TestKeysInterface::new(&[0u8; 32], Network::Testnet);
		let random_seed_bytes = keys_manager.get_secure_random_bytes();
		let config = UserConfig::default();

		// Values are taken from the fuzz input that uncovered this panic.
		let amt_msat = 52_4288;
		let (_, our_id, _, nodes) = get_nodes(&secp_ctx);
		let first_hops = vec![get_channel_details(
			Some(161), nodes[0], channelmanager::provided_init_features(&config), 486_4000
		), get_channel_details(
			Some(122), nodes[0], channelmanager::provided_init_features(&config), 179_5000
		)];

		let base_fees = [0, 425_9840, 0, 0];
		let htlc_mins = [1_4392, 19_7401, 1027, 6_5535];
		let payment_params = if blinded_payee {
			let blinded_path = BlindedPath {
				introduction_node: IntroductionNode::NodeId(nodes[0]),
				blinding_point: ln_test_utils::pubkey(42),
				blinded_hops: vec![
					BlindedHop { blinded_node_id: ln_test_utils::pubkey(42 as u8), encrypted_payload: Vec::new() },
					BlindedHop { blinded_node_id: ln_test_utils::pubkey(42 as u8), encrypted_payload: Vec::new() }
				],
			};
			let mut blinded_hints = Vec::new();
			for (base_fee, htlc_min) in base_fees.iter().zip(htlc_mins.iter()) {
				blinded_hints.push((BlindedPayInfo {
					fee_base_msat: *base_fee,
					fee_proportional_millionths: 0,
					htlc_minimum_msat: *htlc_min,
					htlc_maximum_msat: htlc_min * 100,
					cltv_expiry_delta: 10,
					features: BlindedHopFeatures::empty(),
				}, blinded_path.clone()));
			}
			let bolt12_features = channelmanager::provided_bolt12_invoice_features(&config);
			PaymentParameters::blinded(blinded_hints.clone())
				.with_bolt12_features(bolt12_features.clone()).unwrap()
		} else {
			let mut route_hints = Vec::new();
			for (idx, (base_fee, htlc_min)) in base_fees.iter().zip(htlc_mins.iter()).enumerate() {
				route_hints.push(RouteHint(vec![RouteHintHop {
					src_node_id: nodes[0],
					short_channel_id: 42 + idx as u64,
					fees: RoutingFees {
						base_msat: *base_fee,
						proportional_millionths: 0,
					},
					cltv_expiry_delta: 10,
					htlc_minimum_msat: Some(*htlc_min),
					htlc_maximum_msat: Some(htlc_min * 100),
				}]));
			}
			PaymentParameters::from_node_id(nodes[1], 42)
				.with_route_hints(route_hints).unwrap()
				.with_bolt11_features(channelmanager::provided_bolt11_invoice_features(&config)).unwrap()
		};

		let netgraph = network_graph.read_only();
		let route_params = RouteParameters::from_payment_params_and_value(
			payment_params, amt_msat);

		let route = get_route(
			&our_id, &route_params, &netgraph, Some(&first_hops.iter().collect::<Vec<_>>()),
			Arc::clone(&logger), &scorer, &Default::default(), &random_seed_bytes
		).unwrap();
		assert_eq!(route.paths.len(), 1);
		assert_eq!(route.get_total_amount(), amt_msat);
	}

	#[test]
	fn candidate_path_min() {
		// Test that if a candidate first_hop<>network_node channel does not have enough contribution
		// amount to cover the next channel's min htlc plus fees, we will not consider that candidate.
		// Previously, we were storing RouteGraphNodes with a path_min that did not include fees, and
		// would add a connecting first_hop node that did not have enough contribution amount, leading
		// to a debug panic upon invalid path construction.
		let secp_ctx = Secp256k1::new();
		let logger = Arc::new(ln_test_utils::TestLogger::new());
		let network_graph = Arc::new(NetworkGraph::new(Network::Testnet, Arc::clone(&logger)));
		let gossip_sync = P2PGossipSync::new(network_graph.clone(), None, logger.clone());
		let scorer = ProbabilisticScorer::new(ProbabilisticScoringDecayParameters::default(), network_graph.clone(), logger.clone());
		let keys_manager = ln_test_utils::TestKeysInterface::new(&[0u8; 32], Network::Testnet);
		let random_seed_bytes = keys_manager.get_secure_random_bytes();
		let config = UserConfig::default();

		// Values are taken from the fuzz input that uncovered this panic.
		let amt_msat = 7_4009_8048;
		let (_, our_id, privkeys, nodes) = get_nodes(&secp_ctx);
		let first_hops = vec![get_channel_details(
			Some(200), nodes[0], channelmanager::provided_init_features(&config), 2_7345_2000
		)];

		add_channel(&gossip_sync, &secp_ctx, &privkeys[0], &privkeys[6], ChannelFeatures::from_le_bytes(id_to_feature_flags(6)), 6);
		update_channel(&gossip_sync, &secp_ctx, &privkeys[0], UnsignedChannelUpdate {
			chain_hash: ChainHash::using_genesis_block(Network::Testnet),
			short_channel_id: 6,
			timestamp: 1,
			flags: 0,
			cltv_expiry_delta: (6 << 4) | 0,
			htlc_minimum_msat: 0,
			htlc_maximum_msat: MAX_VALUE_MSAT,
			fee_base_msat: 0,
			fee_proportional_millionths: 0,
			excess_data: Vec::new()
		});
		add_or_update_node(&gossip_sync, &secp_ctx, &privkeys[0], NodeFeatures::from_le_bytes(id_to_feature_flags(1)), 0);

		let htlc_min = 2_5165_8240;
		let blinded_hints = vec![
			(BlindedPayInfo {
				fee_base_msat: 1_6778_3453,
				fee_proportional_millionths: 0,
				htlc_minimum_msat: htlc_min,
				htlc_maximum_msat: htlc_min * 100,
				cltv_expiry_delta: 10,
				features: BlindedHopFeatures::empty(),
			}, BlindedPath {
				introduction_node: IntroductionNode::NodeId(nodes[0]),
				blinding_point: ln_test_utils::pubkey(42),
				blinded_hops: vec![
					BlindedHop { blinded_node_id: ln_test_utils::pubkey(42 as u8), encrypted_payload: Vec::new() },
					BlindedHop { blinded_node_id: ln_test_utils::pubkey(42 as u8), encrypted_payload: Vec::new() }
				],
			})
		];
		let bolt12_features = channelmanager::provided_bolt12_invoice_features(&config);
		let payment_params = PaymentParameters::blinded(blinded_hints.clone())
			.with_bolt12_features(bolt12_features.clone()).unwrap();
		let route_params = RouteParameters::from_payment_params_and_value(
			payment_params, amt_msat);
		let netgraph = network_graph.read_only();

		if let Err(LightningError { err, .. }) = get_route(
			&our_id, &route_params, &netgraph, Some(&first_hops.iter().collect::<Vec<_>>()),
			Arc::clone(&logger), &scorer, &ProbabilisticScoringFeeParameters::default(),
			&random_seed_bytes
		) {
			assert_eq!(err, "Failed to find a path to the given destination");
		} else { panic!() }
	}

	#[test]
	fn path_contribution_includes_min_htlc_overpay() {
		// Previously, the fuzzer hit a debug panic because we wouldn't include the amount overpaid to
		// meet a last hop's min_htlc in the total collected paths value. We now include this value and
		// also penalize hops along the overpaying path to ensure that it gets deprioritized in path
		// selection, both tested here.
		let secp_ctx = Secp256k1::new();
		let logger = Arc::new(ln_test_utils::TestLogger::new());
		let network_graph = Arc::new(NetworkGraph::new(Network::Testnet, Arc::clone(&logger)));
		let scorer = ProbabilisticScorer::new(ProbabilisticScoringDecayParameters::default(), network_graph.clone(), logger.clone());
		let keys_manager = ln_test_utils::TestKeysInterface::new(&[0u8; 32], Network::Testnet);
		let random_seed_bytes = keys_manager.get_secure_random_bytes();
		let config = UserConfig::default();

		// Values are taken from the fuzz input that uncovered this panic.
		let amt_msat = 562_0000;
		let (_, our_id, _, nodes) = get_nodes(&secp_ctx);
		let first_hops = vec![
			get_channel_details(
				Some(83), nodes[0], channelmanager::provided_init_features(&config), 2199_0000,
			),
		];

		let htlc_mins = [49_0000, 1125_0000];
		let payment_params = {
			let blinded_path = BlindedPath {
				introduction_node: IntroductionNode::NodeId(nodes[0]),
				blinding_point: ln_test_utils::pubkey(42),
				blinded_hops: vec![
					BlindedHop { blinded_node_id: ln_test_utils::pubkey(42 as u8), encrypted_payload: Vec::new() },
					BlindedHop { blinded_node_id: ln_test_utils::pubkey(42 as u8), encrypted_payload: Vec::new() }
				],
			};
			let mut blinded_hints = Vec::new();
			for htlc_min in htlc_mins.iter() {
				blinded_hints.push((BlindedPayInfo {
					fee_base_msat: 0,
					fee_proportional_millionths: 0,
					htlc_minimum_msat: *htlc_min,
					htlc_maximum_msat: *htlc_min * 100,
					cltv_expiry_delta: 10,
					features: BlindedHopFeatures::empty(),
				}, blinded_path.clone()));
			}
			let bolt12_features = channelmanager::provided_bolt12_invoice_features(&config);
			PaymentParameters::blinded(blinded_hints.clone())
				.with_bolt12_features(bolt12_features.clone()).unwrap()
		};

		let netgraph = network_graph.read_only();
		let route_params = RouteParameters::from_payment_params_and_value(
			payment_params, amt_msat);
		let route = get_route(
			&our_id, &route_params, &netgraph, Some(&first_hops.iter().collect::<Vec<_>>()),
			Arc::clone(&logger), &scorer, &ProbabilisticScoringFeeParameters::default(),
			&random_seed_bytes
		).unwrap();
		assert_eq!(route.paths.len(), 1);
		assert_eq!(route.get_total_amount(), amt_msat);
	}

	#[test]
	fn first_hop_preferred_over_hint() {
		// Check that if we have a first hop to a peer we'd always prefer that over a route hint
		// they gave us, but we'd still consider all subsequent hints if they are more attractive.
		let secp_ctx = Secp256k1::new();
		let logger = Arc::new(ln_test_utils::TestLogger::new());
		let network_graph = Arc::new(NetworkGraph::new(Network::Testnet, Arc::clone(&logger)));
		let gossip_sync = P2PGossipSync::new(Arc::clone(&network_graph), None, Arc::clone(&logger));
		let scorer = ln_test_utils::TestScorer::new();
		let keys_manager = ln_test_utils::TestKeysInterface::new(&[0u8; 32], Network::Testnet);
		let random_seed_bytes = keys_manager.get_secure_random_bytes();
		let config = UserConfig::default();

		let amt_msat = 1_000_000;
		let (our_privkey, our_node_id, privkeys, nodes) = get_nodes(&secp_ctx);

		add_channel(&gossip_sync, &secp_ctx, &our_privkey, &privkeys[0],
			ChannelFeatures::from_le_bytes(id_to_feature_flags(1)), 1);
		update_channel(&gossip_sync, &secp_ctx, &our_privkey, UnsignedChannelUpdate {
			chain_hash: ChainHash::using_genesis_block(Network::Testnet),
			short_channel_id: 1,
			timestamp: 1,
			flags: 0,
			cltv_expiry_delta: 42,
			htlc_minimum_msat: 1_000,
			htlc_maximum_msat: 10_000_000,
			fee_base_msat: 800,
			fee_proportional_millionths: 0,
			excess_data: Vec::new()
		});
		update_channel(&gossip_sync, &secp_ctx, &privkeys[0], UnsignedChannelUpdate {
			chain_hash: ChainHash::using_genesis_block(Network::Testnet),
			short_channel_id: 1,
			timestamp: 1,
			flags: 1,
			cltv_expiry_delta: 42,
			htlc_minimum_msat: 1_000,
			htlc_maximum_msat: 10_000_000,
			fee_base_msat: 800,
			fee_proportional_millionths: 0,
			excess_data: Vec::new()
		});

		add_channel(&gossip_sync, &secp_ctx, &privkeys[0], &privkeys[1],
			ChannelFeatures::from_le_bytes(id_to_feature_flags(1)), 2);
		update_channel(&gossip_sync, &secp_ctx, &privkeys[0], UnsignedChannelUpdate {
			chain_hash: ChainHash::using_genesis_block(Network::Testnet),
			short_channel_id: 2,
			timestamp: 2,
			flags: 0,
			cltv_expiry_delta: 42,
			htlc_minimum_msat: 1_000,
			htlc_maximum_msat: 10_000_000,
			fee_base_msat: 800,
			fee_proportional_millionths: 0,
			excess_data: Vec::new()
		});
		update_channel(&gossip_sync, &secp_ctx, &privkeys[1], UnsignedChannelUpdate {
			chain_hash: ChainHash::using_genesis_block(Network::Testnet),
			short_channel_id: 2,
			timestamp: 2,
			flags: 1,
			cltv_expiry_delta: 42,
			htlc_minimum_msat: 1_000,
			htlc_maximum_msat: 10_000_000,
			fee_base_msat: 800,
			fee_proportional_millionths: 0,
			excess_data: Vec::new()
		});

		let dest_node_id = nodes[2];

		let route_hint = RouteHint(vec![RouteHintHop {
			src_node_id: our_node_id,
			short_channel_id: 44,
			fees: RoutingFees {
				base_msat: 234,
				proportional_millionths: 0,
			},
			cltv_expiry_delta: 10,
			htlc_minimum_msat: None,
			htlc_maximum_msat: Some(5_000_000),
		},
		RouteHintHop {
			src_node_id: nodes[0],
			short_channel_id: 45,
			fees: RoutingFees {
				base_msat: 123,
				proportional_millionths: 0,
			},
			cltv_expiry_delta: 10,
			htlc_minimum_msat: None,
			htlc_maximum_msat: None,
		}]);

		let payment_params = PaymentParameters::from_node_id(dest_node_id, 42)
			.with_route_hints(vec![route_hint]).unwrap()
			.with_bolt11_features(channelmanager::provided_bolt11_invoice_features(&config)).unwrap();
		let route_params = RouteParameters::from_payment_params_and_value(
			payment_params, amt_msat);

		// First create an insufficient first hop for channel with SCID 1 and check we'd use the
		// route hint.
		let first_hop = get_channel_details(Some(1), nodes[0],
			channelmanager::provided_init_features(&config), 999_999);
		let first_hops = vec![first_hop];

		let route = get_route(&our_node_id, &route_params.clone(), &network_graph.read_only(),
			Some(&first_hops.iter().collect::<Vec<_>>()), Arc::clone(&logger), &scorer,
			&Default::default(), &random_seed_bytes).unwrap();
		assert_eq!(route.paths.len(), 1);
		assert_eq!(route.get_total_amount(), amt_msat);
		assert_eq!(route.paths[0].hops.len(), 2);
		assert_eq!(route.paths[0].hops[0].short_channel_id, 44);
		assert_eq!(route.paths[0].hops[1].short_channel_id, 45);
		assert_eq!(route.get_total_fees(), 123);

		// Now check we would trust our first hop info, i.e., fail if we detect the route hint is
		// for a first hop channel.
		let mut first_hop = get_channel_details(Some(1), nodes[0], channelmanager::provided_init_features(&config), 999_999);
		first_hop.outbound_scid_alias = Some(44);
		let first_hops = vec![first_hop];

		let route_res = get_route(&our_node_id, &route_params.clone(), &network_graph.read_only(),
			Some(&first_hops.iter().collect::<Vec<_>>()), Arc::clone(&logger), &scorer,
			&Default::default(), &random_seed_bytes);
		assert!(route_res.is_err());

		// Finally check we'd use the first hop if has sufficient outbound capacity. But we'd stil
		// use the cheaper second hop of the route hint.
		let mut first_hop = get_channel_details(Some(1), nodes[0],
			channelmanager::provided_init_features(&config), 10_000_000);
		first_hop.outbound_scid_alias = Some(44);
		let first_hops = vec![first_hop];

		let route = get_route(&our_node_id, &route_params.clone(), &network_graph.read_only(),
			Some(&first_hops.iter().collect::<Vec<_>>()), Arc::clone(&logger), &scorer,
			&Default::default(), &random_seed_bytes).unwrap();
		assert_eq!(route.paths.len(), 1);
		assert_eq!(route.get_total_amount(), amt_msat);
		assert_eq!(route.paths[0].hops.len(), 2);
		assert_eq!(route.paths[0].hops[0].short_channel_id, 1);
		assert_eq!(route.paths[0].hops[1].short_channel_id, 45);
		assert_eq!(route.get_total_fees(), 123);
	}

	#[test]
	fn allow_us_being_first_hint() {
		// Check that we consider a route hint even if we are the src of the first hop.
		let secp_ctx = Secp256k1::new();
		let logger = Arc::new(ln_test_utils::TestLogger::new());
		let network_graph = Arc::new(NetworkGraph::new(Network::Testnet, Arc::clone(&logger)));
		let scorer = ln_test_utils::TestScorer::new();
		let keys_manager = ln_test_utils::TestKeysInterface::new(&[0u8; 32], Network::Testnet);
		let random_seed_bytes = keys_manager.get_secure_random_bytes();
		let config = UserConfig::default();

		let (_, our_node_id, _, nodes) = get_nodes(&secp_ctx);

		let amt_msat = 1_000_000;
		let dest_node_id = nodes[1];

		let first_hop = get_channel_details(Some(1), nodes[0], channelmanager::provided_init_features(&config), 10_000_000);
		let first_hops = vec![first_hop];

		let route_hint = RouteHint(vec![RouteHintHop {
			src_node_id: our_node_id,
			short_channel_id: 44,
			fees: RoutingFees {
				base_msat: 123,
				proportional_millionths: 0,
			},
			cltv_expiry_delta: 10,
			htlc_minimum_msat: None,
			htlc_maximum_msat: None,
		}]);

		let payment_params = PaymentParameters::from_node_id(dest_node_id, 42)
			.with_route_hints(vec![route_hint]).unwrap()
			.with_bolt11_features(channelmanager::provided_bolt11_invoice_features(&config)).unwrap();

		let route_params = RouteParameters::from_payment_params_and_value(
			payment_params, amt_msat);


		let route = get_route(&our_node_id, &route_params, &network_graph.read_only(),
			Some(&first_hops.iter().collect::<Vec<_>>()), Arc::clone(&logger), &scorer,
			&Default::default(), &random_seed_bytes).unwrap();

		assert_eq!(route.paths.len(), 1);
		assert_eq!(route.get_total_amount(), amt_msat);
		assert_eq!(route.get_total_fees(), 0);
		assert_eq!(route.paths[0].hops.len(), 1);

		assert_eq!(route.paths[0].hops[0].short_channel_id, 44);
	}
}

#[cfg(all(any(test, ldk_bench), feature = "std"))]
pub(crate) mod bench_utils {
	use super::*;
	use std::fs::File;
	use std::time::Duration;

	use bitcoin::hashes::Hash;
	use bitcoin::secp256k1::SecretKey;

	use crate::chain::transaction::OutPoint;
	use crate::routing::scoring::ScoreUpdate;
	use crate::sign::KeysManager;
	use crate::ln::ChannelId;
	use crate::ln::channelmanager::{self, ChannelCounterparty};
	use crate::util::config::UserConfig;
	use crate::util::test_utils::TestLogger;

	/// Tries to open a network graph file, or panics with a URL to fetch it.
	pub(crate) fn get_route_file() -> Result<std::fs::File, &'static str> {
		let res = File::open("net_graph-2023-01-18.bin") // By default we're run in RL/lightning
			.or_else(|_| File::open("lightning/net_graph-2023-01-18.bin")) // We may be run manually in RL/
			.or_else(|_| { // Fall back to guessing based on the binary location
				// path is likely something like .../rust-lightning/target/debug/deps/lightning-...
				let mut path = std::env::current_exe().unwrap();
				path.pop(); // lightning-...
				path.pop(); // deps
				path.pop(); // debug
				path.pop(); // target
				path.push("lightning");
				path.push("net_graph-2023-01-18.bin");
				File::open(path)
			})
			.or_else(|_| { // Fall back to guessing based on the binary location for a subcrate
				// path is likely something like .../rust-lightning/bench/target/debug/deps/bench..
				let mut path = std::env::current_exe().unwrap();
				path.pop(); // bench...
				path.pop(); // deps
				path.pop(); // debug
				path.pop(); // target
				path.pop(); // bench
				path.push("lightning");
				path.push("net_graph-2023-01-18.bin");
				File::open(path)
			})
		.map_err(|_| "Please fetch https://bitcoin.ninja/ldk-net_graph-v0.0.113-2023-01-18.bin and place it at lightning/net_graph-2023-01-18.bin");
		#[cfg(require_route_graph_test)]
		return Ok(res.unwrap());
		#[cfg(not(require_route_graph_test))]
		return res;
	}

	pub(crate) fn read_network_graph(logger: &TestLogger) -> Result<NetworkGraph<&TestLogger>, &'static str> {
		get_route_file().map(|mut f| NetworkGraph::read(&mut f, logger).unwrap())
	}

	pub(crate) fn payer_pubkey() -> PublicKey {
		let secp_ctx = Secp256k1::new();
		PublicKey::from_secret_key(&secp_ctx, &SecretKey::from_slice(&[42; 32]).unwrap())
	}

	#[inline]
	pub(crate) fn first_hop(node_id: PublicKey) -> ChannelDetails {
		ChannelDetails {
			channel_id: ChannelId::new_zero(),
			counterparty: ChannelCounterparty {
				features: channelmanager::provided_init_features(&UserConfig::default()),
				node_id,
				unspendable_punishment_reserve: 0,
				forwarding_info: None,
				outbound_htlc_minimum_msat: None,
				outbound_htlc_maximum_msat: None,
			},
			funding_txo: Some(OutPoint {
				txid: bitcoin::Txid::from_slice(&[0; 32]).unwrap(), index: 0
			}),
			channel_type: None,
			short_channel_id: Some(1),
			inbound_scid_alias: None,
			outbound_scid_alias: None,
			channel_value_satoshis: 10_000_000_000,
			user_channel_id: 0,
			balance_msat: 10_000_000_000,
			outbound_capacity_msat: 10_000_000_000,
			next_outbound_htlc_minimum_msat: 0,
			next_outbound_htlc_limit_msat: 10_000_000_000,
			inbound_capacity_msat: 0,
			unspendable_punishment_reserve: None,
			confirmations_required: None,
			confirmations: None,
			force_close_spend_delay: None,
			is_outbound: true,
			is_channel_ready: true,
			is_usable: true,
			is_public: true,
			inbound_htlc_minimum_msat: None,
			inbound_htlc_maximum_msat: None,
			config: None,
			feerate_sat_per_1000_weight: None,
			channel_shutdown_state: Some(channelmanager::ChannelShutdownState::NotShuttingDown),
			pending_inbound_htlcs: Vec::new(),
			pending_outbound_htlcs: Vec::new(),
		}
	}

	pub(crate) fn generate_test_routes<S: ScoreLookUp + ScoreUpdate>(graph: &NetworkGraph<&TestLogger>, scorer: &mut S,
		score_params: &S::ScoreParams, features: Bolt11InvoiceFeatures, mut seed: u64,
		starting_amount: u64, route_count: usize,
	) -> Vec<(ChannelDetails, PaymentParameters, u64)> {
		let payer = payer_pubkey();
		let keys_manager = KeysManager::new(&[0u8; 32], 42, 42);
		let random_seed_bytes = keys_manager.get_secure_random_bytes();

		let nodes = graph.read_only().nodes().clone();
		let mut route_endpoints = Vec::new();
		// Fetch 1.5x more routes than we need as after we do some scorer updates we may end up
		// with some routes we picked being un-routable.
		for _ in 0..route_count * 3 / 2 {
			loop {
				seed = seed.overflowing_mul(6364136223846793005).0.overflowing_add(1).0;
				let src = PublicKey::from_slice(nodes.unordered_keys()
					.skip((seed as usize) % nodes.len()).next().unwrap().as_slice()).unwrap();
				seed = seed.overflowing_mul(6364136223846793005).0.overflowing_add(1).0;
				let dst = PublicKey::from_slice(nodes.unordered_keys()
					.skip((seed as usize) % nodes.len()).next().unwrap().as_slice()).unwrap();
				let params = PaymentParameters::from_node_id(dst, 42)
					.with_bolt11_features(features.clone()).unwrap();
				let first_hop = first_hop(src);
				let amt_msat = starting_amount + seed % 1_000_000;
				let route_params = RouteParameters::from_payment_params_and_value(
					params.clone(), amt_msat);
				let path_exists =
					get_route(&payer, &route_params, &graph.read_only(), Some(&[&first_hop]),
						&TestLogger::new(), scorer, score_params, &random_seed_bytes).is_ok();
				if path_exists {
					// ...and seed the scorer with success and failure data...
					seed = seed.overflowing_mul(6364136223846793005).0.overflowing_add(1).0;
					let mut score_amt = seed % 1_000_000_000;
					loop {
						// Generate fail/success paths for a wider range of potential amounts with
						// MPP enabled to give us a chance to apply penalties for more potential
						// routes.
						let mpp_features = channelmanager::provided_bolt11_invoice_features(&UserConfig::default());
						let params = PaymentParameters::from_node_id(dst, 42)
							.with_bolt11_features(mpp_features).unwrap();
						let route_params = RouteParameters::from_payment_params_and_value(
							params.clone(), score_amt);
						let route_res = get_route(&payer, &route_params, &graph.read_only(),
							Some(&[&first_hop]), &TestLogger::new(), scorer, score_params,
							&random_seed_bytes);
						if let Ok(route) = route_res {
							for path in route.paths {
								if seed & 0x80 == 0 {
									scorer.payment_path_successful(&path, Duration::ZERO);
								} else {
									let short_channel_id = path.hops[path.hops.len() / 2].short_channel_id;
									scorer.payment_path_failed(&path, short_channel_id, Duration::ZERO);
								}
								seed = seed.overflowing_mul(6364136223846793005).0.overflowing_add(1).0;
							}
							break;
						}
						// If we couldn't find a path with a higher amount, reduce and try again.
						score_amt /= 100;
					}

					route_endpoints.push((first_hop, params, amt_msat));
					break;
				}
			}
		}

		// Because we've changed channel scores, it's possible we'll take different routes to the
		// selected destinations, possibly causing us to fail because, eg, the newly-selected path
		// requires a too-high CLTV delta.
		route_endpoints.retain(|(first_hop, params, amt_msat)| {
			let route_params = RouteParameters::from_payment_params_and_value(
				params.clone(), *amt_msat);
			get_route(&payer, &route_params, &graph.read_only(), Some(&[first_hop]),
				&TestLogger::new(), scorer, score_params, &random_seed_bytes).is_ok()
		});
		route_endpoints.truncate(route_count);
		assert_eq!(route_endpoints.len(), route_count);
		route_endpoints
	}
}

#[cfg(ldk_bench)]
pub mod benches {
	use super::*;
	use crate::routing::scoring::{ScoreUpdate, ScoreLookUp};
	use crate::sign::{EntropySource, KeysManager};
	use crate::ln::channelmanager;
	use crate::ln::features::Bolt11InvoiceFeatures;
	use crate::routing::gossip::NetworkGraph;
	use crate::routing::scoring::{FixedPenaltyScorer, ProbabilisticScorer, ProbabilisticScoringFeeParameters, ProbabilisticScoringDecayParameters};
	use crate::util::config::UserConfig;
	use crate::util::logger::{Logger, Record};
	use crate::util::test_utils::TestLogger;

	use criterion::Criterion;

	struct DummyLogger {}
	impl Logger for DummyLogger {
		fn log(&self, _record: Record) {}
	}

	pub fn generate_routes_with_zero_penalty_scorer(bench: &mut Criterion) {
		let logger = TestLogger::new();
		let network_graph = bench_utils::read_network_graph(&logger).unwrap();
		let scorer = FixedPenaltyScorer::with_penalty(0);
		generate_routes(bench, &network_graph, scorer, &Default::default(),
			Bolt11InvoiceFeatures::empty(), 0, "generate_routes_with_zero_penalty_scorer");
	}

	pub fn generate_mpp_routes_with_zero_penalty_scorer(bench: &mut Criterion) {
		let logger = TestLogger::new();
		let network_graph = bench_utils::read_network_graph(&logger).unwrap();
		let scorer = FixedPenaltyScorer::with_penalty(0);
		generate_routes(bench, &network_graph, scorer, &Default::default(),
			channelmanager::provided_bolt11_invoice_features(&UserConfig::default()), 0,
			"generate_mpp_routes_with_zero_penalty_scorer");
	}

	pub fn generate_routes_with_probabilistic_scorer(bench: &mut Criterion) {
		let logger = TestLogger::new();
		let network_graph = bench_utils::read_network_graph(&logger).unwrap();
		let params = ProbabilisticScoringFeeParameters::default();
		let scorer = ProbabilisticScorer::new(ProbabilisticScoringDecayParameters::default(), &network_graph, &logger);
		generate_routes(bench, &network_graph, scorer, &params, Bolt11InvoiceFeatures::empty(), 0,
			"generate_routes_with_probabilistic_scorer");
	}

	pub fn generate_mpp_routes_with_probabilistic_scorer(bench: &mut Criterion) {
		let logger = TestLogger::new();
		let network_graph = bench_utils::read_network_graph(&logger).unwrap();
		let params = ProbabilisticScoringFeeParameters::default();
		let scorer = ProbabilisticScorer::new(ProbabilisticScoringDecayParameters::default(), &network_graph, &logger);
		generate_routes(bench, &network_graph, scorer, &params,
			channelmanager::provided_bolt11_invoice_features(&UserConfig::default()), 0,
			"generate_mpp_routes_with_probabilistic_scorer");
	}

	pub fn generate_large_mpp_routes_with_probabilistic_scorer(bench: &mut Criterion) {
		let logger = TestLogger::new();
		let network_graph = bench_utils::read_network_graph(&logger).unwrap();
		let params = ProbabilisticScoringFeeParameters::default();
		let scorer = ProbabilisticScorer::new(ProbabilisticScoringDecayParameters::default(), &network_graph, &logger);
		generate_routes(bench, &network_graph, scorer, &params,
			channelmanager::provided_bolt11_invoice_features(&UserConfig::default()), 100_000_000,
			"generate_large_mpp_routes_with_probabilistic_scorer");
	}

	pub fn generate_routes_with_nonlinear_probabilistic_scorer(bench: &mut Criterion) {
		let logger = TestLogger::new();
		let network_graph = bench_utils::read_network_graph(&logger).unwrap();
		let mut params = ProbabilisticScoringFeeParameters::default();
		params.linear_success_probability = false;
		let scorer = ProbabilisticScorer::new(
			ProbabilisticScoringDecayParameters::default(), &network_graph, &logger);
		generate_routes(bench, &network_graph, scorer, &params,
			channelmanager::provided_bolt11_invoice_features(&UserConfig::default()), 0,
			"generate_routes_with_nonlinear_probabilistic_scorer");
	}

	pub fn generate_mpp_routes_with_nonlinear_probabilistic_scorer(bench: &mut Criterion) {
		let logger = TestLogger::new();
		let network_graph = bench_utils::read_network_graph(&logger).unwrap();
		let mut params = ProbabilisticScoringFeeParameters::default();
		params.linear_success_probability = false;
		let scorer = ProbabilisticScorer::new(
			ProbabilisticScoringDecayParameters::default(), &network_graph, &logger);
		generate_routes(bench, &network_graph, scorer, &params,
			channelmanager::provided_bolt11_invoice_features(&UserConfig::default()), 0,
			"generate_mpp_routes_with_nonlinear_probabilistic_scorer");
	}

	pub fn generate_large_mpp_routes_with_nonlinear_probabilistic_scorer(bench: &mut Criterion) {
		let logger = TestLogger::new();
		let network_graph = bench_utils::read_network_graph(&logger).unwrap();
		let mut params = ProbabilisticScoringFeeParameters::default();
		params.linear_success_probability = false;
		let scorer = ProbabilisticScorer::new(
			ProbabilisticScoringDecayParameters::default(), &network_graph, &logger);
		generate_routes(bench, &network_graph, scorer, &params,
			channelmanager::provided_bolt11_invoice_features(&UserConfig::default()), 100_000_000,
			"generate_large_mpp_routes_with_nonlinear_probabilistic_scorer");
	}

	fn generate_routes<S: ScoreLookUp + ScoreUpdate>(
		bench: &mut Criterion, graph: &NetworkGraph<&TestLogger>, mut scorer: S,
		score_params: &S::ScoreParams, features: Bolt11InvoiceFeatures, starting_amount: u64,
		bench_name: &'static str,
	) {
		let payer = bench_utils::payer_pubkey();
		let keys_manager = KeysManager::new(&[0u8; 32], 42, 42);
		let random_seed_bytes = keys_manager.get_secure_random_bytes();

		// First, get 100 (source, destination) pairs for which route-getting actually succeeds...
		let route_endpoints = bench_utils::generate_test_routes(graph, &mut scorer, score_params, features, 0xdeadbeef, starting_amount, 50);

		// ...then benchmark finding paths between the nodes we learned.
		let mut idx = 0;
		bench.bench_function(bench_name, |b| b.iter(|| {
			let (first_hop, params, amt) = &route_endpoints[idx % route_endpoints.len()];
			let route_params = RouteParameters::from_payment_params_and_value(params.clone(), *amt);
			assert!(get_route(&payer, &route_params, &graph.read_only(), Some(&[first_hop]),
				&DummyLogger{}, &scorer, score_params, &random_seed_bytes).is_ok());
			idx += 1;
		}));
	}
}<|MERGE_RESOLUTION|>--- conflicted
+++ resolved
@@ -10,21 +10,11 @@
 //! The router finds paths within a [`NetworkGraph`] for a payment.
 
 use bitcoin::secp256k1::{PublicKey, Secp256k1, self};
-<<<<<<< HEAD
-use bitcoin::hashes::Hash;
-use bitcoin::hashes::sha256::Hash as Sha256;
-
-use crate::blinded_path::{BlindedHop, BlindedPath};
-use crate::blinded_path::payment::{ForwardNode, ForwardTlvs, PaymentConstraints, PaymentRelay, ReceiveTlvs};
-use crate::ln::PaymentHash;
-use crate::ln::channelmanager::{ChannelDetails, PaymentId};
-=======
 
 use crate::blinded_path::{BlindedHop, BlindedPath, Direction, IntroductionNode};
 use crate::blinded_path::payment::{ForwardNode, ForwardTlvs, PaymentConstraints, PaymentRelay, ReceiveTlvs};
 use crate::ln::PaymentHash;
 use crate::ln::channelmanager::{ChannelDetails, PaymentId, MIN_FINAL_CLTV_EXPIRY_DELTA};
->>>>>>> 9a438eea
 use crate::ln::features::{BlindedHopFeatures, Bolt11InvoiceFeatures, Bolt12InvoiceFeatures, ChannelFeatures, NodeFeatures};
 use crate::ln::msgs::{DecodeError, ErrorAction, LightningError, MAX_VALUE_MSAT};
 use crate::offers::invoice::{BlindedPayInfo, Bolt12Invoice};
@@ -43,11 +33,7 @@
 use core::ops::Deref;
 
 /// A [`Router`] implemented using [`find_route`].
-<<<<<<< HEAD
-pub struct DefaultRouter<G: Deref<Target = NetworkGraph<L>> + Clone, L: Deref, S: Deref, SP: Sized, Sc: ScoreLookUp<ScoreParams = SP>> where
-=======
 pub struct DefaultRouter<G: Deref<Target = NetworkGraph<L>> + Clone, L: Deref, ES: Deref, S: Deref, SP: Sized, Sc: ScoreLookUp<ScoreParams = SP>> where
->>>>>>> 9a438eea
 	L::Target: Logger,
 	S::Target: for <'a> LockableScore<'a, ScoreLookUp = Sc>,
 	ES::Target: EntropySource,
@@ -57,32 +43,15 @@
 	entropy_source: ES,
 	scorer: S,
 	score_params: SP,
-<<<<<<< HEAD
-	message_router: DefaultMessageRouter<G, L>,
-}
-
-impl<G: Deref<Target = NetworkGraph<L>> + Clone, L: Deref, S: Deref, SP: Sized, Sc: ScoreLookUp<ScoreParams = SP>> DefaultRouter<G, L, S, SP, Sc> where
-=======
 	message_router: DefaultMessageRouter<G, L, ES>,
 }
 
 impl<G: Deref<Target = NetworkGraph<L>> + Clone, L: Deref, ES: Deref + Clone, S: Deref, SP: Sized, Sc: ScoreLookUp<ScoreParams = SP>> DefaultRouter<G, L, ES, S, SP, Sc> where
->>>>>>> 9a438eea
 	L::Target: Logger,
 	S::Target: for <'a> LockableScore<'a, ScoreLookUp = Sc>,
 	ES::Target: EntropySource,
 {
 	/// Creates a new router.
-<<<<<<< HEAD
-	pub fn new(network_graph: G, logger: L, random_seed_bytes: [u8; 32], scorer: S, score_params: SP) -> Self {
-		let random_seed_bytes = Mutex::new(random_seed_bytes);
-		let message_router = DefaultMessageRouter::new(network_graph.clone());
-		Self { network_graph, logger, random_seed_bytes, scorer, score_params, message_router }
-	}
-}
-
-impl<G: Deref<Target = NetworkGraph<L>> + Clone, L: Deref, S: Deref, SP: Sized, Sc: ScoreLookUp<ScoreParams = SP>> Router for DefaultRouter<G, L, S, SP, Sc> where
-=======
 	pub fn new(network_graph: G, logger: L, entropy_source: ES, scorer: S, score_params: SP) -> Self {
 		let message_router = DefaultMessageRouter::new(network_graph.clone(), entropy_source.clone());
 		Self { network_graph, logger, entropy_source, scorer, score_params, message_router }
@@ -90,7 +59,6 @@
 }
 
 impl<G: Deref<Target = NetworkGraph<L>> + Clone, L: Deref, ES: Deref, S: Deref, SP: Sized, Sc: ScoreLookUp<ScoreParams = SP>> Router for DefaultRouter<G, L, ES, S, SP, Sc> where
->>>>>>> 9a438eea
 	L::Target: Logger,
 	S::Target: for <'a> LockableScore<'a, ScoreLookUp = Sc>,
 	ES::Target: EntropySource,
@@ -112,17 +80,10 @@
 	}
 
 	fn create_blinded_payment_paths<
-<<<<<<< HEAD
-		ES: EntropySource + ?Sized, T: secp256k1::Signing + secp256k1::Verification
-	>(
-		&self, recipient: PublicKey, first_hops: Vec<ChannelDetails>, tlvs: ReceiveTlvs,
-		amount_msats: u64, entropy_source: &ES, secp_ctx: &Secp256k1<T>
-=======
 		T: secp256k1::Signing + secp256k1::Verification
 	> (
 		&self, recipient: PublicKey, first_hops: Vec<ChannelDetails>, tlvs: ReceiveTlvs,
 		amount_msats: u64, secp_ctx: &Secp256k1<T>
->>>>>>> 9a438eea
 	) -> Result<Vec<(BlindedPayInfo, BlindedPath)>, ()> {
 		// Limit the number of blinded paths that are computed.
 		const MAX_PAYMENT_PATHS: usize = 3;
@@ -173,12 +134,8 @@
 			})
 			.map(|forward_node| {
 				BlindedPath::new_for_payment(
-<<<<<<< HEAD
-					&[forward_node], recipient, tlvs.clone(), u64::MAX, entropy_source, secp_ctx
-=======
 					&[forward_node], recipient, tlvs.clone(), u64::MAX, MIN_FINAL_CLTV_EXPIRY_DELTA,
 					&*self.entropy_source, secp_ctx
->>>>>>> 9a438eea
 				)
 			})
 			.take(MAX_PAYMENT_PATHS)
@@ -188,14 +145,9 @@
 			Ok(paths) if !paths.is_empty() => Ok(paths),
 			_ => {
 				if network_graph.nodes().contains_key(&NodeId::from_pubkey(&recipient)) {
-<<<<<<< HEAD
-					BlindedPath::one_hop_for_payment(recipient, tlvs, entropy_source, secp_ctx)
-						.map(|path| vec![path])
-=======
 					BlindedPath::one_hop_for_payment(
 						recipient, tlvs, MIN_FINAL_CLTV_EXPIRY_DELTA, &*self.entropy_source, secp_ctx
 					).map(|path| vec![path])
->>>>>>> 9a438eea
 				} else {
 					Err(())
 				}
@@ -204,16 +156,10 @@
 	}
 }
 
-<<<<<<< HEAD
-impl< G: Deref<Target = NetworkGraph<L>> + Clone, L: Deref, S: Deref, SP: Sized, Sc: ScoreLookUp<ScoreParams = SP>> MessageRouter for DefaultRouter<G, L, S, SP, Sc> where
-	L::Target: Logger,
-	S::Target: for <'a> LockableScore<'a, ScoreLookUp = Sc>,
-=======
 impl< G: Deref<Target = NetworkGraph<L>> + Clone, L: Deref, ES: Deref, S: Deref, SP: Sized, Sc: ScoreLookUp<ScoreParams = SP>> MessageRouter for DefaultRouter<G, L, ES, S, SP, Sc> where
 	L::Target: Logger,
 	S::Target: for <'a> LockableScore<'a, ScoreLookUp = Sc>,
 	ES::Target: EntropySource,
->>>>>>> 9a438eea
 {
 	fn find_path(
 		&self, sender: PublicKey, peers: Vec<PublicKey>, destination: Destination
@@ -222,20 +168,11 @@
 	}
 
 	fn create_blinded_paths<
-<<<<<<< HEAD
-		ES: EntropySource + ?Sized, T: secp256k1::Signing + secp256k1::Verification
-	>(
-		&self, recipient: PublicKey, peers: Vec<PublicKey>, entropy_source: &ES,
-		secp_ctx: &Secp256k1<T>
-	) -> Result<Vec<BlindedPath>, ()> {
-		self.message_router.create_blinded_paths(recipient, peers, entropy_source, secp_ctx)
-=======
 		T: secp256k1::Signing + secp256k1::Verification
 	> (
 		&self, recipient: PublicKey, peers: Vec<PublicKey>, secp_ctx: &Secp256k1<T>,
 	) -> Result<Vec<BlindedPath>, ()> {
 		self.message_router.create_blinded_paths(recipient, peers, secp_ctx)
->>>>>>> 9a438eea
 	}
 }
 
@@ -269,17 +206,10 @@
 	/// are assumed to be with the `recipient`'s peers. The payment secret and any constraints are
 	/// given in `tlvs`.
 	fn create_blinded_payment_paths<
-<<<<<<< HEAD
-		ES: EntropySource + ?Sized, T: secp256k1::Signing + secp256k1::Verification
-	>(
-		&self, recipient: PublicKey, first_hops: Vec<ChannelDetails>, tlvs: ReceiveTlvs,
-		amount_msats: u64, entropy_source: &ES, secp_ctx: &Secp256k1<T>
-=======
 		T: secp256k1::Signing + secp256k1::Verification
 	> (
 		&self, recipient: PublicKey, first_hops: Vec<ChannelDetails>, tlvs: ReceiveTlvs,
 		amount_msats: u64, secp_ctx: &Secp256k1<T>
->>>>>>> 9a438eea
 	) -> Result<Vec<(BlindedPayInfo, BlindedPath)>, ()>;
 }
 
@@ -1213,17 +1143,12 @@
 	/// has been funded and is able to pay), and accessor methods may panic otherwise.
 	///
 	/// [`find_route`] validates this prior to constructing a [`CandidateRouteHop`].
-<<<<<<< HEAD
-	pub details: &'a ChannelDetails,
-	/// The node id of the payer, which is also the source side of this candidate route hop.
-=======
 	///
 	/// This is not exported to bindings users as lifetimes are not expressible in most languages.
 	pub details: &'a ChannelDetails,
 	/// The node id of the payer, which is also the source side of this candidate route hop.
 	///
 	/// This is not exported to bindings users as lifetimes are not expressible in most languages.
->>>>>>> 9a438eea
 	pub payer_node_id: &'a NodeId,
 }
 
@@ -1232,11 +1157,8 @@
 pub struct PublicHopCandidate<'a> {
 	/// Information about the channel, including potentially its capacity and
 	/// direction-specific information.
-<<<<<<< HEAD
-=======
 	///
 	/// This is not exported to bindings users as lifetimes are not expressible in most languages.
->>>>>>> 9a438eea
 	pub info: DirectedChannelInfo<'a>,
 	/// The short channel ID of the channel, i.e. the identifier by which we refer to this
 	/// channel.
@@ -1247,27 +1169,18 @@
 #[derive(Clone, Debug)]
 pub struct PrivateHopCandidate<'a> {
 	/// Information about the private hop communicated via BOLT 11.
-<<<<<<< HEAD
-	pub hint: &'a RouteHintHop,
-	/// Node id of the next hop in BOLT 11 route hint.
-=======
 	///
 	/// This is not exported to bindings users as lifetimes are not expressible in most languages.
 	pub hint: &'a RouteHintHop,
 	/// Node id of the next hop in BOLT 11 route hint.
 	///
 	/// This is not exported to bindings users as lifetimes are not expressible in most languages.
->>>>>>> 9a438eea
 	pub target_node_id: &'a NodeId
 }
 
 /// A [`CandidateRouteHop::Blinded`] entry.
 #[derive(Clone, Debug)]
 pub struct BlindedPathCandidate<'a> {
-<<<<<<< HEAD
-	/// Information about the blinded path including the fee, HTLC amount limits, and
-	/// cryptographic material required to build an HTLC through the given path.
-=======
 	/// The node id of the introduction node, resolved from either the [`NetworkGraph`] or first
 	/// hops.
 	///
@@ -1277,7 +1190,6 @@
 	/// cryptographic material required to build an HTLC through the given path.
 	///
 	/// This is not exported to bindings users as lifetimes are not expressible in most languages.
->>>>>>> 9a438eea
 	pub hint: &'a (BlindedPayInfo, BlindedPath),
 	/// Index of the hint in the original list of blinded hints.
 	///
@@ -1289,23 +1201,17 @@
 /// A [`CandidateRouteHop::OneHopBlinded`] entry.
 #[derive(Clone, Debug)]
 pub struct OneHopBlindedPathCandidate<'a> {
-<<<<<<< HEAD
-=======
 	/// The node id of the introduction node, resolved from either the [`NetworkGraph`] or first
 	/// hops.
 	///
 	/// This is not exported to bindings users as lifetimes are not expressible in most languages.
 	pub source_node_id: &'a NodeId,
->>>>>>> 9a438eea
 	/// Information about the blinded path including the fee, HTLC amount limits, and
 	/// cryptographic material required to build an HTLC terminating with the given path.
 	///
 	/// Note that the [`BlindedPayInfo`] is ignored here.
-<<<<<<< HEAD
-=======
 	///
 	/// This is not exported to bindings users as lifetimes are not expressible in most languages.
->>>>>>> 9a438eea
 	pub hint: &'a (BlindedPayInfo, BlindedPath),
 	/// Index of the hint in the original list of blinded hints.
 	///
@@ -1513,13 +1419,8 @@
 			CandidateRouteHop::FirstHop(hop) => *hop.payer_node_id,
 			CandidateRouteHop::PublicHop(hop) => *hop.info.source(),
 			CandidateRouteHop::PrivateHop(hop) => hop.hint.src_node_id.into(),
-<<<<<<< HEAD
-			CandidateRouteHop::Blinded(hop) => hop.hint.1.introduction_node_id.into(),
-			CandidateRouteHop::OneHopBlinded(hop) => hop.hint.1.introduction_node_id.into(),
-=======
 			CandidateRouteHop::Blinded(hop) => *hop.source_node_id,
 			CandidateRouteHop::OneHopBlinded(hop) => *hop.source_node_id,
->>>>>>> 9a438eea
 		}
 	}
 	/// Returns the target node id of this hop, if known.
@@ -1834,10 +1735,6 @@
 	fn fmt(&self, f: &mut fmt::Formatter) -> fmt::Result {
 		match self.0 {
 			CandidateRouteHop::Blinded(BlindedPathCandidate { hint, .. }) | CandidateRouteHop::OneHopBlinded(OneHopBlindedPathCandidate { hint, .. }) => {
-<<<<<<< HEAD
-				"blinded route hint with introduction node id ".fmt(f)?;
-				hint.1.introduction_node_id.fmt(f)?;
-=======
 				"blinded route hint with introduction node ".fmt(f)?;
 				match &hint.1.introduction_node {
 					IntroductionNode::NodeId(pubkey) => write!(f, "id {}", pubkey)?,
@@ -1852,7 +1749,6 @@
 						}
 					}
 				}
->>>>>>> 9a438eea
 				" and blinding point ".fmt(f)?;
 				hint.1.blinding_point.fmt(f)
 			},
@@ -2676,17 +2572,12 @@
 			};
 			if our_node_id == *source_node_id { continue }
 			let candidate = if hint.1.blinded_hops.len() == 1 {
-<<<<<<< HEAD
-				CandidateRouteHop::OneHopBlinded(OneHopBlindedPathCandidate { hint, hint_idx })
-			} else { CandidateRouteHop::Blinded(BlindedPathCandidate { hint, hint_idx }) };
-=======
 				CandidateRouteHop::OneHopBlinded(
 					OneHopBlindedPathCandidate { source_node_id, hint, hint_idx }
 				)
 			} else {
 				CandidateRouteHop::Blinded(BlindedPathCandidate { source_node_id, hint, hint_idx })
 			};
->>>>>>> 9a438eea
 			let mut path_contribution_msat = path_value_msat;
 			if let Some(hop_used_msat) = add_entry!(&candidate,
 				0, path_contribution_msat, 0, 0_u64, 0, 0)
@@ -2752,11 +2643,7 @@
 
 					let candidate = network_channels
 						.get(&hop.short_channel_id)
-<<<<<<< HEAD
-						.and_then(|channel| channel.as_directed_to(&target))
-=======
 						.and_then(|channel| channel.as_directed_to(target))
->>>>>>> 9a438eea
 						.map(|(info, _)| CandidateRouteHop::PublicHop(PublicHopCandidate {
 							info,
 							short_channel_id: hop.short_channel_id,
