--- conflicted
+++ resolved
@@ -1035,7 +1035,93 @@
 	///
 	/// [`ChannelHandshakeConfig::negotiate_anchors_zero_fee_htlc_tx`]: crate::util::config::ChannelHandshakeConfig::negotiate_anchors_zero_fee_htlc_tx
 	BumpTransaction(BumpTransactionEvent),
-<<<<<<< HEAD
+	#[cfg(dual_funding)]
+	/// Used to indicate that the client should provide inputs to fund a dual-funded channel using
+	/// interactive transaction construction by calling [`ChannelManager::contribute_funding_inputs`].
+	/// Generated in [`ChannelManager`] message handling.
+	/// Note that *all inputs* contributed must spend SegWit outputs or your counterparty can steal
+	/// your funds!
+	///
+	/// [`ChannelManager`]: crate::ln::channelmanager::ChannelManager
+	/// [`ChannelManager::contribute_funding_inputs`]: crate::ln::channelmanager::ChannelManager::contribute_funding_inputs
+	FundingInputsContributionReady {
+		/// The channel_id of the channel that requires funding inputs which you'll need to pass into
+		/// [`ChannelManager::contribute_funding_inputs`].
+		///
+		/// [`ChannelManager::contribute_funding_inputs`]: crate::ln::channelmanager::ChannelManager::contribute_funding_inputs
+		channel_id: ChannelId,
+		/// The counterparty's node_id, which you'll need to pass back into
+		/// [`ChannelManager::contribute_funding_inputs`].
+		///
+		/// [`ChannelManager::contribute_funding_inputs`]: crate::ln::channelmanager::ChannelManager::contribute_funding_inputs
+		counterparty_node_id: PublicKey,
+		/// The value, in satoshis, that we commited to contribute to the channel value during
+		/// establishment.
+		holder_funding_satoshis: u64,
+		/// The value, in satoshis, that the counterparty commited to contribute to the channel value
+		/// during channel establishment.
+		counterparty_funding_satoshis: u64,
+		/// TODO(dual_funding): Update docs
+		/// The `user_channel_id` value passed in to [`ChannelManager::create_channel`] for outbound
+		/// channels, or to [`ChannelManager::accept_inbound_channel`] for inbound channels if
+		/// [`UserConfig::manually_accept_inbound_channels`] config flag is set to true. Otherwise
+		/// `user_channel_id` will be randomized for an inbound channel.  This may be zero for objects
+		/// serialized with LDK versions prior to 0.0.113.
+		///
+		/// [`ChannelManager::create_channel`]: crate::ln::channelmanager::ChannelManager::create_channel
+		/// [`ChannelManager::accept_inbound_channel`]: crate::ln::channelmanager::ChannelManager::accept_inbound_channel
+		/// [`UserConfig::manually_accept_inbound_channels`]: crate::util::config::UserConfig::manually_accept_inbound_channels
+		user_channel_id: u128,
+	},
+	#[cfg(dual_funding)]
+	/// Indicates that a transaction constructed via interactive transaction construction for a
+	/// dual-funded (V2) channel is ready to be signed by the client. This event will only be triggered
+	/// if at least one input was contributed by the holder.
+	///
+	/// The transaction contains all inputs provided by both parties when the channel was
+	/// created/accepted along with the channel's funding output and a change output if applicable.
+	///
+	/// No part of the transaction should be changed before signing as the content of the transaction
+	/// has already been negotiated with the counterparty.
+	///
+	/// Each signature MUST use the SIGHASH_ALL flag to avoid invalidation of initial commitment and
+	/// hence possible loss of funds.
+	///
+	/// After signing, call [`ChannelManager::funding_transaction_signed`] with the (partially) signed
+	/// funding transaction.
+	///
+	/// Generated in [`ChannelManager`] message handling.
+	///
+	/// [`ChannelManager`]: crate::ln::channelmanager::ChannelManager
+	/// [`ChannelManager::funding_transaction_signed`]: crate::ln::channelmanager::ChannelManager::funding_transaction_signed
+	FundingTransactionReadyForSigning {
+		/// The channel_id of the V2 channel which you'll need to pass back into
+		/// [`ChannelManager::funding_transaction_signed`].
+		///
+		/// [`ChannelManager::funding_transaction_signed`]: crate::ln::channelmanager::ChannelManager::funding_transaction_signed
+		channel_id: ChannelId,
+		/// The counterparty's node_id, which you'll need to pass back into
+		/// [`ChannelManager::funding_transaction_signed`].
+		///
+		/// [`ChannelManager::funding_transaction_signed`]: crate::ln::channelmanager::ChannelManager::funding_transaction_signed
+		counterparty_node_id: PublicKey,
+		/// The `user_channel_id` value passed in to [`ChannelManager::create_dual_funded_channel`] for outbound
+		/// channels, or to [`ChannelManager::accept_inbound_channel`] or [`ChannelManager::accept_inbound_channel_with_contribution`]
+		/// for inbound channels if [`UserConfig::manually_accept_inbound_channels`] config flag is set to true.
+		/// Otherwise `user_channel_id` will be randomized for an inbound channel.
+		/// This may be zero for objects serialized with LDK versions prior to 0.0.113.
+		///
+		/// [`ChannelManager::create_dual_funded_channel`]: crate::ln::channelmanager::ChannelManager::create_dual_funded_channel
+		/// [`ChannelManager::accept_inbound_channel`]: crate::ln::channelmanager::ChannelManager::accept_inbound_channel
+		/// [`ChannelManager::accept_inbound_channel_with_contribution`]: crate::ln::channelmanager::ChannelManager::accept_inbound_channel_with_contribution
+		/// [`UserConfig::manually_accept_inbound_channels`]: crate::util::config::UserConfig::manually_accept_inbound_channels
+		user_channel_id: u128,
+		/// The unsigned transaction to be signed and passed back to
+		/// [`ChannelManager::funding_transaction_signed`].
+		///
+		/// [`ChannelManager::funding_transaction_signed`]: crate::ln::channelmanager::ChannelManager::funding_transaction_signed
+		unsigned_transaction: Transaction,
+	},
 	/// #SPLICING
 	/// Indicates that the splice negotiation is done, `splice_ack` msg was received
 	/// TODO Change name, this should come after tx negotiation, maybe not needed in this form
@@ -1053,95 +1139,6 @@
 		/// The script which should be used in the transaction output (channel funding output).
 		output_script: ScriptBuf,
 	}
-=======
-	#[cfg(dual_funding)]
-	/// Used to indicate that the client should provide inputs to fund a dual-funded channel using
-	/// interactive transaction construction by calling [`ChannelManager::contribute_funding_inputs`].
-	/// Generated in [`ChannelManager`] message handling.
-	/// Note that *all inputs* contributed must spend SegWit outputs or your counterparty can steal
-	/// your funds!
-	///
-	/// [`ChannelManager`]: crate::ln::channelmanager::ChannelManager
-	/// [`ChannelManager::contribute_funding_inputs`]: crate::ln::channelmanager::ChannelManager::contribute_funding_inputs
-	FundingInputsContributionReady {
-		/// The channel_id of the channel that requires funding inputs which you'll need to pass into
-		/// [`ChannelManager::contribute_funding_inputs`].
-		///
-		/// [`ChannelManager::contribute_funding_inputs`]: crate::ln::channelmanager::ChannelManager::contribute_funding_inputs
-		channel_id: ChannelId,
-		/// The counterparty's node_id, which you'll need to pass back into
-		/// [`ChannelManager::contribute_funding_inputs`].
-		///
-		/// [`ChannelManager::contribute_funding_inputs`]: crate::ln::channelmanager::ChannelManager::contribute_funding_inputs
-		counterparty_node_id: PublicKey,
-		/// The value, in satoshis, that we commited to contribute to the channel value during
-		/// establishment.
-		holder_funding_satoshis: u64,
-		/// The value, in satoshis, that the counterparty commited to contribute to the channel value
-		/// during channel establishment.
-		counterparty_funding_satoshis: u64,
-		/// TODO(dual_funding): Update docs
-		/// The `user_channel_id` value passed in to [`ChannelManager::create_channel`] for outbound
-		/// channels, or to [`ChannelManager::accept_inbound_channel`] for inbound channels if
-		/// [`UserConfig::manually_accept_inbound_channels`] config flag is set to true. Otherwise
-		/// `user_channel_id` will be randomized for an inbound channel.  This may be zero for objects
-		/// serialized with LDK versions prior to 0.0.113.
-		///
-		/// [`ChannelManager::create_channel`]: crate::ln::channelmanager::ChannelManager::create_channel
-		/// [`ChannelManager::accept_inbound_channel`]: crate::ln::channelmanager::ChannelManager::accept_inbound_channel
-		/// [`UserConfig::manually_accept_inbound_channels`]: crate::util::config::UserConfig::manually_accept_inbound_channels
-		user_channel_id: u128,
-	},
-	#[cfg(dual_funding)]
-	/// Indicates that a transaction constructed via interactive transaction construction for a
-	/// dual-funded (V2) channel is ready to be signed by the client. This event will only be triggered
-	/// if at least one input was contributed by the holder.
-	///
-	/// The transaction contains all inputs provided by both parties when the channel was
-	/// created/accepted along with the channel's funding output and a change output if applicable.
-	///
-	/// No part of the transaction should be changed before signing as the content of the transaction
-	/// has already been negotiated with the counterparty.
-	///
-	/// Each signature MUST use the SIGHASH_ALL flag to avoid invalidation of initial commitment and
-	/// hence possible loss of funds.
-	///
-	/// After signing, call [`ChannelManager::funding_transaction_signed`] with the (partially) signed
-	/// funding transaction.
-	///
-	/// Generated in [`ChannelManager`] message handling.
-	///
-	/// [`ChannelManager`]: crate::ln::channelmanager::ChannelManager
-	/// [`ChannelManager::funding_transaction_signed`]: crate::ln::channelmanager::ChannelManager::funding_transaction_signed
-	FundingTransactionReadyForSigning {
-		/// The channel_id of the V2 channel which you'll need to pass back into
-		/// [`ChannelManager::funding_transaction_signed`].
-		///
-		/// [`ChannelManager::funding_transaction_signed`]: crate::ln::channelmanager::ChannelManager::funding_transaction_signed
-		channel_id: ChannelId,
-		/// The counterparty's node_id, which you'll need to pass back into
-		/// [`ChannelManager::funding_transaction_signed`].
-		///
-		/// [`ChannelManager::funding_transaction_signed`]: crate::ln::channelmanager::ChannelManager::funding_transaction_signed
-		counterparty_node_id: PublicKey,
-		/// The `user_channel_id` value passed in to [`ChannelManager::create_dual_funded_channel`] for outbound
-		/// channels, or to [`ChannelManager::accept_inbound_channel`] or [`ChannelManager::accept_inbound_channel_with_contribution`]
-		/// for inbound channels if [`UserConfig::manually_accept_inbound_channels`] config flag is set to true.
-		/// Otherwise `user_channel_id` will be randomized for an inbound channel.
-		/// This may be zero for objects serialized with LDK versions prior to 0.0.113.
-		///
-		/// [`ChannelManager::create_dual_funded_channel`]: crate::ln::channelmanager::ChannelManager::create_dual_funded_channel
-		/// [`ChannelManager::accept_inbound_channel`]: crate::ln::channelmanager::ChannelManager::accept_inbound_channel
-		/// [`ChannelManager::accept_inbound_channel_with_contribution`]: crate::ln::channelmanager::ChannelManager::accept_inbound_channel_with_contribution
-		/// [`UserConfig::manually_accept_inbound_channels`]: crate::util::config::UserConfig::manually_accept_inbound_channels
-		user_channel_id: u128,
-		/// The unsigned transaction to be signed and passed back to
-		/// [`ChannelManager::funding_transaction_signed`].
-		///
-		/// [`ChannelManager::funding_transaction_signed`]: crate::ln::channelmanager::ChannelManager::funding_transaction_signed
-		unsigned_transaction: Transaction,
-	},
->>>>>>> 0ac3d9ad
 }
 
 impl Writeable for Event {
