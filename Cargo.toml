--- conflicted
+++ resolved
@@ -10,18 +10,11 @@
     "lightning-background-processor",
     "lightning-rapid-gossip-sync",
     "lightning-custom-message",
-<<<<<<< HEAD
-]
-
-exclude = [
-    "lightning-transaction-sync",
-=======
     "lightning-transaction-sync",
     "possiblyrandom",
 ]
 
 exclude = [
->>>>>>> 9a438eea
     "no-std-check",
     "msrv-no-dev-deps-check",
     "bench",
